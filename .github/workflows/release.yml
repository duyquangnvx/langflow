name: Reusable Release Workflow

on:
  workflow_call:
    inputs:
      working-directory:
        required: true
        type: string
        description: "Directory from which this pipeline executes"
      component-path:
        required: true
        type: string
        description: "Relative path to the component being released"
    secrets:
      GITHUB_TOKEN:
        required: true
      PYPI_API_TOKEN:
        required: true

env:
  POETRY_VERSION: "1.5.1"

jobs:
  release:
    runs-on: ubuntu-latest
    steps:
      - uses: actions/checkout@v4
      - name: Install poetry
<<<<<<< HEAD
        run: pipx install poetry==$POETRY_VERSION
      - name: Set up Python 3.10
        uses: actions/setup-python@v5
=======
        run: |
          pip install poetry==$POETRY_VERSION
      - name: Set up Python
        uses: actions/setup-python@v4
>>>>>>> 30f31b93
        with:
          python-version: "3.10"
          cache: "poetry"
      - name: Build project for distribution
        run: ${{ inputs.build_cmd }}
      - name: Check Version
        id: check-version
        run: |
          echo "version=$(poetry version --short)" >> $GITHUB_OUTPUT
      - name: Create Release
        uses: ncipollo/release-action@v1
        with:
          artifacts: "dist/*"
          token: ${{ secrets.GITHUB_TOKEN }}
          draft: false
          generateReleaseNotes: true
          tag: v${{ steps.check-version.outputs.version }}
          commit: main
      - name: Publish to PyPI
        env:
          POETRY_PYPI_TOKEN_PYPI: ${{ secrets.PYPI_API_TOKEN }}
        run: |
          poetry publish
      - name: Set up QEMU
        uses: docker/setup-qemu-action@v3
      - name: Set up Docker Buildx
        uses: docker/setup-buildx-action@v3
      - name: Login to Docker Hub
        uses: docker/login-action@v3
        with:
          username: ${{ secrets.DOCKERHUB_USERNAME }}
          password: ${{ secrets.DOCKERHUB_TOKEN }}
      - name: Build and push
        uses: docker/build-push-action@v5
        with:
          context: .
          push: true
          file: ./build_and_push.Dockerfile
          tags: |
            logspace/langflow:${{ steps.check-version.outputs.version }}
            logspace/langflow:latest<|MERGE_RESOLUTION|>--- conflicted
+++ resolved
@@ -26,16 +26,10 @@
     steps:
       - uses: actions/checkout@v4
       - name: Install poetry
-<<<<<<< HEAD
-        run: pipx install poetry==$POETRY_VERSION
-      - name: Set up Python 3.10
-        uses: actions/setup-python@v5
-=======
         run: |
           pip install poetry==$POETRY_VERSION
       - name: Set up Python
         uses: actions/setup-python@v4
->>>>>>> 30f31b93
         with:
           python-version: "3.10"
           cache: "poetry"

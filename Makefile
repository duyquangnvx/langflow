.PHONY: all init format lint build build_frontend install_frontend run_frontend run_backend dev help tests coverage

all: help

setup_poetry:
	pipx install poetry
	poetry self add poetry-monorepo-dependency-plugin

init:
	@echo 'Installing backend dependencies'
	make install_backend
	@echo 'Installing frontend dependencies'
	make install_frontend

coverage:
	poetry run pytest --cov \
		--cov-config=.coveragerc \
		--cov-report xml \
		--cov-report term-missing:skip-covered

# allow passing arguments to pytest
tests:
	@make install_backend

	poetry run pytest tests --instafail $(args)
# Use like:

format:
	poetry run ruff . --fix
	poetry run ruff format .
	cd src/frontend && npm run format

lint:
	make install_backend
	poetry run mypy --namespace-packages -p "langflow"
	poetry run ruff . --fix

install_frontend:
	cd src/frontend && npm install

install_frontendc:
	cd src/frontend && rm -rf node_modules package-lock.json && npm install

run_frontend:
	@-kill -9 `lsof -t -i:3000`
	cd src/frontend && npm start

tests_frontend:
ifeq ($(UI), true)
		cd src/frontend && ./run-tests.sh --ui
else
		cd src/frontend && ./run-tests.sh
endif

run_cli:
	@echo 'Running the CLI'
	@make install_frontend > /dev/null
	@echo 'Building the frontend'
	@make build_frontend > /dev/null
	@echo 'Install backend dependencies'
	@make install_backend > /dev/null
	ifdef env
		poetry run langflow run --path src/frontend/build --host $(host) --port $(port) --env-file $(env)
	else
		poetry run langflow run --path src/frontend/build --host $(host) --port $(port) --env-file .env
	endif

run_cli_debug:
	@echo 'Running the CLI in debug mode'
	@make install_frontend > /dev/null
	@echo 'Building the frontend'
	@make build_frontend > /dev/null
	@echo 'Install backend dependencies'
	@make install_backend > /dev/null
	ifdef env
		poetry run langflow run --path src/frontend/build --log-level debug --host $(host) --port $(port) --env-file $(env)
	else
		poetry run langflow run --path src/frontend/build --log-level debug --host $(host) --port $(port) --env-file .env
	endif

<<<<<<< HEAD

=======
>>>>>>> 395f75f5
setup_devcontainer:
	make init
	make build_frontend
	poetry run langflow --path src/frontend/build

setup_env:
	@sh ./scripts/setup/update_poetry.sh 1.8.2
	@sh ./scripts/setup/setup_env.sh

frontend:
	make install_frontend
	make run_frontend

frontendc:
	make install_frontendc
	make run_frontend

install_backend:
	@echo 'Installing backend dependencies'
	@make setup_env
	@poetry install --extras deploy

backend:
	make install_backend
	@-kill -9 `lsof -t -i:7860`
ifeq ($(login),1)
	@echo "Running backend without autologin";
	poetry run uvicorn --factory langflow.main:create_app --host 0.0.0.0 --port 7860 --reload --env-file .env
else
	@echo "Running backend with autologin";
	LANGFLOW_AUTO_LOGIN=True poetry run uvicorn --factory langflow.main:create_app --host 0.0.0.0 --port 7860 --reload --env-file .env
endif

build_and_run:
	@echo 'Removing dist folder'
	rm -rf dist
	rm -rf src/backend/base/dist
	make build
	poetry run pip install dist/*.tar.gz && pip install src/backend/base/dist/*.tar.gz
	poetry run langflow run

build_and_install:
	@echo 'Removing dist folder'
	rm -rf dist
	rm -rf src/backend/base/dist
	make build && poetry run pip install dist/*.whl && pip install src/backend/base/dist/*.whl --force-reinstall

build_frontend:
	cd src/frontend && CI='' npm run build
	cp -r src/frontend/build src/backend/base/langflow/frontend

build:
	@echo 'Building the project'
	@make setup_env
	make build_langflow_base
	make build_langflow

build_langflow:
	poetry build-rewrite-path-deps --version-pinning-strategy=semver

build_langflow_base:
	make install_frontend
	make build_frontend
	cd src/backend/base && poetry build-rewrite-path-deps --version-pinning-strategy=semver
	rm -rf src/backend/base/langflow/frontend

dev:
	make install_frontend
ifeq ($(build),1)
		@echo 'Running docker compose up with build'
		docker compose $(if $(debug),-f docker-compose.debug.yml) up --build
else
		@echo 'Running docker compose up without build'
		docker compose $(if $(debug),-f docker-compose.debug.yml) up
endif

lock_base:
	cd src/backend/base && poetry lock

lock_langflow:
	poetry lock

lock:
# Run both in parallel
	# cd src/backend/base && poetry lock
	# poetry lock
	@echo 'Locking dependencies'
	@make -j2 lock_base lock_langflow
publish_base:
	make build_langflow_base
	cd src/backend/base && poetry publish

publish_langflow:
	make build_langflow
	poetry publish

publish:
	make publish_base
	make publish_langflow

help:
	@echo '----'
	@echo 'format              - run code formatters'
	@echo 'lint                - run linters'
	@echo 'install_frontend    - install the frontend dependencies'
	@echo 'build_frontend      - build the frontend static files'
	@echo 'run_frontend        - run the frontend in development mode'
	@echo 'run_backend         - run the backend in development mode'
	@echo 'build               - build the frontend static files and package the project'
	@echo 'publish             - build the frontend static files and package the project and publish it to PyPI'
	@echo 'dev                 - run the project in development mode with docker compose'
	@echo 'tests               - run the tests'
	@echo 'coverage            - run the tests and generate a coverage report'
	@echo '----'<|MERGE_RESOLUTION|>--- conflicted
+++ resolved
@@ -78,10 +78,6 @@
 		poetry run langflow run --path src/frontend/build --log-level debug --host $(host) --port $(port) --env-file .env
 	endif
 
-<<<<<<< HEAD
-
-=======
->>>>>>> 395f75f5
 setup_devcontainer:
 	make init
 	make build_frontend

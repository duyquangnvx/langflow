[tool.poetry]
name = "langflow"
version = "0.0.78"
description = "A Python package with a built-in web application"
authors = ["Logspace <contact@logspace.ai>"]
maintainers = [
    "Gabriel Almeida <gabriel@logspace.ai>",
    "Ibis Prevedello <ibiscp@gmail.com>",
    "Lucas Eduoli <lucaseduoli@gmail.com>",
    "Otávio Anovazzi <otavio2204@gmail.com>",
]
repository = "https://github.com/logspace-ai/langflow"
license = "MIT"
readme = "README.md"
keywords = ["nlp", "langchain", "openai", "gpt", "gui"]
packages = [{ include = "langflow", from = "src/backend" }]
include = ["src/backend/langflow/*", "src/backend/langflow/**/*"]


[tool.poetry.scripts]
langflow = "langflow.__main__:main"

[tool.poetry.dependencies]
python = ">=3.9,<3.12"
fastapi = "^0.95.0"
uvicorn = "^0.20.0"
beautifulsoup4 = "^4.11.2"
google-search-results = "^2.4.1"
google-api-python-client = "^2.79.0"
typer = "^0.7.0"
gunicorn = "^20.1.0"
<<<<<<< HEAD
langchain = "^0.0.181"
openai = "^0.27.2"
=======
langchain = "^0.0.183"
openai = "^0.27.7"
>>>>>>> 4e474eaa
types-pyyaml = "^6.0.12.8"
dill = "^0.3.6"
pandas = "^1.5.3"
chromadb = "^0.3.21"
huggingface-hub = "^0.13.3"
rich = "^13.3.3"
llama-cpp-python = "^0.1.50"
networkx = "^3.1"
unstructured = "^0.5.11"
pypdf = "^3.7.1"
lxml = "^4.9.2"
pysrt = "^1.1.2"
fake-useragent = "^1.1.3"
docstring-parser = "^0.15"
psycopg2-binary = "^2.9.6"
pyarrow = "^11.0.0"
tiktoken = "^0.3.3"
wikipedia = "^1.4.0"
langchain-serve = { version = "^0.0.38", optional = true }
qdrant-client = "^1.2.0"
websockets = "^11.0.3"
weaviate-client = "^3.19.2"
jina = "3.15.2"
sentence-transformers = "^2.2.2"


[tool.poetry.group.dev.dependencies]
black = "^23.1.0"
ipykernel = "^6.21.2"
mypy = "^1.1.1"
ruff = "~0.0.254"
httpx = "^0.23.3"
pytest = "^7.2.2"
types-requests = "^2.28.11"
requests = "^2.28.0"
pytest-cov = "^4.0.0"
pandas-stubs = "^2.0.0.230412"
types-pillow = "^9.5.0.2"


[tool.poetry.extras]
deploy = ["langchain-serve"]

[tool.ruff]
line-length = 120

[build-system]
requires = ["poetry-core"]
build-backend = "poetry.core.masonry.api"<|MERGE_RESOLUTION|>--- conflicted
+++ resolved
@@ -29,13 +29,8 @@
 google-api-python-client = "^2.79.0"
 typer = "^0.7.0"
 gunicorn = "^20.1.0"
-<<<<<<< HEAD
-langchain = "^0.0.181"
-openai = "^0.27.2"
-=======
 langchain = "^0.0.183"
 openai = "^0.27.7"
->>>>>>> 4e474eaa
 types-pyyaml = "^6.0.12.8"
 dill = "^0.3.6"
 pandas = "^1.5.3"

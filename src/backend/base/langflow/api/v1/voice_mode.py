import asyncio
import base64
import json
import os

# For sync queue and thread
import queue
import threading
import traceback
import uuid
from datetime import datetime
from uuid import UUID, uuid4

import numpy as np
import webrtcvad
import websockets
from cryptography.fernet import InvalidToken
from elevenlabs.client import ElevenLabs
from fastapi import APIRouter, BackgroundTasks, Security
from sqlalchemy import select
from starlette.websockets import WebSocket, WebSocketDisconnect

from langflow.api.utils import CurrentActiveUser, DbSession
from langflow.api.v1.chat import build_flow_and_stream
from langflow.api.v1.schemas import InputValueRequest
from langflow.logging import logger
from langflow.memory import aadd_messagetables
from langflow.schema.properties import Properties
from langflow.services.auth.utils import api_key_header, api_key_query, api_key_security, get_current_user_by_jwt
from langflow.services.database.models.flow.model import Flow
from langflow.services.database.models.message.model import MessageTable
from langflow.services.deps import get_variable_service, session_scope
from langflow.utils.voice_utils import (
    BYTES_PER_24K_FRAME,
    VAD_SAMPLE_RATE_16K,
    resample_24k_to_16k,
)

router = APIRouter(prefix="/voice", tags=["Voice"])

SILENCE_THRESHOLD = 0.1
PREFIX_PADDING_MS = 100
SILENCE_DURATION_MS = 100
SESSION_INSTRUCTIONS = (
    "Converse with the user to assist with their question. "
    "When appropriate, call the execute_flow function to assist with the user's question "
    "as the input parameter and use that to craft your responses. "
    "*Always* let the user know before you call a function that you will be doing so. "
    "Once the function responds make sure to update the user with the required information."
    "If the execute_flow function failed to get a response for a certain query, but the user asks again, run it again"
    "When encountering URLs, use them in tools, access, and process their content as needed, but do not read the URLs themselves aloud."
)

use_elevenlabs = False
elevenlabs_voice = "JBFqnCBsd6RMkjVDRZzb"
elevenlabs_model = "eleven_multilingual_v2"
elevenlabs_client = None
elevenlabs_key = None

barge_in_enabled = False


async def get_flow_desc_from_db(flow_id: str) -> Flow:
    """Get flow from database."""
    async with session_scope() as session:
        stmt = select(Flow).where(Flow.id == UUID(flow_id))
        result = await session.exec(stmt)
        flow = result.scalar_one_or_none()
        if not flow:
            error_message = f"Flow with id {flow_id} not found"
            raise ValueError(error_message)
        return flow.description


def pcm16_to_float_array(pcm_data):
    values = np.frombuffer(pcm_data, dtype=np.int16).astype(np.float32)
    normalized = values / 32768.0  # Normalize to -1.0 to 1.0
    return normalized


async def text_chunker_with_timeout(chunks, timeout=0.3):
    """Async generator that takes an async iterable (of text pieces),
    accumulates them and yields chunks without breaking sentences.
    If no new text is received within 'timeout' seconds and there is
    buffered text, it flushes that text.
    """
    splitters = (".", ",", "?", "!", ";", ":", "—", "-", "(", ")", "[", "]", "}", " ")
    buffer = ""
    ait = chunks.__aiter__()
    while True:
        try:
            text = await asyncio.wait_for(ait.__anext__(), timeout=timeout)
        except asyncio.TimeoutError:
            if buffer:
                yield buffer + " "
                buffer = ""
            continue
        except StopAsyncIteration:
            break
        if text is None:
            if buffer:
                yield buffer + " "
            break
        if buffer and buffer[-1] in splitters:
            yield buffer + " "
            buffer = text
        elif text and text[0] in splitters:
            yield buffer + text[0] + " "
            buffer = text[1:]
        else:
            buffer += text
    if buffer:
        yield buffer + " "


async def queue_generator(queue: asyncio.Queue):
    """Async generator that yields items from a queue."""
    while True:
        item = await queue.get()
        if item is None:
            break
        yield item


async def handle_function_call(
    websocket: WebSocket,
    openai_ws: websockets.WebSocketClientProtocol,
    function_call: dict,
    function_call_args: str,
    flow_id: str,
    background_tasks: BackgroundTasks,
    current_user: CurrentActiveUser,
    session: DbSession,
    conversation_id: str,
):
    try:
        args = json.loads(function_call_args) if function_call_args else {}
        input_request = InputValueRequest(
            input_value=args.get("input"), components=[], type="chat", session=conversation_id
        )
        response = await build_flow_and_stream(
            flow_id=UUID(flow_id),
            inputs=input_request,
            background_tasks=background_tasks,
            current_user=current_user,
        )

        result = ""
        async for line in response.body_iterator:
            if not line:
                continue
            event_data = json.loads(line)
            await websocket.send_json({"type": "flow.build.progress", "data": event_data})
            if event_data.get("event") == "end_vertex":
                text_part = (
                    event_data.get("data", {})
                    .get("build_data", "")
                    .get("data", {})
                    .get("results", {})
                    .get("message", {})
                    .get("text", "")
                )
                result += text_part
        function_output = {
            "type": "conversation.item.create",
            "item": {
                "type": "function_call_output",
                "call_id": function_call.get("call_id"),
                "output": str(result),
            },
        }
        await openai_ws.send(json.dumps(function_output))
        await openai_ws.send(json.dumps({"type": "response.create"}))
    except Exception as e:
        trace = traceback.format_exc()
        logger.error(f"Error executing flow: {e!s}\ntrace: {trace}")
        function_output = {
            "type": "conversation.item.create",
            "item": {
                "type": "function_call_output",
                "call_id": function_call.get("call_id"),
                "output": f"Error executing flow: {e!s}",
            },
        }
        await openai_ws.send(json.dumps(function_output))


# --- Synchronous text chunker using a standard queue ---
def sync_text_chunker(sync_queue_obj: queue.Queue, timeout: float = 0.3):
    """Synchronous generator that reads text pieces from a sync queue,
    accumulates them and yields complete chunks.
    """
    splitters = (".", ",", "?", "!", ";", ":", "—", "-", "(", ")", "[", "]", "}", " ")
    buffer = ""
    while True:
        try:
            text = sync_queue_obj.get(timeout=timeout)
        except queue.Empty:
            if buffer:
                yield buffer + " "
                buffer = ""
            continue
        if text is None:
            if buffer:
                yield buffer + " "
            break
        if buffer and buffer[-1] in splitters:
            yield buffer + " "
            buffer = text
        elif text and text[0] in splitters:
            yield buffer + text[0] + " "
            buffer = text[1:]
        else:
            buffer += text
    if buffer:
        yield buffer + " "


@router.websocket("/ws/flow_as_tool/{flow_id}/{session_id}")
async def flow_as_tool_websocket(
    client_websocket: WebSocket,
    flow_id: str,
    background_tasks: BackgroundTasks,
    session: DbSession,
    session_id: str,
):
    """WebSocket endpoint registering the flow as a tool for real-time interaction."""
    token = client_websocket.cookies.get("access_token_lf")
    if token:
        current_user = await get_current_user_by_jwt(token, session)
    else:
        current_user = await api_key_security(Security(api_key_query), Security(api_key_header))
        if current_user is None:
            await client_websocket.send_json(
                {"type": "error", "code": "langflow_auth", "message": "You must pass a valid Langflow token or cookie."}
            )

    variable_service = get_variable_service()
    try:
        openai_key = await variable_service.get_variable(
            user_id=current_user.id, name="OPENAI_API_KEY", field="openai_api_key", session=session
        )
    except (InvalidToken, ValueError):
        openai_key = os.getenv("OPENAI_API_KEY")
        if not openai_key or openai_key == "dummy":
            await client_websocket.send_json(
                {
                    "type": "error",
                    "code": "api_key_missing",
                    "key_name": "OPENAI_API_KEY",
                    "message": "OpenAI API key not found. Please set your API key as an env var or a global variable.",
                }
            )
            return
    except Exception as e:
        logger.error("exception")
        print(e)
        print(traceback.format_exc())

    try:
        flow_description = await get_flow_desc_from_db(flow_id)
        flow_tool = {
            "name": "execute_flow",
            "type": "function",
            "description": flow_description or "Execute the flow with the given input",
            "parameters": {
                "type": "object",
                "properties": {"input": {"type": "string", "description": "The input to send to the flow"}},
                "required": ["input"],
            },
        }
    except Exception as e:
        await client_websocket.send_json({"error": f"Failed to load flow: {e!s}"})
        logger.error(e)
        return

    url = "wss://api.openai.com/v1/realtime?model=gpt-4o-mini-realtime-preview"
    headers = {
        "Authorization": f"Bearer {openai_key}",
        "OpenAI-Beta": "realtime=v1",
    }

    async with websockets.connect(url, extra_headers=headers) as openai_ws:
        session_update = {
            "type": "session.update",
            "session": {
                "modalities": ["text", "audio"],
                "instructions": SESSION_INSTRUCTIONS,
                "voice": "echo",
                "temperature": 0.8,
                "input_audio_format": "pcm16",
                "output_audio_format": "pcm16",
                "turn_detection": {
                    "type": "server_vad",
                    "threshold": SILENCE_THRESHOLD,
                    "prefix_padding_ms": PREFIX_PADDING_MS,
                    "silence_duration_ms": SILENCE_DURATION_MS,
                },
                "input_audio_transcription": {"model": "whisper-1"},
                "tools": [flow_tool],
                "tool_choice": "auto",
            },
        }
        await openai_ws.send(json.dumps(session_update))

        # Setup for VAD processing.
        vad_queue = asyncio.Queue()
        vad_audio_buffer = bytearray()
        bot_speaking_flag = [False]
        vad = webrtcvad.Vad(mode=3)

        async def process_vad_audio() -> None:
            nonlocal vad_audio_buffer
            last_speech_time = datetime.now()
            while True:
                base64_data = await vad_queue.get()
                raw_chunk_24k = base64.b64decode(base64_data)
                vad_audio_buffer.extend(raw_chunk_24k)
                has_speech = False
                while len(vad_audio_buffer) >= BYTES_PER_24K_FRAME:
                    frame_24k = vad_audio_buffer[:BYTES_PER_24K_FRAME]
                    del vad_audio_buffer[:BYTES_PER_24K_FRAME]
                    try:
                        frame_16k = resample_24k_to_16k(frame_24k)
                        is_speech = vad.is_speech(frame_16k, VAD_SAMPLE_RATE_16K)
                        if is_speech:
                            has_speech = True
                            logger.trace("!", end="")
                            if bot_speaking_flag[0]:
                                print("\nBarge-in detected!", datetime.now().strftime("%Y-%m-%d %H:%M:%S"))
                                await openai_ws.send(json.dumps({"type": "response.cancel"}))
                                print("bot speaking false")
                                bot_speaking_flag[0] = False
                    except Exception as e:
                        logger.error(f"[ERROR] VAD processing failed: {e}")
                        continue
                if has_speech:
                    last_speech_time = datetime.now()
                    logger.trace(".", end="")
                else:
                    time_since_speech = (datetime.now() - last_speech_time).total_seconds()
                    if time_since_speech >= 1.0:
                        logger.trace("_", end="")

        shared_state = {"last_event_type": None, "event_count": 0}

        def log_event(event_type: str, direction: str) -> None:
            if event_type != shared_state["last_event_type"]:
                timestamp = datetime.now().strftime("%Y-%m-%d %H:%M:%S")
                print(f"\n  {timestamp} --  {direction} {event_type} ", end="", flush=True)
                shared_state["last_event_type"] = event_type
                shared_state["event_count"] = 0
            shared_state["event_count"] += 1

        # --- Spawn a text delta queue and task for TTS ---
        text_delta_queue = asyncio.Queue()
        text_delta_task = None  # Will hold our background task.

        async def process_text_deltas(async_q: asyncio.Queue):
            """Transfer text deltas from the async queue to a synchronous queue,
            then run the ElevenLabs TTS call (which expects a sync generator) in a separate thread.
            """
            sync_q = queue.Queue()

            async def transfer_text_deltas():
                while True:
                    item = await async_q.get()
                    sync_q.put(item)
                    if item is None:
                        break

            # Schedule the transfer task in the main event loop.
            asyncio.create_task(transfer_text_deltas())

            # Create the synchronous generator from the sync queue.
            sync_gen = sync_text_chunker(sync_q, timeout=0.3)
            elevenlabs_client = await get_or_create_elevenlabs_client(current_user.id, session)
            if elevenlabs_client is None:
                return
            # Capture the current event loop to schedule send operations.
            main_loop = asyncio.get_running_loop()

            def tts_thread():
                # Create a new event loop for this thread.
                new_loop = asyncio.new_event_loop()
                asyncio.set_event_loop(new_loop)

                async def run_tts():
                    try:
                        audio_stream = elevenlabs_client.generate(
                            voice=elevenlabs_voice,
                            output_format="pcm_24000",
                            text=sync_gen,  # synchronous generator expected by ElevenLabs
                            model=elevenlabs_model,
                            voice_settings=None,
                            stream=True,
                        )
                        for chunk in audio_stream:
                            base64_audio = base64.b64encode(chunk).decode("utf-8")
                            # Schedule sending the audio chunk in the main event loop.
                            asyncio.run_coroutine_threadsafe(
                                client_websocket.send_json({"type": "response.audio.delta", "delta": base64_audio}),
                                main_loop,
                            ).result()
                    except Exception as e:
                        print(e)
                        print(traceback.format_exc())

                new_loop.run_until_complete(run_tts())
                new_loop.close()

            threading.Thread(target=tts_thread, daemon=True).start()

        async def forward_to_openai() -> None:
            global use_elevenlabs, elevenlabs_voice
            try:
                await client_websocket.accept()
                while True:
                    message_text = await client_websocket.receive_text()
                    msg = json.loads(message_text)
                    event_type = msg.get("type")
                    log_event(event_type, "↑")
                    if msg.get("type") == "input_audio_buffer.append":
                        logger.trace(f"buffer_id {msg.get('buffer_id', '')}")
                        base64_data = msg.get("audio", "")
                        if not base64_data:
                            continue
                        await openai_ws.send(json.dumps({"type": "input_audio_buffer.append", "audio": base64_data}))
                        if barge_in_enabled:
                            await vad_queue.put(base64_data)
                    elif msg.get("type") == "elevenlabs.config":
                        logger.info(f"elevenlabs.config {msg}")
                        use_elevenlabs = msg["enabled"]
                        elevenlabs_voice = msg["voice_id"]
                        modalities = ["audio", "text"]
                        if use_elevenlabs:
                            modalities = ["text"]
                        session_update = {
                            "type": "session.update",
                            "session": {
                                "modalities": modalities,
                                "instructions": SESSION_INSTRUCTIONS,
                                "voice": "echo",
                                "temperature": 0.8,
                                "input_audio_format": "pcm16",
                                "output_audio_format": "pcm16",
                                "turn_detection": {
                                    "type": "server_vad",
                                    "threshold": SILENCE_THRESHOLD,
                                    "prefix_padding_ms": PREFIX_PADDING_MS,
                                    "silence_duration_ms": SILENCE_DURATION_MS,
                                },
                                "input_audio_transcription": {"model": "whisper-1"},
                                "tools": [flow_tool],
                                "tool_choice": "auto",
                            },
                        }
                        await openai_ws.send(json.dumps(session_update))
                        # response = {
                        #    "type": "session.update",
                        #    "session":
                        # }
                        # await openai_ws.send(json.dumps(response))
                    else:
                        await openai_ws.send(message_text)
            except (WebSocketDisconnect, websockets.ConnectionClosedOK, websockets.ConnectionClosedError):
                pass

        async def forward_to_client() -> None:
            global elevenlabs_client, elevenlabs_key
            nonlocal bot_speaking_flag, text_delta_queue, text_delta_task
            function_call = None
            function_call_args = ""
            conversation_id = str(uuid4())
            try:
                while True:
                    data = await openai_ws.recv()
                    event = json.loads(data)
                    event_type = event.get("type")

                    # forward all openai events to the client
                    await client_websocket.send_text(data)

                    if event_type == "response.text.delta":
                        if use_elevenlabs:
                            delta = event.get("delta", "")
                            await text_delta_queue.put(delta)
                            if text_delta_task is None:
                                text_delta_task = asyncio.create_task(process_text_deltas(text_delta_queue))
                    elif event_type == "response.text.done":
                        if use_elevenlabs:
                            await text_delta_queue.put(None)
                            text_delta_task = None
                            print(f"\n      bot response: {event.get('text')}")
                    elif event_type == "response.output_item.added":
                        print("Bot speaking = True")
                        bot_speaking_flag[0] = True
                        item = event.get("item", {})
                        if item.get("type") == "function_call":
                            function_call = item
                            function_call_args = ""
                    elif event_type == "response.output_item.done":
                        print("Bot speaking = False")
                        bot_speaking_flag[0] = False
                    elif event_type == "response.function_call_arguments.delta":
                        function_call_args += event.get("delta", "")
                    elif event_type == "response.function_call_arguments.done":
                        if function_call:
                            asyncio.create_task(
                                handle_function_call(
                                    client_websocket,
                                    openai_ws,
                                    function_call,
                                    function_call_args,
                                    flow_id,
                                    background_tasks,
                                    current_user,
                                    session,
                                    conversation_id,
                                )
                            )
                            function_call = None
                            function_call_args = ""
                    elif event_type == "response.audio.delta":
                        # Audio deltas from OpenAI are not forwarded if ElevenLabs is used.
                        audio_delta = event.get("delta", "")
                    elif event_type == "conversation.item.input_audio_transcription.completed":
                        try:
                            message_text = event.get("transcript", "")
                            if message_text and message_text.strip():
                                await add_message_to_db(message_text, session, flow_id, session_id, "User", "User")
                        except Exception as e:
                            logger.error(f"Error saving message to database: {e}")
                            logger.error(traceback.format_exc())
                    elif event_type == "error":
                        print(event)
                    else:
                        await client_websocket.send_text(data)
                    log_event(event_type, "↓")
                    if event_type == "response.text.done":
                        try:
                            message_text = event.get("text", "")
<<<<<<< HEAD
                            await add_message_to_db(message_text, session, flow_id, session_id, "Machine", "AI")
=======
                            message = MessageTable(
                                text=message_text,
                                sender="Machine",
                                sender_name="AI",
                                session_id=session_id,
                                files=[],
                                flow_id=uuid.UUID(flow_id) if isinstance(flow_id, str) else flow_id,
                                properties=Properties().model_dump(),
                                content_blocks=[],
                            )
                            await aadd_messagetables([message], session)
>>>>>>> 674d3a1e
                        except Exception as e:
                            logger.error(f"Error saving message to database: {e}")
                            logger.error(traceback.format_exc())
            except (WebSocketDisconnect, websockets.ConnectionClosedOK, websockets.ConnectionClosedError) as e:
                print(f"Websocket exception: {e}")

        def _blocking_tts(elevenlabs_client, text, client_websocket, loop):
            try:
                audio_stream = elevenlabs_client.generate(
                    voice=elevenlabs_voice,
                    output_format="pcm_24000",
                    text=text,
                    model=elevenlabs_model,
                    voice_settings=None,
                    stream=True,
                )
                for chunk in audio_stream:
                    base64_audio = base64.b64encode(chunk).decode("utf-8")
                    # Use asyncio.run_coroutine_threadsafe to send the audio chunk back to the client.
                    future = asyncio.run_coroutine_threadsafe(
                        client_websocket.send_json({"type": "response.audio.delta", "delta": base64_audio}), loop
                    )
                    # Optionally, wait for the send to complete.
                    future.result()
            except Exception as e:
                print(e)
                print(traceback.format_exc())

        if barge_in_enabled:
            asyncio.create_task(process_vad_audio())

        await asyncio.gather(
            forward_to_openai(),
            forward_to_client(),
        )


@router.get("/elevenlabs/voice_ids")
async def get_elevenlabs_voice_ids(
    current_user: CurrentActiveUser,
    session: DbSession,
):
    """Get available voice IDs from ElevenLabs API."""
    try:
        # Get or create the ElevenLabs client
        elevenlabs_client = await get_or_create_elevenlabs_client(current_user.id, session)
        if elevenlabs_client is None:
            return {"error": "ElevenLabs API key not found or invalid"}

        voices_response = elevenlabs_client.voices.get_all()
        voices = voices_response.voices

        voice_list = []
        for voice in voices:
            voice_list.append(
                {
                    "voice_id": voice.voice_id,
                    "name": voice.name,
                }
            )

        return voice_list
    except Exception as e:
        logger.error(f"Error fetching ElevenLabs voices: {e}")
        return {"error": str(e)}


async def get_or_create_elevenlabs_client(user_id=None, session=None):
    """Get or create an ElevenLabs client with the API key."""
    global elevenlabs_key, elevenlabs_client

    if elevenlabs_client is None:
        if elevenlabs_key is None and user_id and session:
            variable_service = get_variable_service()
            try:
                elevenlabs_key = await variable_service.get_variable(
                    user_id=user_id,
                    name="ELEVENLABS_API_KEY",
                    field="elevenlabs_api_key",
                    session=session,
                )
            except (InvalidToken, ValueError):
                elevenlabs_key = os.getenv("ELEVENLABS_API_KEY")
                if not elevenlabs_key:
                    logger.error("ElevenLabs API key not found")
                    return None
            except Exception as e:
                logger.error(f"Exception getting ElevenLabs API key: {e}")
                print(traceback.format_exc())
                return None

        if elevenlabs_key:
            elevenlabs_client = ElevenLabs(api_key=elevenlabs_key)
<<<<<<< HEAD
    
    return elevenlabs_client


async def add_message_to_db(message, session, flow_id, session_id, sender, sender_name):
    message = MessageTable(
        text=message, 
        sender=sender, 
        sender_name=sender_name, 
        session_id=session_id,
        files=[],  
        flow_id=uuid.UUID(flow_id) if isinstance(flow_id, str) else flow_id,
        properties=Properties().model_dump(),  
        content_blocks=[] 
    )
    await aadd_messagetables([message], session)
=======

    return elevenlabs_client
>>>>>>> 674d3a1e
<|MERGE_RESOLUTION|>--- conflicted
+++ resolved
@@ -540,21 +540,7 @@
                     if event_type == "response.text.done":
                         try:
                             message_text = event.get("text", "")
-<<<<<<< HEAD
                             await add_message_to_db(message_text, session, flow_id, session_id, "Machine", "AI")
-=======
-                            message = MessageTable(
-                                text=message_text,
-                                sender="Machine",
-                                sender_name="AI",
-                                session_id=session_id,
-                                files=[],
-                                flow_id=uuid.UUID(flow_id) if isinstance(flow_id, str) else flow_id,
-                                properties=Properties().model_dump(),
-                                content_blocks=[],
-                            )
-                            await aadd_messagetables([message], session)
->>>>>>> 674d3a1e
                         except Exception as e:
                             logger.error(f"Error saving message to database: {e}")
                             logger.error(traceback.format_exc())
@@ -648,7 +634,6 @@
 
         if elevenlabs_key:
             elevenlabs_client = ElevenLabs(api_key=elevenlabs_key)
-<<<<<<< HEAD
     
     return elevenlabs_client
 
@@ -664,8 +649,4 @@
         properties=Properties().model_dump(),  
         content_blocks=[] 
     )
-    await aadd_messagetables([message], session)
-=======
-
-    return elevenlabs_client
->>>>>>> 674d3a1e
+    await aadd_messagetables([message], session)
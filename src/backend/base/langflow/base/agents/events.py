# Add helper functions for each event type
from collections.abc import AsyncIterator
from time import perf_counter
from typing import Any, Protocol

from langchain_core.agents import AgentFinish
from langchain_core.messages import BaseMessage
from typing_extensions import TypedDict

from langflow.schema.content_block import ContentBlock
from langflow.schema.content_types import TextContent, ToolContent
from langflow.schema.log import SendMessageFunctionType
from langflow.schema.message import Message


class ExceptionWithMessageError(Exception):
    def __init__(self, agent_message: Message):
        self.agent_message = agent_message
        super().__init__()


class InputDict(TypedDict):
    input: str
    chat_history: list[BaseMessage]


def _build_agent_input_text_content(agent_input_dict: InputDict) -> str:
    chat_history = agent_input_dict.get("chat_history", [])
    messages = [
        f"**{message.type.upper()}**: {message.content}"
        for message in chat_history
        if isinstance(message, BaseMessage) and message.content
    ]
    final_input = agent_input_dict.get("input", "")
    if messages and final_input not in messages[-1]:
        messages.append(f"**HUMAN**: {final_input}")
    return "  \n".join(messages)


def _calculate_duration(start_time: float) -> int:
    """Calculate duration in milliseconds from start time to now."""
    # Handle the calculation
    current_time = perf_counter()
    if isinstance(start_time, int):
        # If we got an integer, treat it as milliseconds
        duration = current_time - (start_time / 1000)
        result = int(duration * 1000)
    else:
        # If we got a float, treat it as perf_counter time
        result = int((current_time - start_time) * 1000)

    return result


async def handle_on_chain_start(
    event: dict[str, Any], agent_message: Message, send_message_method: SendMessageFunctionType, start_time: float
) -> tuple[Message, float]:
    # Create content blocks if they don't exist
    if not agent_message.content_blocks:
        agent_message.content_blocks = [ContentBlock(title="Agent Steps", contents=[])]

    if event["data"].get("input"):
        input_data = event["data"].get("input")
        if isinstance(input_data, dict) and "input" in input_data:
            # Cast the input_data to InputDict
            input_dict: InputDict = {
                "input": str(input_data.get("input", "")),
                "chat_history": input_data.get("chat_history", []),
            }
            text_content = TextContent(
                type="text",
                text=_build_agent_input_text_content(input_dict),
                duration=_calculate_duration(start_time),
                header={"title": "Input", "icon": "MessageSquare"},
            )
            agent_message.content_blocks[0].contents.append(text_content)
            agent_message = await send_message_method(message=agent_message)
            start_time = perf_counter()
    return agent_message, start_time


<<<<<<< HEAD
async def handle_on_chain_end(
=======
def _extract_output_text(output: str | list) -> str:
    if isinstance(output, str):
        text = output
    elif isinstance(output, list) and len(output) == 1 and isinstance(output[0], dict) and "text" in output[0]:
        text = output[0]["text"]
    else:
        msg = f"Output is not a string or list of dictionaries with 'text' key: {output}"
        raise ValueError(msg)
    return text


def handle_on_chain_end(
>>>>>>> 42f8c4b2
    event: dict[str, Any], agent_message: Message, send_message_method: SendMessageFunctionType, start_time: float
) -> tuple[Message, float]:
    data_output = event["data"].get("output")
    if data_output and isinstance(data_output, AgentFinish) and data_output.return_values.get("output"):
        output = data_output.return_values.get("output")

        agent_message.text = _extract_output_text(output)
        agent_message.properties.state = "complete"
        # Add duration to the last content if it exists
        if agent_message.content_blocks:
            duration = _calculate_duration(start_time)
            text_content = TextContent(
                type="text",
                text=agent_message.text,
                duration=duration,
                header={"title": "Output", "icon": "MessageSquare"},
            )
            agent_message.content_blocks[0].contents.append(text_content)
        agent_message = await send_message_method(message=agent_message)
        start_time = perf_counter()
    return agent_message, start_time


async def handle_on_tool_start(
    event: dict[str, Any],
    agent_message: Message,
    tool_blocks_map: dict[str, ToolContent],
    send_message_method: SendMessageFunctionType,
    start_time: float,
) -> tuple[Message, float]:
    tool_name = event["name"]
    tool_input = event["data"].get("input")
    run_id = event.get("run_id", "")
    tool_key = f"{tool_name}_{run_id}"

    # Create content blocks if they don't exist
    if not agent_message.content_blocks:
        agent_message.content_blocks = [ContentBlock(title="Agent Steps", contents=[])]

    duration = _calculate_duration(start_time)
    new_start_time = perf_counter()  # Get new start time for next operation

    # Create new tool content with the input exactly as received
    tool_content = ToolContent(
        type="tool_use",
        name=tool_name,
        input=tool_input,
        output=None,
        error=None,
        header={"title": f"Accessing **{tool_name}**", "icon": "Hammer"},
        duration=duration,  # Store the actual duration
    )

    # Store in map and append to message
    tool_blocks_map[tool_key] = tool_content
    agent_message.content_blocks[0].contents.append(tool_content)

    agent_message = await send_message_method(message=agent_message)
    tool_blocks_map[tool_key] = agent_message.content_blocks[0].contents[-1]
    return agent_message, new_start_time


async def handle_on_tool_end(
    event: dict[str, Any],
    agent_message: Message,
    tool_blocks_map: dict[str, ToolContent],
    send_message_method: SendMessageFunctionType,
    start_time: float,
) -> tuple[Message, float]:
    run_id = event.get("run_id", "")
    tool_name = event.get("name", "")
    tool_key = f"{tool_name}_{run_id}"
    tool_content = tool_blocks_map.get(tool_key)

    if tool_content and isinstance(tool_content, ToolContent):
        tool_content.output = event["data"].get("output")
        duration = _calculate_duration(start_time)
        tool_content.duration = duration
        tool_content.header = {"title": f"Executed **{tool_content.name}**", "icon": "Hammer"}

        agent_message = await send_message_method(message=agent_message)
        new_start_time = perf_counter()  # Get new start time for next operation
        return agent_message, new_start_time
    return agent_message, start_time


async def handle_on_tool_error(
    event: dict[str, Any],
    agent_message: Message,
    tool_blocks_map: dict[str, ToolContent],
    send_message_method: SendMessageFunctionType,
    start_time: float,
) -> tuple[Message, float]:
    run_id = event.get("run_id", "")
    tool_name = event.get("name", "")
    tool_key = f"{tool_name}_{run_id}"
    tool_content = tool_blocks_map.get(tool_key)

    if tool_content and isinstance(tool_content, ToolContent):
        tool_content.error = event["data"].get("error", "Unknown error")
        tool_content.duration = _calculate_duration(start_time)
        tool_content.header = {"title": f"Error using **{tool_content.name}**", "icon": "Hammer"}
        agent_message = await send_message_method(message=agent_message)
        start_time = perf_counter()
    return agent_message, start_time


async def handle_on_chain_stream(
    event: dict[str, Any],
    agent_message: Message,
    send_message_method: SendMessageFunctionType,
    start_time: float,
) -> tuple[Message, float]:
    data_chunk = event["data"].get("chunk", {})
    if isinstance(data_chunk, dict) and data_chunk.get("output"):
        output = data_chunk.get("output")
        if output and isinstance(output, str | list):
            agent_message.text = _extract_output_text(output)
        agent_message.properties.state = "complete"
        agent_message = await send_message_method(message=agent_message)
        start_time = perf_counter()
    return agent_message, start_time


class ToolEventHandler(Protocol):
    async def __call__(
        self,
        event: dict[str, Any],
        agent_message: Message,
        tool_blocks_map: dict[str, ContentBlock],
        send_message_method: SendMessageFunctionType,
        start_time: float,
    ) -> tuple[Message, float]: ...


class ChainEventHandler(Protocol):
    async def __call__(
        self,
        event: dict[str, Any],
        agent_message: Message,
        send_message_method: SendMessageFunctionType,
        start_time: float,
    ) -> tuple[Message, float]: ...


EventHandler = ToolEventHandler | ChainEventHandler

# Define separate mappings of event types to their respective handler functions
CHAIN_EVENT_HANDLERS: dict[str, ChainEventHandler] = {
    "on_chain_start": handle_on_chain_start,
    "on_chain_end": handle_on_chain_end,
    "on_chain_stream": handle_on_chain_stream,
}

TOOL_EVENT_HANDLERS: dict[str, ToolEventHandler] = {
    "on_tool_start": handle_on_tool_start,
    "on_tool_end": handle_on_tool_end,
    "on_tool_error": handle_on_tool_error,
}


async def process_agent_events(
    agent_executor: AsyncIterator[dict[str, Any]],
    agent_message: Message,
    send_message_method: SendMessageFunctionType,
) -> Message:
    """Process agent events and return the final output."""
    if isinstance(agent_message.properties, dict):
        agent_message.properties.update({"icon": "Bot", "state": "partial"})
    else:
        agent_message.properties.icon = "Bot"
        agent_message.properties.state = "partial"
    # Store the initial message
    agent_message = await send_message_method(message=agent_message)
    try:
        # Create a mapping of run_ids to tool contents
        tool_blocks_map: dict[str, ToolContent] = {}
        start_time = perf_counter()
        async for event in agent_executor:
            if event["event"] in TOOL_EVENT_HANDLERS:
                tool_handler = TOOL_EVENT_HANDLERS[event["event"]]
                agent_message, start_time = await tool_handler(
                    event, agent_message, tool_blocks_map, send_message_method, start_time
                )
            elif event["event"] in CHAIN_EVENT_HANDLERS:
                chain_handler = CHAIN_EVENT_HANDLERS[event["event"]]
                agent_message, start_time = await chain_handler(event, agent_message, send_message_method, start_time)
        agent_message.properties.state = "complete"
    except Exception as e:
        raise ExceptionWithMessageError(agent_message) from e

    return Message(**agent_message.model_dump())<|MERGE_RESOLUTION|>--- conflicted
+++ resolved
@@ -79,9 +79,6 @@
     return agent_message, start_time
 
 
-<<<<<<< HEAD
-async def handle_on_chain_end(
-=======
 def _extract_output_text(output: str | list) -> str:
     if isinstance(output, str):
         text = output
@@ -93,8 +90,7 @@
     return text
 
 
-def handle_on_chain_end(
->>>>>>> 42f8c4b2
+async def handle_on_chain_end(
     event: dict[str, Any], agent_message: Message, send_message_method: SendMessageFunctionType, start_time: float
 ) -> tuple[Message, float]:
     data_output = event["data"].get("output")

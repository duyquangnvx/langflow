--- conflicted
+++ resolved
@@ -1,20 +1,9 @@
-<<<<<<< HEAD
-import json
 from typing import Any
 
 from langflow.custom.custom_component.component import Component
-=======
-from langflow.custom import Component
 from langflow.helpers.data import safe_convert
->>>>>>> 22330abf
-from langflow.io import (
-    BoolInput,
-    HandleInput,
-    MessageTextInput,
-    MultilineInput,
-    Output,
-    TabInput,
-)
+from langflow.inputs.inputs import BoolInput, HandleInput, MessageTextInput, MultilineInput, TabInput
+from langflow.template.field.base import Output
 from langflow.schema.data import Data
 from langflow.schema.dataframe import DataFrame
 from langflow.schema.message import Message

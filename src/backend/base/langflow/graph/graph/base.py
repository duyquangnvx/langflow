import asyncio
import json
import uuid
from collections import defaultdict, deque
from datetime import datetime, timezone
from functools import partial
from itertools import chain
from typing import TYPE_CHECKING, Any, Dict, Generator, List, Optional, Tuple, Type, Union

import nest_asyncio
from loguru import logger

from langflow.exceptions.component import ComponentBuildException
from langflow.graph.edge.base import ContractEdge
from langflow.graph.edge.schema import EdgeData
from langflow.graph.graph.constants import Finish, lazy_load_vertex_dict
from langflow.graph.graph.runnable_vertices_manager import RunnableVerticesManager
<<<<<<< HEAD
from langflow.graph.graph.schema import GraphData, VertexBuildResult
=======
from langflow.graph.graph.schema import VertexBuildResult
>>>>>>> 86ca2339
from langflow.graph.graph.state_manager import GraphStateManager
from langflow.graph.graph.utils import find_start_component_id, process_flow, sort_up_to_vertex
from langflow.graph.schema import InterfaceComponentTypes, RunOutputs
from langflow.graph.vertex.base import Vertex, VertexStates
<<<<<<< HEAD
from langflow.graph.vertex.schema import NodeData
=======
>>>>>>> 86ca2339
from langflow.graph.vertex.types import ComponentVertex, InterfaceVertex, StateVertex
from langflow.schema import Data
from langflow.schema.schema import INPUT_FIELD_NAME, InputType
from langflow.services.cache.utils import CacheMiss
from langflow.services.chat.schema import GetCache, SetCache
from langflow.services.deps import get_chat_service, get_tracing_service

if TYPE_CHECKING:
    from langflow.api.v1.schemas import InputValueRequest
    from langflow.custom.custom_component.component import Component
    from langflow.graph.schema import ResultData
    from langflow.services.tracing.service import TracingService


class Graph:
    """A class representing a graph of vertices and edges."""

    def __init__(
        self,
        start: Optional["Component"] = None,
        end: Optional["Component"] = None,
        flow_id: Optional[str] = None,
        flow_name: Optional[str] = None,
        user_id: Optional[str] = None,
    ) -> None:
        """
        Initializes a new instance of the Graph class.

        Args:
            nodes (List[Dict]): A list of dictionaries representing the vertices of the graph.
            edges (List[Dict[str, str]]): A list of dictionaries representing the edges of the graph.
            flow_id (Optional[str], optional): The ID of the flow. Defaults to None.
        """
        self._prepared = False
        self._runs = 0
        self._updates = 0
        self.flow_id = flow_id
        self.flow_name = flow_name
        self.user_id = user_id
        self._is_input_vertices: List[str] = []
        self._is_output_vertices: List[str] = []
        self._is_state_vertices: List[str] = []
        self._has_session_id_vertices: List[str] = []
        self._sorted_vertices_layers: List[List[str]] = []
        self._run_id = ""
        self._start_time = datetime.now(timezone.utc)
        self.inactivated_vertices: set = set()
        self.activated_vertices: List[str] = []
        self.vertices_layers: List[List[str]] = []
        self.vertices_to_run: set[str] = set()
        self.stop_vertex: Optional[str] = None
        self.inactive_vertices: set = set()
        self.edges: List[ContractEdge] = []
        self.vertices: List[Vertex] = []
        self.run_manager = RunnableVerticesManager()
        self.state_manager = GraphStateManager()
<<<<<<< HEAD
        self._vertices: List[NodeData] = []
=======
        self._vertices: List[dict] = []
>>>>>>> 86ca2339
        self._edges: List[EdgeData] = []
        self.top_level_vertices: List[str] = []
        self.vertex_map: Dict[str, Vertex] = {}
        self.predecessor_map: Dict[str, List[str]] = defaultdict(list)
        self.successor_map: Dict[str, List[str]] = defaultdict(list)
        self.in_degree_map: Dict[str, int] = defaultdict(int)
        self.parent_child_map: Dict[str, List[str]] = defaultdict(list)
        self._run_queue: deque[str] = deque()
        self._first_layer: List[str] = []
        self._lock = asyncio.Lock()
<<<<<<< HEAD
        self.raw_graph_data: GraphData = {"nodes": [], "edges": []}
=======
>>>>>>> 86ca2339
        try:
            self.tracing_service: "TracingService" | None = get_tracing_service()
        except Exception as exc:
            logger.error(f"Error getting tracing service: {exc}")
            self.tracing_service = None
        if start is not None and end is not None:
            self._set_start_and_end(start, end)
            self.prepare()
        if (start is not None and end is None) or (start is None and end is not None):
            raise ValueError("You must provide both input and output components")

<<<<<<< HEAD
    def dumps(
        self,
        name: Optional[str] = None,
        description: Optional[str] = None,
        endpoint_name: Optional[str] = None,
    ) -> str:
        if self.raw_graph_data != {"nodes": [], "edges": []}:
            data_dict = self.raw_graph_data
        else:
            # we need to convert the vertices and edges to json
            nodes = [node.to_data() for node in self.vertices]
            edges = [edge.to_data() for edge in self.edges]
            self.raw_graph_data = {"nodes": nodes, "edges": edges}
            data_dict = self.raw_graph_data
        graph_dict = {
            "data": data_dict,
            "is_component": len(data_dict.get("nodes", [])) == 1 and data_dict["edges"] == [],
        }
        if name:
            graph_dict["name"] = name
        if description:
            graph_dict["description"] = description
        if endpoint_name:
            graph_dict["endpoint_name"] = endpoint_name
        return json.dumps(graph_dict, indent=4, sort_keys=True)

    def add_nodes_and_edges(self, nodes: List[NodeData], edges: List[EdgeData]):
=======
    def add_nodes_and_edges(self, nodes: List[Dict], edges: List[EdgeData]):
>>>>>>> 86ca2339
        self._vertices = nodes
        self._edges = edges
        self.raw_graph_data = {"nodes": nodes, "edges": edges}
        self.top_level_vertices = []
        for vertex in self._vertices:
            if vertex_id := vertex.get("id"):
                self.top_level_vertices.append(vertex_id)
        self._graph_data = process_flow(self.raw_graph_data)

        self._vertices = self._graph_data["nodes"]
        self._edges = self._graph_data["edges"]
        self.initialize()

    def add_component(self, _id: str, component: "Component"):
        if _id in self.vertex_map:
            return
        frontend_node = component.to_frontend_node()
        frontend_node["data"]["id"] = _id
        frontend_node["id"] = _id
        self._vertices.append(frontend_node)
        vertex = self._create_vertex(frontend_node)
        vertex.add_component_instance(component)
        self.vertices.append(vertex)
        self.vertex_map[_id] = vertex

        if component._edges:
            for edge in component._edges:
                self._add_edge(edge)

        if component._components:
            for _component in component._components:
                self.add_component(_component._id, _component)

    def _set_start_and_end(self, start: "Component", end: "Component"):
        if not hasattr(start, "to_frontend_node"):
            raise TypeError(f"start must be a Component. Got {type(start)}")
        if not hasattr(end, "to_frontend_node"):
            raise TypeError(f"end must be a Component. Got {type(end)}")
        self.add_component(start._id, start)
        self.add_component(end._id, end)

    def add_component_edge(self, source_id: str, output_input_tuple: Tuple[str, str], target_id: str):
        source_vertex = self.get_vertex(source_id)
        if not isinstance(source_vertex, ComponentVertex):
            raise ValueError(f"Source vertex {source_id} is not a component vertex.")
        target_vertex = self.get_vertex(target_id)
        if not isinstance(target_vertex, ComponentVertex):
            raise ValueError(f"Target vertex {target_id} is not a component vertex.")
        output_name, input_name = output_input_tuple
        edge_data: EdgeData = {
            "source": source_id,
            "target": target_id,
            "data": {
                "sourceHandle": {
                    "dataType": source_vertex.base_name,
                    "id": source_vertex.id,
                    "name": output_name,
                    "output_types": source_vertex.get_output(output_name).types,
                },
                "targetHandle": {
                    "fieldName": input_name,
                    "id": target_vertex.id,
                    "inputTypes": target_vertex.get_input(input_name).input_types,
                    "type": str(target_vertex.get_input(input_name).field_type),
                },
            },
        }
        self._add_edge(edge_data)

    async def async_start(self, inputs: Optional[List[dict]] = None):
        if not self._prepared:
            raise ValueError("Graph not prepared. Call prepare() first.")
        # The idea is for this to return a generator that yields the result of
        # each step call and raise StopIteration when the graph is done
        for _input in inputs or []:
            for key, value in _input.items():
                vertex = self.get_vertex(key)
                vertex.set_input_value(key, value)
        while True:
            result = await self.astep()
            yield result
            if isinstance(result, Finish):
                return

    def start(self, inputs: Optional[List[dict]] = None) -> Generator:
<<<<<<< HEAD
        #! Change this ASAP
=======
        #! Change this soon
>>>>>>> 86ca2339
        nest_asyncio.apply()
        loop = asyncio.get_event_loop()
        async_gen = self.async_start(inputs)
        async_gen_task = asyncio.ensure_future(async_gen.__anext__())

        while True:
            try:
                result = loop.run_until_complete(async_gen_task)
                yield result
                if isinstance(result, Finish):
                    return
                async_gen_task = asyncio.ensure_future(async_gen.__anext__())
            except StopAsyncIteration:
                break

    def _add_edge(self, edge: EdgeData):
        self.add_edge(edge)
        source_id = edge["data"]["sourceHandle"]["id"]
        target_id = edge["data"]["targetHandle"]["id"]
        self.predecessor_map[target_id].append(source_id)
        self.successor_map[source_id].append(target_id)
        self.in_degree_map[target_id] += 1
        self.parent_child_map[source_id].append(target_id)

    # TODO: Create a TypedDict to represente the node
    def add_node(self, node: NodeData):
        self._vertices.append(node)

    def add_edge(self, edge: EdgeData):
        # Check if the edge already exists
        if edge in self._edges:
            return
        self._edges.append(edge)

    def initialize(self):
        self._build_graph()
        self.build_graph_maps(self.edges)
        self.define_vertices_lists()

    def get_state(self, name: str) -> Optional[Data]:
        """
        Returns the state of the graph with the given name.

        Args:
            name (str): The name of the state.

        Returns:
            Optional[Data]: The state record, or None if the state does not exist.
        """
        return self.state_manager.get_state(name, run_id=self._run_id)

    def update_state(self, name: str, record: Union[str, Data], caller: Optional[str] = None) -> None:
        """
        Updates the state of the graph with the given name.

        Args:
            name (str): The name of the state.
            record (Union[str, Data]): The new state record.
            caller (Optional[str], optional): The ID of the vertex that is updating the state. Defaults to None.
        """
        if caller:
            # If there is a caller which is a vertex_id, I want to activate
            # all StateVertex in self.vertices that are not the caller
            # essentially notifying all the other vertices that the state has changed
            # This also has to activate their successors
            self.activate_state_vertices(name, caller)

        self.state_manager.update_state(name, record, run_id=self._run_id)

    def activate_state_vertices(self, name: str, caller: str):
        """
        Activates the state vertices in the graph with the given name and caller.

        Args:
            name (str): The name of the state.
            caller (str): The ID of the vertex that is updating the state.
        """
        vertices_ids = set()
        new_predecessor_map = {}
        for vertex_id in self._is_state_vertices:
            caller_vertex = self.get_vertex(caller)
            vertex = self.get_vertex(vertex_id)
            if vertex_id == caller or vertex.display_name == caller_vertex.display_name:
                continue
            if (
                isinstance(vertex._raw_params["name"], str)
                and name in vertex._raw_params["name"]
                and vertex_id != caller
                and isinstance(vertex, StateVertex)
            ):
                vertices_ids.add(vertex_id)
                successors = self.get_all_successors(vertex, flat=True)
                # Update run_manager.run_predecessors because we are activating vertices
                # The run_prdecessors is the predecessor map of the vertices
                # we remove the vertex_id from the predecessor map whenever we run a vertex
                # So we need to get all edges of the vertex and successors
                # and run self.build_adjacency_maps(edges) to get the new predecessor map
                # that is not complete but we can use to update the run_predecessors
                edges_set = set()
                for _vertex in [vertex] + successors:
                    edges_set.update(_vertex.edges)
                    if _vertex.state == VertexStates.INACTIVE:
                        _vertex.set_state("ACTIVE")

                    vertices_ids.add(_vertex.id)
                edges = list(edges_set)
                predecessor_map, _ = self.build_adjacency_maps(edges)
                new_predecessor_map.update(predecessor_map)

        vertices_ids.update(new_predecessor_map.keys())
        vertices_ids.update(v_id for value_list in new_predecessor_map.values() for v_id in value_list)

        self.activated_vertices = list(vertices_ids)
        self.vertices_to_run.update(vertices_ids)
        self.run_manager.update_run_state(
            run_predecessors=new_predecessor_map,
            vertices_to_run=self.vertices_to_run,
        )

    def reset_activated_vertices(self):
        """
        Resets the activated vertices in the graph.
        """
        self.activated_vertices = []

    def append_state(self, name: str, record: Union[str, Data], caller: Optional[str] = None) -> None:
        """
        Appends the state of the graph with the given name.

        Args:
            name (str): The name of the state.
            record (Union[str, Data]): The state record to append.
            caller (Optional[str], optional): The ID of the vertex that is updating the state. Defaults to None.
        """
        if caller:
            self.activate_state_vertices(name, caller)

        self.state_manager.append_state(name, record, run_id=self._run_id)

    def validate_stream(self):
        """
        Validates the stream configuration of the graph.

        If there are two vertices in the same graph (connected by edges)
        that have `stream=True` or `streaming=True`, raises a `ValueError`.

        Raises:
            ValueError: If two connected vertices have `stream=True` or `streaming=True`.
        """
        for vertex in self.vertices:
            if vertex.params.get("stream") or vertex.params.get("streaming"):
                successors = self.get_all_successors(vertex)
                for successor in successors:
                    if successor.params.get("stream") or successor.params.get("streaming"):
                        raise ValueError(
                            f"Components {vertex.display_name} and {successor.display_name} "
                            "are connected and both have stream or streaming set to True"
                        )

    @property
    def first_layer(self):
        if self._first_layer is None:
            raise ValueError("Graph not prepared. Call prepare() first.")
        return self._first_layer

    @property
    def run_id(self):
        """
        The ID of the current run.

        Returns:
            str: The run ID.

        Raises:
            ValueError: If the run ID is not set.
        """
        if not self._run_id:
            raise ValueError("Run ID not set")
        return self._run_id

    def set_run_id(self, run_id: uuid.UUID | None = None):
        """
        Sets the ID of the current run.

        Args:
            run_id (str): The run ID.
        """
        if run_id is None:
            run_id = uuid.uuid4()

        run_id_str = str(run_id)
        for vertex in self.vertices:
            self.state_manager.subscribe(run_id_str, vertex.update_graph_state)
        self._run_id = run_id_str
        if self.tracing_service:
            self.tracing_service.set_run_id(run_id)

    def set_run_name(self):
        # Given a flow name, flow_id
        if not self.tracing_service:
            return
        name = f"{self.flow_name} - {self.flow_id}"

        self.set_run_id()
        self.tracing_service.set_run_name(name)

    async def initialize_run(self):
        await self.tracing_service.initialize_tracers()

    async def end_all_traces(self, outputs: dict[str, Any] | None = None, error: Exception | None = None):
        if not self.tracing_service:
            return
        self._end_time = datetime.now(timezone.utc)
        if outputs is None:
            outputs = {}
        outputs |= self.metadata
        await self.tracing_service.end(outputs, error)

    @property
    def sorted_vertices_layers(self) -> List[List[str]]:
        """
        The sorted layers of vertices in the graph.

        Returns:
            List[List[str]]: The sorted layers of vertices.
        """
        if not self._sorted_vertices_layers:
            self.sort_vertices()
        return self._sorted_vertices_layers

    def define_vertices_lists(self):
        """
        Defines the lists of vertices that are inputs, outputs, and have session_id.
        """
        attributes = ["is_input", "is_output", "has_session_id", "is_state"]
        for vertex in self.vertices:
            for attribute in attributes:
                if getattr(vertex, attribute):
                    getattr(self, f"_{attribute}_vertices").append(vertex.id)

    def _set_inputs(self, input_components: list[str], inputs: Dict[str, str], input_type: InputType | None):
        for vertex_id in self._is_input_vertices:
            vertex = self.get_vertex(vertex_id)
            # If the vertex is not in the input_components list
            if input_components and (vertex_id not in input_components and vertex.display_name not in input_components):
                continue
            # If the input_type is not any and the input_type is not in the vertex id
            # Example: input_type = "chat" and vertex.id = "OpenAI-19ddn"
            elif input_type is not None and input_type != "any" and input_type not in vertex.id.lower():
                continue
            if vertex is None:
                raise ValueError(f"Vertex {vertex_id} not found")
            vertex.update_raw_params(inputs, overwrite=True)

    async def _run(
        self,
        inputs: Dict[str, str],
        input_components: list[str],
        input_type: InputType | None,
        outputs: list[str],
        stream: bool,
        session_id: str,
        fallback_to_env_vars: bool,
    ) -> List[Optional["ResultData"]]:
        """
        Runs the graph with the given inputs.

        Args:
            inputs (Dict[str, str]): The input values for the graph.
            input_components (list[str]): The components to run for the inputs.
            outputs (list[str]): The outputs to retrieve from the graph.
            stream (bool): Whether to stream the results or not.
            session_id (str): The session ID for the graph.

        Returns:
            List[Optional["ResultData"]]: The outputs of the graph.
        """

        if input_components and not isinstance(input_components, list):
            raise ValueError(f"Invalid components value: {input_components}. Expected list")
        elif input_components is None:
            input_components = []

        if not isinstance(inputs.get(INPUT_FIELD_NAME, ""), str):
            raise ValueError(f"Invalid input value: {inputs.get(INPUT_FIELD_NAME)}. Expected string")
        if inputs:
            self._set_inputs(input_components, inputs, input_type)
        # Update all the vertices with the session_id
        for vertex_id in self._has_session_id_vertices:
            vertex = self.get_vertex(vertex_id)
            if vertex is None:
                raise ValueError(f"Vertex {vertex_id} not found")
            vertex.update_raw_params({"session_id": session_id})
        # Process the graph
        try:
            cache_service = get_chat_service()
            if self.flow_id:
                await cache_service.set_cache(self.flow_id, self)
        except Exception as exc:
            logger.exception(exc)

        try:
            # Prioritize the webhook component if it exists
            start_component_id = find_start_component_id(self._is_input_vertices)
            await self.process(start_component_id=start_component_id, fallback_to_env_vars=fallback_to_env_vars)
            self.increment_run_count()
        except Exception as exc:
            asyncio.create_task(self.end_all_traces(error=exc))
            raise ValueError(f"Error running graph: {exc}") from exc
        finally:
            asyncio.create_task(self.end_all_traces())
        # Get the outputs
        vertex_outputs = []
        for vertex in self.vertices:
            if not vertex._built:
                continue
            if vertex is None:
                raise ValueError(f"Vertex {vertex_id} not found")

            if not vertex.result and not stream and hasattr(vertex, "consume_async_generator"):
                await vertex.consume_async_generator()
            if (not outputs and vertex.is_output) or (vertex.display_name in outputs or vertex.id in outputs):
                vertex_outputs.append(vertex.result)

        return vertex_outputs

    def run(
        self,
        inputs: list[Dict[str, str]],
        input_components: Optional[list[list[str]]] = None,
        types: Optional[list[InputType | None]] = None,
        outputs: Optional[list[str]] = None,
        session_id: Optional[str] = None,
        stream: bool = False,
        fallback_to_env_vars: bool = False,
    ) -> List[RunOutputs]:
        """
        Run the graph with the given inputs and return the outputs.

        Args:
            inputs (Dict[str, str]): A dictionary of input values.
            input_components (Optional[list[str]]): A list of input components.
            types (Optional[list[str]]): A list of types.
            outputs (Optional[list[str]]): A list of output components.
            session_id (Optional[str]): The session ID.
            stream (bool): Whether to stream the outputs.

        Returns:
            List[RunOutputs]: A list of RunOutputs objects representing the outputs.
        """
        # run the async function in a sync way
        # this could be used in a FastAPI endpoint
        # so we should take care of the event loop
        coro = self.arun(
            inputs=inputs,
            inputs_components=input_components,
            types=types,
            outputs=outputs,
            session_id=session_id,
            stream=stream,
            fallback_to_env_vars=fallback_to_env_vars,
        )

        try:
            # Attempt to get the running event loop; if none, an exception is raised
            loop = asyncio.get_running_loop()
            if loop.is_closed():
                raise RuntimeError("The running event loop is closed.")
        except RuntimeError:
            # If there's no running event loop or it's closed, use asyncio.run
            return asyncio.run(coro)

        # If there's an existing, open event loop, use it to run the async function
        return loop.run_until_complete(coro)

    async def arun(
        self,
        inputs: list[Dict[str, str]],
        inputs_components: Optional[list[list[str]]] = None,
        types: Optional[list[InputType | None]] = None,
        outputs: Optional[list[str]] = None,
        session_id: Optional[str] = None,
        stream: bool = False,
        fallback_to_env_vars: bool = False,
    ) -> List[RunOutputs]:
        """
        Runs the graph with the given inputs.

        Args:
            inputs (list[Dict[str, str]]): The input values for the graph.
            inputs_components (Optional[list[list[str]]], optional): Components to run for the inputs. Defaults to None.
            outputs (Optional[list[str]], optional): The outputs to retrieve from the graph. Defaults to None.
            session_id (Optional[str], optional): The session ID for the graph. Defaults to None.
            stream (bool, optional): Whether to stream the results or not. Defaults to False.

        Returns:
            List[RunOutputs]: The outputs of the graph.
        """
        # inputs is {"message": "Hello, world!"}
        # we need to go through self.inputs and update the self._raw_params
        # of the vertices that are inputs
        # if the value is a list, we need to run multiple times
        vertex_outputs = []
        if not isinstance(inputs, list):
            inputs = [inputs]
        elif not inputs:
            inputs = [{}]
        # Length of all should be the as inputs length
        # just add empty lists to complete the length
        if inputs_components is None:
            inputs_components = []
        for _ in range(len(inputs) - len(inputs_components)):
            inputs_components.append([])
        if types is None:
            types = []
        for _ in range(len(inputs) - len(types)):
            types.append("chat")  # default to chat
        for run_inputs, components, input_type in zip(inputs, inputs_components, types):
            run_outputs = await self._run(
                inputs=run_inputs,
                input_components=components,
                input_type=input_type,
                outputs=outputs or [],
                stream=stream,
                session_id=session_id or "",
                fallback_to_env_vars=fallback_to_env_vars,
            )
            run_output_object = RunOutputs(inputs=run_inputs, outputs=run_outputs)
            logger.debug(f"Run outputs: {run_output_object}")
            vertex_outputs.append(run_output_object)
        return vertex_outputs

    def next_vertex_to_build(self):
        """
        Returns the next vertex to be built.

        Yields:
            str: The ID of the next vertex to be built.
        """
        yield from chain.from_iterable(self.vertices_layers)

    @property
    def metadata(self):
        """
        The metadata of the graph.

        Returns:
            dict: The metadata of the graph.
        """
        time_format = "%Y-%m-%d %H:%M:%S"
        return {
            "start_time": self._start_time.strftime(time_format),
            "end_time": self._end_time.strftime(time_format),
            "time_elapsed": f"{(self._end_time - self._start_time).total_seconds()} seconds",
            "flow_id": self.flow_id,
            "flow_name": self.flow_name,
        }

    def build_graph_maps(self, edges: Optional[List[ContractEdge]] = None, vertices: Optional[List[Vertex]] = None):
        """
        Builds the adjacency maps for the graph.
        """
        if edges is None:
            edges = self.edges

        if vertices is None:
            vertices = self.vertices

        self.predecessor_map, self.successor_map = self.build_adjacency_maps(edges)

        self.in_degree_map = self.build_in_degree(edges)
        self.parent_child_map = self.build_parent_child_map(vertices)

    def reset_inactivated_vertices(self):
        """
        Resets the inactivated vertices in the graph.
        """
        for vertex_id in self.inactivated_vertices.copy():
            self.mark_vertex(vertex_id, "ACTIVE")
        self.inactivated_vertices = []
        self.inactivated_vertices = set()

    def mark_all_vertices(self, state: str):
        """Marks all vertices in the graph."""
        for vertex in self.vertices:
            vertex.set_state(state)

    def mark_vertex(self, vertex_id: str, state: str):
        """Marks a vertex in the graph."""
        vertex = self.get_vertex(vertex_id)
        vertex.set_state(state)
        if state == VertexStates.INACTIVE:
            self.run_manager.remove_from_predecessors(vertex_id)

    def mark_branch(self, vertex_id: str, state: str, visited: Optional[set] = None, output_name: Optional[str] = None):
        """Marks a branch of the graph."""
        if visited is None:
            visited = set()
        if vertex_id in visited:
            return
        visited.add(vertex_id)

        self.mark_vertex(vertex_id, state)

        for child_id in self.parent_child_map[vertex_id]:
            # Only child_id that have an edge with the vertex_id through the output_name
            # should be marked
            if output_name:
                edge = self.get_edge(vertex_id, child_id)
                if edge and edge.source_handle.name != output_name:
                    continue
            self.mark_branch(child_id, state)

    def get_edge(self, source_id: str, target_id: str) -> Optional[ContractEdge]:
        """Returns the edge between two vertices."""
        for edge in self.edges:
            if edge.source_id == source_id and edge.target_id == target_id:
                return edge
        return None

    def build_parent_child_map(self, vertices: List[Vertex]):
        parent_child_map = defaultdict(list)
        for vertex in vertices:
            parent_child_map[vertex.id] = [child.id for child in self.get_successors(vertex)]
        return parent_child_map

    def increment_run_count(self):
        self._runs += 1

    def increment_update_count(self):
        self._updates += 1

    def __getstate__(self):
        # Get all attributes that are useful in runs.
        # We don't need to save the state_manager because it is
        # a singleton and it is not necessary to save it
        return {
            "vertices": self.vertices,
            "edges": self.edges,
            "flow_id": self.flow_id,
            "flow_name": self.flow_name,
            "user_id": self.user_id,
            "raw_graph_data": self.raw_graph_data,
            "top_level_vertices": self.top_level_vertices,
            "inactivated_vertices": self.inactivated_vertices,
            "run_manager": self.run_manager.to_dict(),
            "_run_id": self._run_id,
            "in_degree_map": self.in_degree_map,
            "parent_child_map": self.parent_child_map,
            "predecessor_map": self.predecessor_map,
            "successor_map": self.successor_map,
            "activated_vertices": self.activated_vertices,
            "vertices_layers": self.vertices_layers,
            "vertices_to_run": self.vertices_to_run,
            "stop_vertex": self.stop_vertex,
            "vertex_map": self.vertex_map,
        }

    def __setstate__(self, state):
        run_manager = state["run_manager"]
        if isinstance(run_manager, RunnableVerticesManager):
            state["run_manager"] = run_manager
        else:
            state["run_manager"] = RunnableVerticesManager.from_dict(run_manager)
        self.__dict__.update(state)
        self.state_manager = GraphStateManager()
        self.tracing_service = get_tracing_service()
        self.set_run_id(self._run_id)
        self.set_run_name()

    @classmethod
    def from_payload(
        cls,
        payload: Dict,
        flow_id: Optional[str] = None,
        flow_name: Optional[str] = None,
        user_id: Optional[str] = None,
    ) -> "Graph":
        """
        Creates a graph from a payload.

        Args:
            payload (Dict): The payload to create the graph from.˜`

        Returns:
            Graph: The created graph.
        """
        if "data" in payload:
            payload = payload["data"]
        try:
            vertices = payload["nodes"]
            edges = payload["edges"]
            graph = cls(flow_id=flow_id, flow_name=flow_name, user_id=user_id)
            graph.add_nodes_and_edges(vertices, edges)
            return graph
        except KeyError as exc:
            logger.exception(exc)
            if "nodes" not in payload and "edges" not in payload:
                logger.exception(exc)
                raise ValueError(
                    f"Invalid payload. Expected keys 'nodes' and 'edges'. Found {list(payload.keys())}"
                ) from exc

            raise ValueError(f"Error while creating graph from payload: {exc}") from exc

    def __eq__(self, other: object) -> bool:
        if not isinstance(other, Graph):
            return False
        return self.__repr__() == other.__repr__()

    # update this graph with another graph by comparing the __repr__ of each vertex
    # and if the __repr__ of a vertex is not the same as the other
    # then update the .data of the vertex to the self
    # both graphs have the same vertices and edges
    # but the data of the vertices might be different

    def update_edges_from_vertex(self, vertex: Vertex, other_vertex: Vertex) -> None:
        """Updates the edges of a vertex in the Graph."""
        new_edges = []
        for edge in self.edges:
            if edge.source_id == other_vertex.id or edge.target_id == other_vertex.id:
                continue
            new_edges.append(edge)
        new_edges += other_vertex.edges
        self.edges = new_edges

    def vertex_data_is_identical(self, vertex: Vertex, other_vertex: Vertex) -> bool:
        data_is_equivalent = vertex == other_vertex
        if not data_is_equivalent:
            return False
        return self.vertex_edges_are_identical(vertex, other_vertex)

    def vertex_edges_are_identical(self, vertex: Vertex, other_vertex: Vertex) -> bool:
        same_length = len(vertex.edges) == len(other_vertex.edges)
        if not same_length:
            return False
        for edge in vertex.edges:
            if edge not in other_vertex.edges:
                return False
        return True

    def update(self, other: "Graph") -> "Graph":
        # Existing vertices in self graph
        existing_vertex_ids = set(vertex.id for vertex in self.vertices)
        # Vertex IDs in the other graph
        other_vertex_ids = set(other.vertex_map.keys())

        # Find vertices that are in other but not in self (new vertices)
        new_vertex_ids = other_vertex_ids - existing_vertex_ids

        # Find vertices that are in self but not in other (removed vertices)
        removed_vertex_ids = existing_vertex_ids - other_vertex_ids

        # Remove vertices that are not in the other graph
        for vertex_id in removed_vertex_ids:
            try:
                self.remove_vertex(vertex_id)
            except ValueError:
                pass

        # The order here matters because adding the vertex is required
        # if any of them have edges that point to any of the new vertices
        # By adding them first, them adding the edges we ensure that the
        # edges have valid vertices to point to

        # Add new vertices
        for vertex_id in new_vertex_ids:
            new_vertex = other.get_vertex(vertex_id)
            self._add_vertex(new_vertex)

        # Now update the edges
        for vertex_id in new_vertex_ids:
            new_vertex = other.get_vertex(vertex_id)
            self._update_edges(new_vertex)
            # Graph is set at the end because the edges come from the graph
            # and the other graph is where the new edges and vertices come from
            new_vertex.graph = self

        # Update existing vertices that have changed
        for vertex_id in existing_vertex_ids.intersection(other_vertex_ids):
            self_vertex = self.get_vertex(vertex_id)
            other_vertex = other.get_vertex(vertex_id)
            # If the vertices are not identical, update the vertex
            if not self.vertex_data_is_identical(self_vertex, other_vertex):
                self.update_vertex_from_another(self_vertex, other_vertex)

        self.build_graph_maps()
        self.define_vertices_lists()
        self.increment_update_count()
        return self

    def update_vertex_from_another(self, vertex: Vertex, other_vertex: Vertex) -> None:
        """
        Updates a vertex from another vertex.

        Args:
            vertex (Vertex): The vertex to be updated.
            other_vertex (Vertex): The vertex to update from.
        """
        vertex._data = other_vertex._data
        vertex._parse_data()
        # Now we update the edges of the vertex
        self.update_edges_from_vertex(vertex, other_vertex)
        vertex.params = {}
        vertex._build_params()
        vertex.graph = self
        # If the vertex is frozen, we don't want
        # to reset the results nor the _built attribute
        if not vertex.frozen:
            vertex._built = False
            vertex.result = None
            vertex.artifacts = {}
            vertex.set_top_level(self.top_level_vertices)
        self.reset_all_edges_of_vertex(vertex)

    def reset_all_edges_of_vertex(self, vertex: Vertex) -> None:
        """Resets all the edges of a vertex."""
        for edge in vertex.edges:
            for vid in [edge.source_id, edge.target_id]:
                if vid in self.vertex_map:
                    _vertex = self.vertex_map[vid]
                    if not _vertex.frozen:
                        _vertex._build_params()

    def _add_vertex(self, vertex: Vertex) -> None:
        """Adds a vertex to the graph."""
        self.vertices.append(vertex)
        self.vertex_map[vertex.id] = vertex

    def add_vertex(self, vertex: Vertex) -> None:
        """Adds a new vertex to the graph."""
        self._add_vertex(vertex)
        self._update_edges(vertex)

    def _update_edges(self, vertex: Vertex) -> None:
        """Updates the edges of a vertex."""
        # Vertex has edges, so we need to update the edges
        for edge in vertex.edges:
            if edge not in self.edges and edge.source_id in self.vertex_map and edge.target_id in self.vertex_map:
                self.edges.append(edge)

    def _build_graph(self) -> None:
        """Builds the graph from the vertices and edges."""
        self.vertices = self._build_vertices()
        self.vertex_map = {vertex.id: vertex for vertex in self.vertices}
        self.edges = self._build_edges()

        # This is a hack to make sure that the LLM vertex is sent to
        # the toolkit vertex
        self._build_vertex_params()

        # Now that we have the vertices and edges
        # We need to map the vertices that are connected to
        # to ChatVertex instances

    def remove_vertex(self, vertex_id: str) -> None:
        """Removes a vertex from the graph."""
        vertex = self.get_vertex(vertex_id)
        if vertex is None:
            return
        self.vertices.remove(vertex)
        self.vertex_map.pop(vertex_id)
        self.edges = [edge for edge in self.edges if edge.source_id != vertex_id and edge.target_id != vertex_id]

    def _build_vertex_params(self) -> None:
        """Identifies and handles the LLM vertex within the graph."""
        for vertex in self.vertices:
            vertex._build_params()

    def _validate_vertex(self, vertex: Vertex) -> bool:
        """Validates a vertex."""
        # All vertices that do not have edges are invalid
        return len(self.get_vertex_edges(vertex.id)) > 0

    def get_vertex(self, vertex_id: str, silent: bool = False) -> Vertex:
        """Returns a vertex by id."""
        try:
            return self.vertex_map[vertex_id]
        except KeyError:
            raise ValueError(f"Vertex {vertex_id} not found")

    def get_root_of_group_node(self, vertex_id: str) -> Vertex:
        """Returns the root of a group node."""
        if vertex_id in self.top_level_vertices:
            # Get all vertices with vertex_id as .parent_node_id
            # then get the one at the top
            vertices = [vertex for vertex in self.vertices if vertex.parent_node_id == vertex_id]
            # Now go through successors of the vertices
            # and get the one that none of its successors is in vertices
            for vertex in vertices:
                successors = self.get_all_successors(vertex, recursive=False)
                if not any(successor in vertices for successor in successors):
                    return vertex
        raise ValueError(f"Vertex {vertex_id} is not a top level vertex or no root vertex found")

    async def astep(
        self,
        inputs: Optional["InputValueRequest"] = None,
        files: Optional[list[str]] = None,
        user_id: Optional[str] = None,
    ):
        if not self._prepared:
            raise ValueError("Graph not prepared. Call prepare() first.")
        if not self._run_queue:
            asyncio.create_task(self.end_all_traces())
            return Finish()
        vertex_id = self._run_queue.popleft()
        chat_service = get_chat_service()
        vertex_build_result = await self.build_vertex(
            vertex_id=vertex_id,
            user_id=user_id,
            inputs_dict=inputs.model_dump() if inputs else {},
            files=files,
            get_cache=chat_service.get_cache,
            set_cache=chat_service.set_cache,
        )

        next_runnable_vertices = await self.get_next_runnable_vertices(
            self._lock, vertex=vertex_build_result.vertex, cache=False
        )
        if self.stop_vertex and self.stop_vertex in next_runnable_vertices:
            next_runnable_vertices = [self.stop_vertex]
        self._run_queue.extend(next_runnable_vertices)
        self.reset_inactivated_vertices()
        self.reset_activated_vertices()

        await chat_service.set_cache(str(self.flow_id or self._run_id), self)
        return vertex_build_result

    def step(
        self,
        inputs: Optional["InputValueRequest"] = None,
        files: Optional[list[str]] = None,
        user_id: Optional[str] = None,
    ):
        # Call astep but synchronously
        loop = asyncio.get_event_loop()
        return loop.run_until_complete(self.astep(inputs, files, user_id))

<<<<<<< HEAD
    def prepare(self, stop_component_id: Optional[str] = None, start_component_id: Optional[str] = None):
        if stop_component_id and start_component_id:
            raise ValueError("You can only provide one of stop_component_id or start_component_id")
        self.validate_stream()
        self.edges = self._build_edges()
        if stop_component_id or start_component_id:
            try:
                first_layer = self.sort_vertices(stop_component_id, start_component_id)
            except Exception as exc:
                logger.error(exc)
                first_layer = self.sort_vertices()
        else:
            first_layer = self.sort_vertices()

        for vertex_id in first_layer:
            self.run_manager.add_to_vertices_being_run(vertex_id)
        self._run_queue = deque(first_layer)
        self._prepared = True
        return self

    async def build_vertex(
        self,
        vertex_id: str,
        get_cache: GetCache,
        set_cache: SetCache,
=======
    async def build_vertex(
        self,
        vertex_id: str,
        get_cache: GetCache | None = None,
        set_cache: SetCache | None = None,
>>>>>>> 86ca2339
        inputs_dict: Optional[Dict[str, str]] = None,
        files: Optional[list[str]] = None,
        user_id: Optional[str] = None,
        fallback_to_env_vars: bool = False,
    ) -> VertexBuildResult:
        """
        Builds a vertex in the graph.

        Args:
            lock (asyncio.Lock): A lock to synchronize access to the graph.
            set_cache_coro (Coroutine): A coroutine to set the cache.
            vertex_id (str): The ID of the vertex to build.
            inputs (Optional[Dict[str, str]]): Optional dictionary of inputs for the vertex. Defaults to None.
            user_id (Optional[str]): Optional user ID. Defaults to None.

        Returns:
            Tuple: A tuple containing the next runnable vertices, top level vertices, result dictionary,
            parameters, validity flag, artifacts, and the built vertex.

        Raises:
            ValueError: If no result is found for the vertex.
        """
        vertex = self.get_vertex(vertex_id)
        self.run_manager.add_to_vertices_being_run(vertex_id)
        try:
            params = ""
            if vertex.frozen:
                # Check the cache for the vertex
<<<<<<< HEAD
                cached_result = await get_cache(key=vertex.id)
=======
                if get_cache is not None:
                    cached_result = await get_cache(key=vertex.id)
                else:
                    cached_result = None
>>>>>>> 86ca2339
                if isinstance(cached_result, CacheMiss):
                    await vertex.build(
                        user_id=user_id, inputs=inputs_dict, fallback_to_env_vars=fallback_to_env_vars, files=files
                    )
<<<<<<< HEAD
                    await set_cache(key=vertex.id, data=vertex)
                else:
=======
                    if set_cache is not None:
                        await set_cache(key=vertex.id, data=vertex)
                if cached_result and not isinstance(cached_result, CacheMiss):
>>>>>>> 86ca2339
                    cached_vertex = cached_result["result"]
                    # Now set update the vertex with the cached vertex
                    vertex._built = cached_vertex._built
                    vertex.result = cached_vertex.result
                    vertex.results = cached_vertex.results
                    vertex.artifacts = cached_vertex.artifacts
                    vertex._built_object = cached_vertex._built_object
                    vertex._custom_component = cached_vertex._custom_component
                    if vertex.result is not None:
                        vertex.result.used_frozen_result = True
                else:
                    await vertex.build(
                        user_id=user_id, inputs=inputs_dict, fallback_to_env_vars=fallback_to_env_vars, files=files
                    )
                    if set_cache is not None:
                        await set_cache(key=vertex.id, data=vertex)
            else:
                await vertex.build(
                    user_id=user_id, inputs=inputs_dict, fallback_to_env_vars=fallback_to_env_vars, files=files
                )
<<<<<<< HEAD
                await set_cache(key=vertex.id, data=vertex)
=======
                if set_cache is not None:
                    await set_cache(key=vertex.id, data=vertex)
>>>>>>> 86ca2339

            if vertex.result is not None:
                params = f"{vertex._built_object_repr()}{params}"
                valid = True
                result_dict = vertex.result
                artifacts = vertex.artifacts
            else:
                raise ValueError(f"No result found for vertex {vertex_id}")

            vertex_build_result = VertexBuildResult(
                result_dict=result_dict, params=params, valid=valid, artifacts=artifacts, vertex=vertex
            )
            return vertex_build_result
        except Exception as exc:
            if not isinstance(exc, ComponentBuildException):
                logger.exception(f"Error building Component: \n\n{exc}")
            raise exc

    def get_vertex_edges(
        self,
        vertex_id: str,
        is_target: Optional[bool] = None,
        is_source: Optional[bool] = None,
    ) -> List[ContractEdge]:
        """Returns a list of edges for a given vertex."""
        # The idea here is to return the edges that have the vertex_id as source or target
        # or both
        return [
            edge
            for edge in self.edges
            if (edge.source_id == vertex_id and is_source is not False)
            or (edge.target_id == vertex_id and is_target is not False)
        ]

    def get_vertices_with_target(self, vertex_id: str) -> List[Vertex]:
        """Returns the vertices connected to a vertex."""
        vertices: List[Vertex] = []
        for edge in self.edges:
            if edge.target_id == vertex_id:
                vertex = self.get_vertex(edge.source_id)
                if vertex is None:
                    continue
                vertices.append(vertex)
        return vertices

    async def process(self, fallback_to_env_vars: bool, start_component_id: Optional[str] = None) -> "Graph":
        """Processes the graph with vertices in each layer run in parallel."""

        first_layer = self.sort_vertices(start_component_id=start_component_id)
        vertex_task_run_count: Dict[str, int] = {}
        to_process = deque(first_layer)
        layer_index = 0
        chat_service = get_chat_service()
        run_id = uuid.uuid4()
        self.set_run_id(run_id)
        self.set_run_name()
        await self.initialize_run()
        lock = chat_service._async_cache_locks[self.run_id]
        while to_process:
            current_batch = list(to_process)  # Copy current deque items to a list
            to_process.clear()  # Clear the deque for new items
            tasks = []
            for vertex_id in current_batch:
                vertex = self.get_vertex(vertex_id)
                task = asyncio.create_task(
                    self.build_vertex(
                        vertex_id=vertex_id,
                        user_id=self.user_id,
                        inputs_dict={},
                        fallback_to_env_vars=fallback_to_env_vars,
                        get_cache=chat_service.get_cache,
                        set_cache=chat_service.set_cache,
                    ),
                    name=f"{vertex.display_name} Run {vertex_task_run_count.get(vertex_id, 0)}",
                )
                tasks.append(task)
                vertex_task_run_count[vertex_id] = vertex_task_run_count.get(vertex_id, 0) + 1

            logger.debug(f"Running layer {layer_index} with {len(tasks)} tasks")
            try:
                next_runnable_vertices = await self._execute_tasks(tasks, lock=lock)
            except Exception as e:
                logger.error(f"Error executing tasks in layer {layer_index}: {e}")
                raise e
            if not next_runnable_vertices:
                break
            to_process.extend(next_runnable_vertices)
            layer_index += 1

        logger.debug("Graph processing complete")
        return self

    def find_next_runnable_vertices(self, vertex_id: str, vertex_successors_ids: List[str]) -> List[str]:
        next_runnable_vertices = []
        for v_id in vertex_successors_ids:
            if not self.is_vertex_runnable(v_id):
                next_runnable_vertices.extend(self.find_runnable_predecessors_for_successor(v_id))
            else:
                next_runnable_vertices.append(v_id)

        return next_runnable_vertices

    async def get_next_runnable_vertices(self, lock: asyncio.Lock, vertex: "Vertex", cache: bool = True) -> List[str]:
        v_id = vertex.id
        v_successors_ids = vertex.successors_ids
        async with lock:
            self.run_manager.remove_vertex_from_runnables(v_id)
            next_runnable_vertices = self.find_next_runnable_vertices(v_id, v_successors_ids)

            for next_v_id in set(next_runnable_vertices):  # Use set to avoid duplicates
                if next_v_id == v_id:
                    next_runnable_vertices.remove(v_id)
                else:
                    self.run_manager.add_to_vertices_being_run(next_v_id)
            if cache and self.flow_id is not None:
                set_cache_coro = partial(get_chat_service().set_cache, key=self.flow_id)
                await set_cache_coro(data=self, lock=lock)
        return next_runnable_vertices

    async def _execute_tasks(self, tasks: List[asyncio.Task], lock: asyncio.Lock) -> List[str]:
        """Executes tasks in parallel, handling exceptions for each task."""
        results = []
        completed_tasks = await asyncio.gather(*tasks, return_exceptions=True)
        vertices: List[Vertex] = []

        for i, result in enumerate(completed_tasks):
            task_name = tasks[i].get_name()
            if isinstance(result, Exception):
                logger.error(f"Task {task_name} failed with exception: {result}")
                # Cancel all remaining tasks
                for t in tasks[i + 1 :]:
                    t.cancel()
                raise result
            elif isinstance(result, tuple) and len(result) == 5:
                vertices.append(result[4])
            else:
                raise ValueError(f"Invalid result from task {task_name}: {result}")

        for v in vertices:
            # set all executed vertices as non-runnable to not run them again.
            # they could be calculated as predecessor or successors of parallel vertices
            # This could usually happen with input vertices like ChatInput
            self.run_manager.remove_vertex_from_runnables(v.id)

        for v in vertices:
            next_runnable_vertices = await self.get_next_runnable_vertices(lock, vertex=v, cache=False)
            results.extend(next_runnable_vertices)
        no_duplicate_results = list(set(results))
        return no_duplicate_results

    def topological_sort(self) -> List[Vertex]:
        """
        Performs a topological sort of the vertices in the graph.

        Returns:
            List[Vertex]: A list of vertices in topological order.

        Raises:
            ValueError: If the graph contains a cycle.
        """
        # States: 0 = unvisited, 1 = visiting, 2 = visited
        state = {vertex: 0 for vertex in self.vertices}
        sorted_vertices = []

        def dfs(vertex):
            if state[vertex] == 1:
                # We have a cycle
                raise ValueError("Graph contains a cycle, cannot perform topological sort")
            if state[vertex] == 0:
                state[vertex] = 1
                for edge in vertex.edges:
                    if edge.source_id == vertex.id:
                        dfs(self.get_vertex(edge.target_id))
                state[vertex] = 2
                sorted_vertices.append(vertex)

        # Visit each vertex
        for vertex in self.vertices:
            if state[vertex] == 0:
                dfs(vertex)

        return list(reversed(sorted_vertices))

    def generator_build(self) -> Generator[Vertex, None, None]:
        """Builds each vertex in the graph and yields it."""
        sorted_vertices = self.topological_sort()
        logger.debug("There are %s vertices in the graph", len(sorted_vertices))
        yield from sorted_vertices

    def get_predecessors(self, vertex):
        """Returns the predecessors of a vertex."""
        return [self.get_vertex(source_id) for source_id in self.predecessor_map.get(vertex.id, [])]

    def get_all_successors(self, vertex: Vertex, recursive=True, flat=True):
        # Recursively get the successors of the current vertex
        # successors = vertex.successors
        # if not successors:
        #     return []
        # successors_result = []
        # for successor in successors:
        #     # Just return a list of successors
        #     if recursive:
        #         next_successors = self.get_all_successors(successor)
        #         successors_result.extend(next_successors)
        #     successors_result.append(successor)
        # return successors_result
        # The above is the version without the flat parameter
        # The below is the version with the flat parameter
        # the flat parameter will define if each layer of successors
        # becomes one list or if the result is a list of lists
        # if flat is True, the result will be a list of vertices
        # if flat is False, the result will be a list of lists of vertices
        # each list will represent a layer of successors
        successors = vertex.successors
        if not successors:
            return []
        successors_result = []
        for successor in successors:
            if recursive:
                next_successors = self.get_all_successors(successor)
                if flat:
                    successors_result.extend(next_successors)
                else:
                    successors_result.append(next_successors)
            if flat:
                successors_result.append(successor)
            else:
                successors_result.append([successor])
        return successors_result

    def get_successors(self, vertex: Vertex) -> List[Vertex]:
        """Returns the successors of a vertex."""
        return [self.get_vertex(target_id) for target_id in self.successor_map.get(vertex.id, [])]

    def get_vertex_neighbors(self, vertex: Vertex) -> Dict[Vertex, int]:
        """Returns the neighbors of a vertex."""
        neighbors: Dict[Vertex, int] = {}
        for edge in self.edges:
            if edge.source_id == vertex.id:
                neighbor = self.get_vertex(edge.target_id)
                if neighbor is None:
                    continue
                if neighbor not in neighbors:
                    neighbors[neighbor] = 0
                neighbors[neighbor] += 1
            elif edge.target_id == vertex.id:
                neighbor = self.get_vertex(edge.source_id)
                if neighbor is None:
                    continue
                if neighbor not in neighbors:
                    neighbors[neighbor] = 0
                neighbors[neighbor] += 1
        return neighbors

    def _build_edges(self) -> List[ContractEdge]:
        """Builds the edges of the graph."""
        # Edge takes two vertices as arguments, so we need to build the vertices first
        # and then build the edges
        # if we can't find a vertex, we raise an error

        edges: set[ContractEdge] = set()
        for edge in self._edges:
            new_edge = self.build_edge(edge)
            edges.add(new_edge)

        return list(edges)

    def build_edge(self, edge: EdgeData) -> ContractEdge:
        source = self.get_vertex(edge["source"])
        target = self.get_vertex(edge["target"])

        if source is None:
            raise ValueError(f"Source vertex {edge['source']} not found")
        if target is None:
            raise ValueError(f"Target vertex {edge['target']} not found")
        new_edge = ContractEdge(source, target, edge)
        return new_edge

    def _get_vertex_class(self, node_type: str, node_base_type: str, node_id: str) -> Type[Vertex]:
        """Returns the node class based on the node type."""
        # First we check for the node_base_type
        node_name = node_id.split("-")[0]
        if node_name in InterfaceComponentTypes:
            return InterfaceVertex
        elif node_name in ["SharedState", "Notify", "Listen"]:
            return StateVertex
        elif node_base_type in lazy_load_vertex_dict.VERTEX_TYPE_MAP:
            return lazy_load_vertex_dict.VERTEX_TYPE_MAP[node_base_type]
        elif node_name in lazy_load_vertex_dict.VERTEX_TYPE_MAP:
            return lazy_load_vertex_dict.VERTEX_TYPE_MAP[node_name]

        if node_type in lazy_load_vertex_dict.VERTEX_TYPE_MAP:
            return lazy_load_vertex_dict.VERTEX_TYPE_MAP[node_type]
        return (
            lazy_load_vertex_dict.VERTEX_TYPE_MAP[node_base_type]
            if node_base_type in lazy_load_vertex_dict.VERTEX_TYPE_MAP
            else Vertex
        )

    def _build_vertices(self) -> List[Vertex]:
        """Builds the vertices of the graph."""
        vertices: List[Vertex] = []
        for frontend_data in self._vertices:
            try:
                vertex_instance = self.get_vertex(frontend_data["id"])
            except ValueError:
                vertex_instance = self._create_vertex(frontend_data)
            vertices.append(vertex_instance)

        return vertices

<<<<<<< HEAD
    def _create_vertex(self, frontend_data: NodeData):
=======
    def _create_vertex(self, frontend_data: dict):
>>>>>>> 86ca2339
        vertex_data = frontend_data["data"]
        vertex_type: str = vertex_data["type"]  # type: ignore
        vertex_base_type: str = vertex_data["node"]["template"]["_type"]  # type: ignore
        if "id" not in vertex_data:
            raise ValueError(f"Vertex data for {vertex_data['display_name']} does not contain an id")

        VertexClass = self._get_vertex_class(vertex_type, vertex_base_type, vertex_data["id"])

        vertex_instance = VertexClass(frontend_data, graph=self)
        vertex_instance.set_top_level(self.top_level_vertices)
        return vertex_instance

    def prepare(self, stop_component_id: Optional[str] = None, start_component_id: Optional[str] = None):
        if stop_component_id and start_component_id:
            raise ValueError("You can only provide one of stop_component_id or start_component_id")
        self.validate_stream()
        self.edges = self._build_edges()
        if stop_component_id or start_component_id:
            try:
                first_layer = self.sort_vertices(stop_component_id, start_component_id)
            except Exception as exc:
                logger.error(exc)
                first_layer = self.sort_vertices()
        else:
            first_layer = self.sort_vertices()

        for vertex_id in first_layer:
            self.run_manager.add_to_vertices_being_run(vertex_id)
        self._first_layer = first_layer
        self._run_queue = deque(first_layer)
        self._prepared = True
        return self

    def get_children_by_vertex_type(self, vertex: Vertex, vertex_type: str) -> List[Vertex]:
        """Returns the children of a vertex based on the vertex type."""
        children = []
        vertex_types = [vertex.data["type"]]
        if "node" in vertex.data:
            vertex_types += vertex.data["node"]["base_classes"]
        if vertex_type in vertex_types:
            children.append(vertex)
        return children

    def __repr__(self):
        vertex_ids = [vertex.id for vertex in self.vertices]
        edges_repr = "\n".join([f"{edge.source_id} --> {edge.target_id}" for edge in self.edges])
        return f"Graph: \nNodes: {vertex_ids}\nConnections: \n{edges_repr}"

    def layered_topological_sort(
        self,
        vertices: List[Vertex],
        filter_graphs: bool = False,
    ) -> List[List[str]]:
        """Performs a layered topological sort of the vertices in the graph."""
        vertices_ids = {vertex.id for vertex in vertices}
        # Queue for vertices with no incoming edges
        queue = deque(
            vertex.id
            for vertex in vertices
            # if filter_graphs then only vertex.is_input will be considered
            if self.in_degree_map[vertex.id] == 0 and (not filter_graphs or vertex.is_input)
        )
        layers: List[List[str]] = []
        visited = set(queue)

        current_layer = 0
        while queue:
            layers.append([])  # Start a new layer
            layer_size = len(queue)
            for _ in range(layer_size):
                vertex_id = queue.popleft()
                visited.add(vertex_id)

                layers[current_layer].append(vertex_id)
                for neighbor in self.successor_map[vertex_id]:
                    # only vertices in `vertices_ids` should be considered
                    # because vertices by have been filtered out
                    # in a previous step. All dependencies of theirs
                    # will be built automatically if required
                    if neighbor not in vertices_ids:
                        continue

                    self.in_degree_map[neighbor] -= 1  # 'remove' edge
                    if self.in_degree_map[neighbor] == 0 and neighbor not in visited:
                        queue.append(neighbor)

                    # if > 0 it might mean not all predecessors have added to the queue
                    # so we should process the neighbors predecessors
                    elif self.in_degree_map[neighbor] > 0:
                        for predecessor in self.predecessor_map[neighbor]:
                            if predecessor not in queue and predecessor not in visited:
                                queue.append(predecessor)

            current_layer += 1  # Next layer
        new_layers = self.refine_layers(layers)
        return new_layers

    def refine_layers(self, initial_layers):
        # Map each vertex to its current layer
        vertex_to_layer = {}
        for layer_index, layer in enumerate(initial_layers):
            for vertex in layer:
                vertex_to_layer[vertex] = layer_index

        # Build the adjacency list for reverse lookup (dependencies)

        refined_layers = [[] for _ in initial_layers]  # Start with empty layers
        new_layer_index_map = defaultdict(int)

        # Map each vertex to its new layer index
        # by finding the lowest layer index of its dependencies
        # and subtracting 1
        # If a vertex has no dependencies, it will be placed in the first layer
        # If a vertex has dependencies, it will be placed in the lowest layer index of its dependencies
        # minus 1
        for vertex_id, deps in self.successor_map.items():
            indexes = [vertex_to_layer[dep] for dep in deps if dep in vertex_to_layer]
            new_layer_index = max(min(indexes, default=0) - 1, 0)
            new_layer_index_map[vertex_id] = new_layer_index

        for layer_index, layer in enumerate(initial_layers):
            for vertex_id in layer:
                # Place the vertex in the highest possible layer where its dependencies are met
                new_layer_index = new_layer_index_map[vertex_id]
                if new_layer_index > layer_index:
                    refined_layers[new_layer_index].append(vertex_id)
                    vertex_to_layer[vertex_id] = new_layer_index
                else:
                    refined_layers[layer_index].append(vertex_id)

        # Remove empty layers if any
        refined_layers = [layer for layer in refined_layers if layer]

        return refined_layers

    def sort_chat_inputs_first(self, vertices_layers: List[List[str]]) -> List[List[str]]:
        chat_inputs_first = []
        for layer in vertices_layers:
            for vertex_id in layer:
                if "ChatInput" in vertex_id:
                    # Remove the ChatInput from the layer
                    layer.remove(vertex_id)
                    chat_inputs_first.append(vertex_id)
        if not chat_inputs_first:
            return vertices_layers

        vertices_layers = [chat_inputs_first] + vertices_layers

        return vertices_layers

    def sort_layer_by_dependency(self, vertices_layers: List[List[str]]) -> List[List[str]]:
        """Sorts the vertices in each layer by dependency, ensuring no vertex depends on a subsequent vertex."""
        sorted_layers = []

        for layer in vertices_layers:
            sorted_layer = self._sort_single_layer_by_dependency(layer)
            sorted_layers.append(sorted_layer)

        return sorted_layers

    def _sort_single_layer_by_dependency(self, layer: List[str]) -> List[str]:
        """Sorts a single layer by dependency using a stable sorting method."""
        # Build a map of each vertex to its index in the layer for quick lookup.
        index_map = {vertex: index for index, vertex in enumerate(layer)}
        # Create a sorted copy of the layer based on dependency order.
        sorted_layer = sorted(layer, key=lambda vertex: self._max_dependency_index(vertex, index_map), reverse=True)

        return sorted_layer

    def _max_dependency_index(self, vertex_id: str, index_map: Dict[str, int]) -> int:
        """Finds the highest index a given vertex's dependencies occupy in the same layer."""
        vertex = self.get_vertex(vertex_id)
        max_index = -1
        for successor in vertex.successors:  # Assuming vertex.successors is a list of successor vertex identifiers.
            if successor.id in index_map:
                max_index = max(max_index, index_map[successor.id])
        return max_index

    def __to_dict(self) -> Dict[str, Dict[str, List[str]]]:
        """Converts the graph to a dictionary."""
        result: Dict = dict()
        for vertex in self.vertices:
            vertex_id = vertex.id
            sucessors = [i.id for i in self.get_all_successors(vertex)]
            predecessors = [i.id for i in self.get_predecessors(vertex)]
            result |= {vertex_id: {"successors": sucessors, "predecessors": predecessors}}
        return result

    def __filter_vertices(self, vertex_id: str, is_start: bool = False):
        dictionaryized_graph = self.__to_dict()
        vertex_ids = sort_up_to_vertex(dictionaryized_graph, vertex_id, is_start)
        return [self.get_vertex(vertex_id) for vertex_id in vertex_ids]

    def sort_vertices(
        self,
        stop_component_id: Optional[str] = None,
        start_component_id: Optional[str] = None,
    ) -> List[str]:
        """Sorts the vertices in the graph."""
        self.mark_all_vertices("ACTIVE")
        if stop_component_id is not None:
            self.stop_vertex = stop_component_id
            vertices = self.__filter_vertices(stop_component_id)

        elif start_component_id:
            vertices = self.__filter_vertices(start_component_id, is_start=True)

        else:
            vertices = self.vertices
            # without component_id we are probably running in the chat
            # so we want to pick only graphs that start with ChatInput or
            # TextInput

        vertices_layers = self.layered_topological_sort(vertices)
        vertices_layers = self.sort_by_avg_build_time(vertices_layers)
        # vertices_layers = self.sort_chat_inputs_first(vertices_layers)
        # Now we should sort each layer in a way that we make sure
        # vertex V does not depend on vertex V+1
        vertices_layers = self.sort_layer_by_dependency(vertices_layers)
        self.increment_run_count()
        self._sorted_vertices_layers = vertices_layers
        first_layer = vertices_layers[0]
        # save the only the rest
        self.vertices_layers = vertices_layers[1:]
        self.vertices_to_run = {vertex_id for vertex_id in chain.from_iterable(vertices_layers)}
        self.build_run_map()
        # Return just the first layer
        self._first_layer = first_layer
        return first_layer

    def sort_interface_components_first(self, vertices_layers: List[List[str]]) -> List[List[str]]:
        """Sorts the vertices in the graph so that vertices containing ChatInput or ChatOutput come first."""

        def contains_interface_component(vertex):
            return any(component.value in vertex for component in InterfaceComponentTypes)

        # Sort each inner list so that vertices containing ChatInput or ChatOutput come first
        sorted_vertices = [
            sorted(
                inner_list,
                key=lambda vertex: not contains_interface_component(vertex),
            )
            for inner_list in vertices_layers
        ]
        return sorted_vertices

    def sort_by_avg_build_time(self, vertices_layers: List[List[str]]) -> List[List[str]]:
        """Sorts the vertices in the graph so that vertices with the lowest average build time come first."""

        def sort_layer_by_avg_build_time(vertices_ids: List[str]) -> List[str]:
            """Sorts the vertices in the graph so that vertices with the lowest average build time come first."""
            if len(vertices_ids) == 1:
                return vertices_ids
            vertices_ids.sort(key=lambda vertex_id: self.get_vertex(vertex_id).avg_build_time)

            return vertices_ids

        sorted_vertices = [sort_layer_by_avg_build_time(layer) for layer in vertices_layers]
        return sorted_vertices

    def is_vertex_runnable(self, vertex_id: str) -> bool:
        """Returns whether a vertex is runnable."""
        is_active = self.get_vertex(vertex_id).is_active()
        return self.run_manager.is_vertex_runnable(vertex_id, is_active)

    def build_run_map(self):
        """
        Builds the run map for the graph.

        This method is responsible for building the run map for the graph,
        which maps each node in the graph to its corresponding run function.

        Returns:
            None
        """
        self.run_manager.build_run_map(predecessor_map=self.predecessor_map, vertices_to_run=self.vertices_to_run)

    def find_runnable_predecessors_for_successors(self, vertex_id: str) -> List[str]:
        """
        For each successor of the current vertex, find runnable predecessors if any.
        This checks the direct predecessors of each successor to identify any that are
        immediately runnable, expanding the search to ensure progress can be made.
        """
        runnable_vertices = []
        for successor_id in self.run_manager.run_map.get(vertex_id, []):
            runnable_vertices.extend(self.find_runnable_predecessors_for_successor(successor_id))

        return runnable_vertices

    def find_runnable_predecessors_for_successor(self, vertex_id: str) -> List[str]:
        runnable_vertices = []
        visited = set()

        def find_runnable_predecessors(predecessor: "Vertex"):
            predecessor_id = predecessor.id
            if predecessor_id in visited:
                return
            visited.add(predecessor_id)
            is_active = self.get_vertex(predecessor_id).is_active()
            if self.run_manager.is_vertex_runnable(predecessor_id, is_active):
                runnable_vertices.append(predecessor_id)
            else:
                for pred_pred_id in self.run_manager.run_predecessors.get(predecessor_id, []):
                    find_runnable_predecessors(self.get_vertex(pred_pred_id))

        for predecessor_id in self.run_manager.run_predecessors.get(vertex_id, []):
            find_runnable_predecessors(self.get_vertex(predecessor_id))
        return runnable_vertices

    def remove_from_predecessors(self, vertex_id: str):
        self.run_manager.remove_from_predecessors(vertex_id)

    def remove_vertex_from_runnables(self, vertex_id: str):
        self.run_manager.remove_vertex_from_runnables(vertex_id)

    def get_top_level_vertices(self, vertices_ids):
        """
        Retrieves the top-level vertices from the given graph based on the provided vertex IDs.

        Args:
            vertices_ids (list): A list of vertex IDs.

        Returns:
            list: A list of top-level vertex IDs.

        """
        top_level_vertices = []
        for vertex_id in vertices_ids:
            vertex = self.get_vertex(vertex_id)
            if vertex.parent_is_top_level:
                top_level_vertices.append(vertex.parent_node_id)
            else:
                top_level_vertices.append(vertex_id)
        return top_level_vertices

    def build_in_degree(self, edges: List[ContractEdge]) -> Dict[str, int]:
        in_degree: Dict[str, int] = defaultdict(int)
        for edge in edges:
            in_degree[edge.target_id] += 1
        return in_degree

    def build_adjacency_maps(self, edges: List[ContractEdge]) -> Tuple[Dict[str, List[str]], Dict[str, List[str]]]:
        """Returns the adjacency maps for the graph."""
        predecessor_map: dict[str, list[str]] = defaultdict(list)
        successor_map: dict[str, list[str]] = defaultdict(list)
        for edge in edges:
            predecessor_map[edge.target_id].append(edge.source_id)
            successor_map[edge.source_id].append(edge.target_id)
        return predecessor_map, successor_map<|MERGE_RESOLUTION|>--- conflicted
+++ resolved
@@ -15,19 +15,12 @@
 from langflow.graph.edge.schema import EdgeData
 from langflow.graph.graph.constants import Finish, lazy_load_vertex_dict
 from langflow.graph.graph.runnable_vertices_manager import RunnableVerticesManager
-<<<<<<< HEAD
 from langflow.graph.graph.schema import GraphData, VertexBuildResult
-=======
-from langflow.graph.graph.schema import VertexBuildResult
->>>>>>> 86ca2339
 from langflow.graph.graph.state_manager import GraphStateManager
 from langflow.graph.graph.utils import find_start_component_id, process_flow, sort_up_to_vertex
 from langflow.graph.schema import InterfaceComponentTypes, RunOutputs
 from langflow.graph.vertex.base import Vertex, VertexStates
-<<<<<<< HEAD
 from langflow.graph.vertex.schema import NodeData
-=======
->>>>>>> 86ca2339
 from langflow.graph.vertex.types import ComponentVertex, InterfaceVertex, StateVertex
 from langflow.schema import Data
 from langflow.schema.schema import INPUT_FIELD_NAME, InputType
@@ -84,11 +77,7 @@
         self.vertices: List[Vertex] = []
         self.run_manager = RunnableVerticesManager()
         self.state_manager = GraphStateManager()
-<<<<<<< HEAD
         self._vertices: List[NodeData] = []
-=======
-        self._vertices: List[dict] = []
->>>>>>> 86ca2339
         self._edges: List[EdgeData] = []
         self.top_level_vertices: List[str] = []
         self.vertex_map: Dict[str, Vertex] = {}
@@ -99,10 +88,7 @@
         self._run_queue: deque[str] = deque()
         self._first_layer: List[str] = []
         self._lock = asyncio.Lock()
-<<<<<<< HEAD
         self.raw_graph_data: GraphData = {"nodes": [], "edges": []}
-=======
->>>>>>> 86ca2339
         try:
             self.tracing_service: "TracingService" | None = get_tracing_service()
         except Exception as exc:
@@ -114,7 +100,6 @@
         if (start is not None and end is None) or (start is None and end is not None):
             raise ValueError("You must provide both input and output components")
 
-<<<<<<< HEAD
     def dumps(
         self,
         name: Optional[str] = None,
@@ -142,9 +127,6 @@
         return json.dumps(graph_dict, indent=4, sort_keys=True)
 
     def add_nodes_and_edges(self, nodes: List[NodeData], edges: List[EdgeData]):
-=======
-    def add_nodes_and_edges(self, nodes: List[Dict], edges: List[EdgeData]):
->>>>>>> 86ca2339
         self._vertices = nodes
         self._edges = edges
         self.raw_graph_data = {"nodes": nodes, "edges": edges}
@@ -230,11 +212,7 @@
                 return
 
     def start(self, inputs: Optional[List[dict]] = None) -> Generator:
-<<<<<<< HEAD
         #! Change this ASAP
-=======
-        #! Change this soon
->>>>>>> 86ca2339
         nest_asyncio.apply()
         loop = asyncio.get_event_loop()
         async_gen = self.async_start(inputs)
@@ -1074,39 +1052,11 @@
         loop = asyncio.get_event_loop()
         return loop.run_until_complete(self.astep(inputs, files, user_id))
 
-<<<<<<< HEAD
-    def prepare(self, stop_component_id: Optional[str] = None, start_component_id: Optional[str] = None):
-        if stop_component_id and start_component_id:
-            raise ValueError("You can only provide one of stop_component_id or start_component_id")
-        self.validate_stream()
-        self.edges = self._build_edges()
-        if stop_component_id or start_component_id:
-            try:
-                first_layer = self.sort_vertices(stop_component_id, start_component_id)
-            except Exception as exc:
-                logger.error(exc)
-                first_layer = self.sort_vertices()
-        else:
-            first_layer = self.sort_vertices()
-
-        for vertex_id in first_layer:
-            self.run_manager.add_to_vertices_being_run(vertex_id)
-        self._run_queue = deque(first_layer)
-        self._prepared = True
-        return self
-
-    async def build_vertex(
-        self,
-        vertex_id: str,
-        get_cache: GetCache,
-        set_cache: SetCache,
-=======
     async def build_vertex(
         self,
         vertex_id: str,
         get_cache: GetCache | None = None,
         set_cache: SetCache | None = None,
->>>>>>> 86ca2339
         inputs_dict: Optional[Dict[str, str]] = None,
         files: Optional[list[str]] = None,
         user_id: Optional[str] = None,
@@ -1135,26 +1085,17 @@
             params = ""
             if vertex.frozen:
                 # Check the cache for the vertex
-<<<<<<< HEAD
-                cached_result = await get_cache(key=vertex.id)
-=======
                 if get_cache is not None:
                     cached_result = await get_cache(key=vertex.id)
                 else:
                     cached_result = None
->>>>>>> 86ca2339
                 if isinstance(cached_result, CacheMiss):
                     await vertex.build(
                         user_id=user_id, inputs=inputs_dict, fallback_to_env_vars=fallback_to_env_vars, files=files
                     )
-<<<<<<< HEAD
-                    await set_cache(key=vertex.id, data=vertex)
-                else:
-=======
                     if set_cache is not None:
                         await set_cache(key=vertex.id, data=vertex)
                 if cached_result and not isinstance(cached_result, CacheMiss):
->>>>>>> 86ca2339
                     cached_vertex = cached_result["result"]
                     # Now set update the vertex with the cached vertex
                     vertex._built = cached_vertex._built
@@ -1175,12 +1116,8 @@
                 await vertex.build(
                     user_id=user_id, inputs=inputs_dict, fallback_to_env_vars=fallback_to_env_vars, files=files
                 )
-<<<<<<< HEAD
-                await set_cache(key=vertex.id, data=vertex)
-=======
                 if set_cache is not None:
                     await set_cache(key=vertex.id, data=vertex)
->>>>>>> 86ca2339
 
             if vertex.result is not None:
                 params = f"{vertex._built_object_repr()}{params}"
@@ -1492,11 +1429,7 @@
 
         return vertices
 
-<<<<<<< HEAD
     def _create_vertex(self, frontend_data: NodeData):
-=======
-    def _create_vertex(self, frontend_data: dict):
->>>>>>> 86ca2339
         vertex_data = frontend_data["data"]
         vertex_type: str = vertex_data["type"]  # type: ignore
         vertex_base_type: str = vertex_data["node"]["template"]["_type"]  # type: ignore

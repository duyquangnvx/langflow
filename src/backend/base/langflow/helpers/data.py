import re
from collections import defaultdict
from typing import Any

import orjson
from fastapi.encoders import jsonable_encoder
from langchain_core.documents import Document

<<<<<<< HEAD
from langflow.schema.data import Data
=======
from langflow.schema import Data, DataFrame
>>>>>>> 22330abf
from langflow.schema.message import Message


def docs_to_data(documents: list[Document]) -> list[Data]:
    """Converts a list of Documents to a list of Data.

    Args:
        documents (list[Document]): The list of Documents to convert.

    Returns:
        list[Data]: The converted list of Data.
    """
    return [Data.from_document(document) for document in documents]


def data_to_text_list(template: str, data: Data | list[Data]) -> tuple[list[str], list[Data]]:
    """Format text from Data objects using a template string.

    This function processes Data objects and formats their content using a template string.
    It handles various data structures and ensures consistent text formatting across different
    input types.

    Key Features:
    - Supports single Data object or list of Data objects
    - Handles nested dictionaries and extracts text from various locations
    - Uses safe string formatting with fallback for missing keys
    - Preserves original Data objects in output

    Args:
        template: Format string with placeholders (e.g., "Hello {text}")
                 Placeholders are replaced with values from Data objects
        data: Either a single Data object or a list of Data objects to format
              Each object can contain text, dictionaries, or nested data

    Returns:
        A tuple containing:
        - List[str]: Formatted strings based on the template
        - List[Data]: Original Data objects in the same order

    Raises:
        ValueError: If template is None
        TypeError: If template is not a string

    Examples:
        >>> result = data_to_text_list("Hello {text}", Data(text="world"))
        >>> assert result == (["Hello world"], [Data(text="world")])

        >>> result = data_to_text_list(
        ...     "{name} is {age}",
        ...     Data(data={"name": "Alice", "age": 25})
        ... )
        >>> assert result == (["Alice is 25"], [Data(data={"name": "Alice", "age": 25})])
    """
    if data is None:
        return [], []

    if template is None:
        msg = "Template must be a string, but got None."
        raise ValueError(msg)

    if not isinstance(template, str):
        msg = f"Template must be a string, but got {type(template)}"
        raise TypeError(msg)

    formatted_text: list[str] = []
    processed_data: list[Data] = []

    data_list = [data] if isinstance(data, Data) else data

    data_objects = [item if isinstance(item, Data) else Data(text=str(item)) for item in data_list]

    for data_obj in data_objects:
        format_dict = {}

        if isinstance(data_obj.data, dict):
            format_dict.update(data_obj.data)

            if isinstance(data_obj.data.get("data"), dict):
                format_dict.update(data_obj.data["data"])

            elif format_dict.get("error"):
                format_dict["text"] = format_dict["error"]

        format_dict["data"] = data_obj.data

        safe_dict = defaultdict(str, format_dict)

        try:
            formatted_text.append(template.format_map(safe_dict))
            processed_data.append(data_obj)
        except ValueError as e:
            msg = f"Error formatting template: {e!s}"
            raise ValueError(msg) from e

    return formatted_text, processed_data


def data_to_text(template: str, data: Data | list[Data], sep: str = "\n") -> str:
    r"""Converts data into a formatted text string based on a given template.

    Args:
        template (str): The template string used to format each data item.
        data (Data | list[Data]): A single data item or a list of data items to be formatted.
        sep (str, optional): The separator to use between formatted data items. Defaults to "\n".

    Returns:
        str: A string containing the formatted data items separated by the specified separator.
    """
    formatted_text, _ = data_to_text_list(template, data)
    sep = "\n" if sep is None else sep
    return sep.join(formatted_text)


def messages_to_text(template: str, messages: Message | list[Message]) -> str:
    """Converts a list of Messages to a list of texts.

    Args:
        template (str): The template to use for the conversion.
        messages (list[Message]): The list of Messages to convert.

    Returns:
        list[str]: The converted list of texts.
    """
    if isinstance(messages, (Message)):
        messages = [messages]
    # Check if there are any format strings in the template
    messages_ = []
    for message in messages:
        # If it is not a message, create one with the key "text"
        if not isinstance(message, Message):
            msg = "All elements in the list must be of type Message."
            raise TypeError(msg)
        messages_.append(message)

    formated_messages = [template.format(data=message.model_dump(), **message.model_dump()) for message in messages_]
    return "\n".join(formated_messages)


def clean_string(s):
    # Remove empty lines
    s = re.sub(r"^\s*$", "", s, flags=re.MULTILINE)
    # Replace three or more newlines with a double newline
    return re.sub(r"\n{3,}", "\n\n", s)


def _serialize_data(data: Data) -> str:
    """Serialize Data object to JSON string."""
    # Convert data.data to JSON-serializable format
    serializable_data = jsonable_encoder(data.data)
    # Serialize with orjson, enabling pretty printing with indentation
    json_bytes = orjson.dumps(serializable_data, option=orjson.OPT_INDENT_2)
    # Convert bytes to string and wrap in Markdown code blocks
    return "```json\n" + json_bytes.decode("utf-8") + "\n```"


def safe_convert(data: Any, *, clean_data: bool = False) -> str:
    """Safely convert input data to string."""
    try:
        if isinstance(data, str):
            return clean_string(data)
        if isinstance(data, Message):
            return data.get_text()
        if isinstance(data, Data):
            return clean_string(_serialize_data(data))
        if isinstance(data, DataFrame):
            if clean_data:
                # Remove empty rows
                data = data.dropna(how="all")
                # Remove empty lines in each cell
                data = data.replace(r"^\s*$", "", regex=True)
                # Replace multiple newlines with a single newline
                data = data.replace(r"\n+", "\n", regex=True)

            # Replace pipe characters to avoid markdown table issues
            processed_data = data.replace(r"\|", r"\\|", regex=True)

            return processed_data.to_markdown(index=False)

        return clean_string(str(data))
    except (ValueError, TypeError, AttributeError) as e:
        msg = f"Error converting data: {e!s}"
        raise ValueError(msg) from e


def data_to_dataframe(data: Data | list[Data]) -> DataFrame:
    """Converts a Data object or a list of Data objects to a DataFrame.

    Args:
        data (Data | list[Data]): The Data object or list of Data objects to convert.

    Returns:
        DataFrame: The converted DataFrame.
    """
    if isinstance(data, Data):
        return DataFrame([data.data])
    return DataFrame(data=[d.data for d in data])<|MERGE_RESOLUTION|>--- conflicted
+++ resolved
@@ -6,11 +6,8 @@
 from fastapi.encoders import jsonable_encoder
 from langchain_core.documents import Document
 
-<<<<<<< HEAD
 from langflow.schema.data import Data
-=======
-from langflow.schema import Data, DataFrame
->>>>>>> 22330abf
+from langflow.schema.dataframe import DataFrame
 from langflow.schema.message import Message
 
 

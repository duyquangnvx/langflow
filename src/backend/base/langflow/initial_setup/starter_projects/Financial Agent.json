--- conflicted
+++ resolved
@@ -18,6 +18,7 @@
             "id": "ChatOutput-o90sI",
             "inputTypes": [
               "Data",
+              "JSON",
               "DataFrame",
               "Message"
             ],
@@ -103,31 +104,17 @@
             "fieldName": "tools",
             "id": "Agent-VPh4g",
             "inputTypes": [
-<<<<<<< HEAD
-              "Data",
-              "JSON",
-              "DataFrame",
-              "Message"
-=======
               "Tool"
->>>>>>> 77d40862
             ],
             "type": "other"
           }
         },
         "id": "reactflow__edge-URL-CnHS6{œdataTypeœ:œURLœ,œidœ:œURL-CnHS6œ,œnameœ:œcomponent_as_toolœ,œoutput_typesœ:[œToolœ]}-Agent-VPh4g{œfieldNameœ:œtoolsœ,œidœ:œAgent-VPh4gœ,œinputTypesœ:[œToolœ],œtypeœ:œotherœ}",
         "selected": false,
-<<<<<<< HEAD
-        "source": "SambaNovaModel-GCQ9I",
-        "sourceHandle": "{œdataTypeœ: œSambaNovaModelœ, œidœ: œSambaNovaModel-GCQ9Iœ, œnameœ: œtext_outputœ, œoutput_typesœ: [œMessageœ]}",
-        "target": "ChatOutput-rLXo6",
-        "targetHandle": "{œfieldNameœ: œinput_valueœ, œidœ: œChatOutput-rLXo6œ, œinputTypesœ: [œDataœ, œJSONœ, œDataFrameœ, œMessageœ], œtypeœ: œstrœ}"
-=======
         "source": "URL-CnHS6",
         "sourceHandle": "{œdataTypeœ: œURLœ, œidœ: œURL-CnHS6œ, œnameœ: œcomponent_as_toolœ, œoutput_typesœ: [œToolœ]}",
         "target": "Agent-VPh4g",
         "targetHandle": "{œfieldNameœ: œtoolsœ, œidœ: œAgent-VPh4gœ, œinputTypesœ: [œToolœ], œtypeœ: œotherœ}"
->>>>>>> 77d40862
       },
       {
         "animated": false,

{
  "data": {
    "edges": [
      {
        "animated": false,
        "className": "",
        "data": {
          "sourceHandle": {
            "dataType": "TextInput",
            "id": "TextInput-WR8cL",
            "name": "text",
            "output_types": [
              "Message"
            ]
          },
          "targetHandle": {
            "fieldName": "system_message",
            "id": "AnthropicModel-tZx4n",
            "inputTypes": [
              "Message"
            ],
            "type": "str"
          }
        },
        "id": "reactflow__edge-TextInput-WR8cL{œdataTypeœ:œTextInputœ,œidœ:œTextInput-WR8cLœ,œnameœ:œtextœ,œoutput_typesœ:[œMessageœ]}-AnthropicModel-tZx4n{œfieldNameœ:œsystem_messageœ,œidœ:œAnthropicModel-tZx4nœ,œinputTypesœ:[œMessageœ],œtypeœ:œstrœ}",
        "selected": false,
        "source": "TextInput-WR8cL",
        "sourceHandle": "{œdataTypeœ: œTextInputœ, œidœ: œTextInput-WR8cLœ, œnameœ: œtextœ, œoutput_typesœ: [œMessageœ]}",
        "target": "AnthropicModel-tZx4n",
        "targetHandle": "{œfieldNameœ: œsystem_messageœ, œidœ: œAnthropicModel-tZx4nœ, œinputTypesœ: [œMessageœ], œtypeœ: œstrœ}"
      },
      {
        "animated": false,
        "className": "",
        "data": {
          "sourceHandle": {
            "dataType": "AnthropicModel",
            "id": "AnthropicModel-fz6rd",
            "name": "model_output",
            "output_types": [
              "LanguageModel"
            ]
          },
          "targetHandle": {
            "fieldName": "llm",
            "id": "StructuredOutput-tWLRa",
            "inputTypes": [
              "LanguageModel"
            ],
            "type": "other"
          }
        },
        "id": "reactflow__edge-AnthropicModel-fz6rd{œdataTypeœ:œAnthropicModelœ,œidœ:œAnthropicModel-fz6rdœ,œnameœ:œmodel_outputœ,œoutput_typesœ:[œLanguageModelœ]}-StructuredOutput-tWLRa{œfieldNameœ:œllmœ,œidœ:œStructuredOutput-tWLRaœ,œinputTypesœ:[œLanguageModelœ],œtypeœ:œotherœ}",
        "selected": false,
        "source": "AnthropicModel-fz6rd",
        "sourceHandle": "{œdataTypeœ: œAnthropicModelœ, œidœ: œAnthropicModel-fz6rdœ, œnameœ: œmodel_outputœ, œoutput_typesœ: [œLanguageModelœ]}",
        "target": "StructuredOutput-tWLRa",
        "targetHandle": "{œfieldNameœ: œllmœ, œidœ: œStructuredOutput-tWLRaœ, œinputTypesœ: [œLanguageModelœ], œtypeœ: œotherœ}"
      },
      {
        "animated": false,
        "className": "",
        "data": {
          "sourceHandle": {
            "dataType": "ParserComponent",
            "id": "ParserComponent-wrPyP",
            "name": "parsed_text",
            "output_types": [
              "Message"
            ]
          },
          "targetHandle": {
            "fieldName": "input_value",
            "id": "StructuredOutput-tWLRa",
            "inputTypes": [
              "Message"
            ],
            "type": "str"
          }
        },
        "id": "reactflow__edge-ParserComponent-wrPyP{œdataTypeœ:œParserComponentœ,œidœ:œParserComponent-wrPyPœ,œnameœ:œparsed_textœ,œoutput_typesœ:[œMessageœ]}-StructuredOutput-tWLRa{œfieldNameœ:œinput_valueœ,œidœ:œStructuredOutput-tWLRaœ,œinputTypesœ:[œMessageœ],œtypeœ:œstrœ}",
        "selected": false,
        "source": "ParserComponent-wrPyP",
        "sourceHandle": "{œdataTypeœ: œParserComponentœ, œidœ: œParserComponent-wrPyPœ, œnameœ: œparsed_textœ, œoutput_typesœ: [œMessageœ]}",
        "target": "StructuredOutput-tWLRa",
        "targetHandle": "{œfieldNameœ: œinput_valueœ, œidœ: œStructuredOutput-tWLRaœ, œinputTypesœ: [œMessageœ], œtypeœ: œstrœ}"
      },
      {
        "animated": false,
        "className": "",
        "data": {
          "sourceHandle": {
            "dataType": "File",
            "id": "File-v8ouW",
            "name": "dataframe",
            "output_types": [
              "DataFrame"
            ]
          },
          "targetHandle": {
            "fieldName": "input_data",
            "id": "ParserComponent-wrPyP",
            "inputTypes": [
              "DataFrame",
              "Data"
            ],
            "type": "other"
          }
        },
        "id": "reactflow__edge-File-v8ouW{œdataTypeœ:œFileœ,œidœ:œFile-v8ouWœ,œnameœ:œdataframeœ,œoutput_typesœ:[œDataFrameœ]}-ParserComponent-wrPyP{œfieldNameœ:œinput_dataœ,œidœ:œParserComponent-wrPyPœ,œinputTypesœ:[œDataFrameœ,œDataœ],œtypeœ:œotherœ}",
        "selected": false,
        "source": "File-v8ouW",
        "sourceHandle": "{œdataTypeœ: œFileœ, œidœ: œFile-v8ouWœ, œnameœ: œdataframeœ, œoutput_typesœ: [œDataFrameœ]}",
        "target": "ParserComponent-wrPyP",
        "targetHandle": "{œfieldNameœ: œinput_dataœ, œidœ: œParserComponent-wrPyPœ, œinputTypesœ: [œDataFrameœ, œDataœ], œtypeœ: œotherœ}"
      },
      {
        "animated": false,
        "className": "",
        "data": {
          "sourceHandle": {
            "dataType": "AnthropicModel",
            "id": "AnthropicModel-tZx4n",
            "name": "text_output",
            "output_types": [
              "Message"
            ]
          },
          "targetHandle": {
            "fieldName": "input_value",
            "id": "ChatOutput-iLekZ",
            "inputTypes": [
              "Data",
              "DataFrame",
              "Message"
            ],
            "type": "str"
          }
        },
        "id": "reactflow__edge-AnthropicModel-tZx4n{œdataTypeœ:œAnthropicModelœ,œidœ:œAnthropicModel-tZx4nœ,œnameœ:œtext_outputœ,œoutput_typesœ:[œMessageœ]}-ChatOutput-iLekZ{œfieldNameœ:œinput_valueœ,œidœ:œChatOutput-iLekZœ,œinputTypesœ:[œDataœ,œDataFrameœ,œMessageœ],œtypeœ:œstrœ}",
        "selected": false,
        "source": "AnthropicModel-tZx4n",
        "sourceHandle": "{œdataTypeœ: œAnthropicModelœ, œidœ: œAnthropicModel-tZx4nœ, œnameœ: œtext_outputœ, œoutput_typesœ: [œMessageœ]}",
        "target": "ChatOutput-iLekZ",
        "targetHandle": "{œfieldNameœ: œinput_valueœ, œidœ: œChatOutput-iLekZœ, œinputTypesœ: [œDataœ, œDataFrameœ, œMessageœ], œtypeœ: œstrœ}"
      },
      {
        "animated": false,
        "className": "",
        "data": {
          "sourceHandle": {
            "dataType": "StructuredOutput",
            "id": "StructuredOutput-tWLRa",
            "name": "structured_output_dataframe",
<<<<<<< HEAD
            "output_types": []
=======
            "output_types": [
              "DataFrame"
            ]
>>>>>>> 631bd49e
          },
          "targetHandle": {
            "fieldName": "input_data",
            "id": "parser-ifKFs",
            "inputTypes": [
              "DataFrame",
              "Data"
            ],
            "type": "other"
          }
        },
        "id": "xy-edge__StructuredOutput-tWLRa{œdataTypeœ:œStructuredOutputœ,œidœ:œStructuredOutput-tWLRaœ,œnameœ:œstructured_output_dataframeœ,œoutput_typesœ:[œDataFrameœ]}-parser-ifKFs{œfieldNameœ:œinput_dataœ,œidœ:œparser-ifKFsœ,œinputTypesœ:[œDataFrameœ,œDataœ],œtypeœ:œotherœ}",
        "selected": false,
        "source": "StructuredOutput-tWLRa",
        "sourceHandle": "{œdataTypeœ: œStructuredOutputœ, œidœ: œStructuredOutput-tWLRaœ, œnameœ: œstructured_output_dataframeœ, œoutput_typesœ: []}",
        "target": "parser-ifKFs",
        "targetHandle": "{œfieldNameœ: œinput_dataœ, œidœ: œparser-ifKFsœ, œinputTypesœ: [œDataFrameœ, œDataœ], œtypeœ: œotherœ}"
      },
      {
        "animated": false,
        "className": "",
        "data": {
          "sourceHandle": {
            "dataType": "parser",
            "id": "parser-ifKFs",
            "name": "parsed_text",
            "output_types": [
              "Message"
            ]
          },
          "targetHandle": {
            "fieldName": "input_value",
            "id": "AnthropicModel-tZx4n",
            "inputTypes": [
              "Message"
            ],
            "type": "str"
          }
        },
        "id": "xy-edge__parser-ifKFs{œdataTypeœ:œparserœ,œidœ:œparser-ifKFsœ,œnameœ:œparsed_textœ,œoutput_typesœ:[œMessageœ]}-AnthropicModel-tZx4n{œfieldNameœ:œinput_valueœ,œidœ:œAnthropicModel-tZx4nœ,œinputTypesœ:[œMessageœ],œtypeœ:œstrœ}",
        "selected": false,
        "source": "parser-ifKFs",
        "sourceHandle": "{œdataTypeœ: œparserœ, œidœ: œparser-ifKFsœ, œnameœ: œparsed_textœ, œoutput_typesœ: [œMessageœ]}",
        "target": "AnthropicModel-tZx4n",
        "targetHandle": "{œfieldNameœ: œinput_valueœ, œidœ: œAnthropicModel-tZx4nœ, œinputTypesœ: [œMessageœ], œtypeœ: œstrœ}"
      }
    ],
    "nodes": [
      {
        "data": {
          "id": "TextInput-WR8cL",
          "node": {
            "base_classes": [
              "Message"
            ],
            "beta": false,
            "category": "inputs",
            "conditional_paths": [],
            "custom_fields": {},
            "description": "Get text inputs from the Playground.",
            "display_name": "Text Input",
            "documentation": "",
            "edited": false,
            "field_order": [
              "input_value"
            ],
            "frozen": false,
            "icon": "type",
            "key": "TextInput",
            "legacy": false,
            "lf_version": "1.2.0",
            "metadata": {},
            "minimized": false,
            "output_types": [],
            "outputs": [
              {
                "allows_loop": false,
                "cache": true,
                "display_name": "Message",
                "method": "text_response",
                "name": "text",
                "selected": "Message",
                "tool_mode": true,
                "types": [
                  "Message"
                ],
                "value": "__UNDEFINED__"
              }
            ],
            "pinned": false,
            "score": 0.0020353564437605998,
            "template": {
              "_type": "Component",
              "code": {
                "advanced": true,
                "dynamic": true,
                "fileTypes": [],
                "file_path": "",
                "info": "",
                "list": false,
                "load_from_db": false,
                "multiline": true,
                "name": "code",
                "password": false,
                "placeholder": "",
                "required": true,
                "show": true,
                "title_case": false,
                "type": "code",
                "value": "from langflow.base.io.text import TextComponent\nfrom langflow.io import MultilineInput, Output\nfrom langflow.schema.message import Message\n\n\nclass TextInputComponent(TextComponent):\n    display_name = \"Text Input\"\n    description = \"Get text inputs from the Playground.\"\n    icon = \"type\"\n    name = \"TextInput\"\n\n    inputs = [\n        MultilineInput(\n            name=\"input_value\",\n            display_name=\"Text\",\n            info=\"Text to be passed as input.\",\n        ),\n    ]\n    outputs = [\n        Output(display_name=\"Message\", name=\"text\", method=\"text_response\"),\n    ]\n\n    def text_response(self) -> Message:\n        return Message(\n            text=self.input_value,\n        )\n"
              },
              "input_value": {
                "_input_type": "MultilineInput",
                "advanced": false,
                "display_name": "Text",
                "dynamic": false,
                "info": "Text to be passed as input.",
                "input_types": [
                  "Message"
                ],
                "list": false,
                "list_add_label": "Add More",
                "load_from_db": false,
                "multiline": true,
                "name": "input_value",
                "placeholder": "",
                "required": false,
                "show": true,
                "title_case": false,
                "tool_mode": false,
                "trace_as_input": true,
                "trace_as_metadata": true,
                "type": "str",
                "value": "Generate a single-page portfolio website using HTML and CSS that takes a resume in JSON format as input and dynamically renders the following sections with a well-structured and aesthetic layout:\n\n📌 Sections & Content Requirements:\n\t1.\tHeader:\n\t•\tDisplay the person’s name, job title, and a professional tagline prominently.\n\t•\tEnsure the name is bold and eye-catching, with subtle emphasis on the job title.\n\t2.\tAbout Me:\n\t•\tExtract and enhance the personal summary from the resume, making it engaging, concise, and readable.\n\t•\tUse short, well-structured sentences to improve clarity.\n\t3.\tExperience:\n\t•\tList past job roles with company names, durations, and a refined description of responsibilities.\n\t•\tEnsure descriptions are professionally formatted, with key contributions highlighted.\n\t4.\tProjects:\n\t•\tDisplay projects as a neatly styled list.\n\t•\tEach project includes a title, refined description, technologies used, and rounded buttons linking to GitHub or live demo (if available).\n\t5.\tSkills:\n\t•\tDisplay skills as aesthetic pill-style badges below the Skills section title. Display all skills mentioned\n\t•\tArrange in a well-balanced, ensuring readability and consistent spacing.\n\t6.\tEducation:\n\t•\tList degrees, institutions, and years attended in a clean and professional format.\n\t•\tMaintain uniformity in typography and spacing.\n\t7.\tAwards & Publications  (if any):\n\t•\tIf the resume contains awards or publications, display them in a separate section.\n\t•\tEach entry includes the title, organization, and year, ensuring clean alignment.\n\t8.\tContact:\n\t•\tDisplay email, social media links, and an optional contact button.\n\t•\tEnsure social media links are clearly visible, with modern and accessible icon buttons.\n\n🎨 Styling & Aesthetic Requirements:\n\n✅ Minimalist & Elegant:\n\t•\tClean layout with ample whitespace for breathing room.\n\t•\tConsistent spacing across all sections.\n\n✅ Fast & Lightweight:\n\t•\tUse only HTML & CSS (no JavaScript required).\n\t•\tEnsure a smooth, fast-loading experience.\n\n✅ Beautiful Typography:\n\t•\tUse a modern, professional Google Font that complements the design.\n\t•\tEnsure text readability with proper size, weight, and contrast.\n\n✅ Visually Harmonious Colors & Themes:\n\t•\tFollow a cohesive color palette that ensures a modern, professional feel.\n\t•\tEnsure background colors, text colors, and section dividers are consistent and complementary.\n\t•\tAvoid hard-to-read combinations (e.g., light text on a light background).\n\n✅ Responsive & Readable Design:\n\t•\tMobile-first approach, adapting to desktop, tablet, and mobile views.\n\t•\tMaintain consistency in padding, margins, and alignment.\n\n✅ Dark Mode Support:\n\t•\tAuto-detect system settings and adjust the theme accordingly.\n\t•\tEnsure clear contrasts and readability in both light and dark modes.\n\n✅ Embedded CSS:\n\t•\tEnsure CSS is written directly in the HTML file within <style> tags for easy integration.\n\n🚀 Key Enhancements for a Superior First Impression:\n\t•\tEnsure the color scheme is visually cohesive and all text is legible against the background.\n\t•\tMaintain uniform padding and spacing for a professional, structured appearance.\n\t•\tImprove text formatting, ensuring sections are balanced and visually engaging.\n\t•\tFollow aesthetically pleasing, simple yet modern design principles.\n\n🌟 End Goal:\n\nThe final output should be a well-balanced, visually stunning, and highly readable portfolio website that immediately impresses viewers. The design must be polished, with an intuitive layout, ensuring consistency, clarity, and elegance.\nEnsuring all details in resume are well displayed in portfolio website.\nInclude all experiences, projects and education details from resume in the html code generated.\n"
              }
            },
            "tool_mode": false
          },
          "showNode": true,
          "type": "TextInput"
        },
        "dragging": false,
        "id": "TextInput-WR8cL",
        "measured": {
          "height": 230,
          "width": 320
        },
        "position": {
          "x": 1750.5165749650018,
          "y": 1018.4979290286542
        },
        "selected": false,
        "type": "genericNode"
      },
      {
        "data": {
          "id": "AnthropicModel-fz6rd",
          "node": {
            "base_classes": [
              "LanguageModel",
              "Message"
            ],
            "beta": false,
            "category": "models",
            "conditional_paths": [],
            "custom_fields": {},
            "description": "Generate text using Anthropic Chat&Completion LLMs with prefill support.",
            "display_name": "Anthropic",
            "documentation": "",
            "edited": false,
            "field_order": [
              "input_value",
              "system_message",
              "stream",
              "max_tokens",
              "model_name",
              "api_key",
              "temperature",
              "base_url",
              "tool_model_enabled",
              "prefill"
            ],
            "frozen": false,
            "icon": "Anthropic",
            "key": "AnthropicModel",
            "legacy": false,
            "lf_version": "1.2.0",
            "metadata": {
              "keywords": [
                "model",
                "llm",
                "language model",
                "large language model"
              ]
            },
            "minimized": false,
            "output_types": [],
            "outputs": [
              {
                "allows_loop": false,
                "cache": true,
                "display_name": "Message",
                "method": "text_response",
                "name": "text_output",
                "required_inputs": [],
                "selected": "Message",
                "tool_mode": true,
                "types": [
                  "Message"
                ],
                "value": "__UNDEFINED__"
              },
              {
                "allows_loop": false,
                "cache": true,
                "display_name": "Language Model",
                "method": "build_model",
                "name": "model_output",
                "required_inputs": [
                  "api_key"
                ],
                "selected": "LanguageModel",
                "tool_mode": true,
                "types": [
                  "LanguageModel"
                ],
                "value": "__UNDEFINED__"
              }
            ],
            "pinned": false,
            "score": 0.0005851173668140926,
            "template": {
              "_type": "Component",
              "api_key": {
                "_input_type": "SecretStrInput",
                "advanced": false,
                "display_name": "Anthropic API Key",
                "dynamic": false,
                "info": "Your Anthropic API key.",
                "input_types": [],
                "load_from_db": true,
                "name": "api_key",
                "password": true,
                "placeholder": "",
                "real_time_refresh": true,
                "required": true,
                "show": true,
                "title_case": false,
                "type": "str",
                "value": "ANTHROPIC_API_KEY"
              },
              "base_url": {
                "_input_type": "MessageTextInput",
                "advanced": true,
                "display_name": "Anthropic API URL",
                "dynamic": false,
                "info": "Endpoint of the Anthropic API. Defaults to 'https://api.anthropic.com' if not specified.",
                "input_types": [
                  "Message"
                ],
                "list": false,
                "list_add_label": "Add More",
                "load_from_db": false,
                "name": "base_url",
                "placeholder": "",
                "real_time_refresh": true,
                "required": false,
                "show": true,
                "title_case": false,
                "tool_mode": false,
                "trace_as_input": true,
                "trace_as_metadata": true,
                "type": "str",
                "value": "https://api.anthropic.com"
              },
              "code": {
                "advanced": true,
                "dynamic": true,
                "fileTypes": [],
                "file_path": "",
                "info": "",
                "list": false,
                "load_from_db": false,
                "multiline": true,
                "name": "code",
                "password": false,
                "placeholder": "",
                "required": true,
                "show": true,
                "title_case": false,
                "type": "code",
                "value": "from typing import Any, cast\n\nimport requests\nfrom loguru import logger\n\nfrom langflow.base.models.anthropic_constants import (\n    ANTHROPIC_MODELS,\n    DEFAULT_ANTHROPIC_API_URL,\n    TOOL_CALLING_SUPPORTED_ANTHROPIC_MODELS,\n    TOOL_CALLING_UNSUPPORTED_ANTHROPIC_MODELS,\n)\nfrom langflow.base.models.model import LCModelComponent\nfrom langflow.field_typing import LanguageModel\nfrom langflow.field_typing.range_spec import RangeSpec\nfrom langflow.io import BoolInput, DropdownInput, IntInput, MessageTextInput, SecretStrInput, SliderInput\nfrom langflow.schema.dotdict import dotdict\n\n\nclass AnthropicModelComponent(LCModelComponent):\n    display_name = \"Anthropic\"\n    description = \"Generate text using Anthropic Chat&Completion LLMs with prefill support.\"\n    icon = \"Anthropic\"\n    name = \"AnthropicModel\"\n\n    inputs = [\n        *LCModelComponent._base_inputs,\n        IntInput(\n            name=\"max_tokens\",\n            display_name=\"Max Tokens\",\n            advanced=True,\n            value=4096,\n            info=\"The maximum number of tokens to generate. Set to 0 for unlimited tokens.\",\n        ),\n        DropdownInput(\n            name=\"model_name\",\n            display_name=\"Model Name\",\n            options=ANTHROPIC_MODELS,\n            refresh_button=True,\n            value=ANTHROPIC_MODELS[0],\n            combobox=True,\n        ),\n        SecretStrInput(\n            name=\"api_key\",\n            display_name=\"Anthropic API Key\",\n            info=\"Your Anthropic API key.\",\n            value=None,\n            required=True,\n            real_time_refresh=True,\n        ),\n        SliderInput(\n            name=\"temperature\",\n            display_name=\"Temperature\",\n            value=0.1,\n            info=\"Run inference with this temperature. Must by in the closed interval [0.0, 1.0].\",\n            range_spec=RangeSpec(min=0, max=1, step=0.01),\n            advanced=True,\n        ),\n        MessageTextInput(\n            name=\"base_url\",\n            display_name=\"Anthropic API URL\",\n            info=\"Endpoint of the Anthropic API. Defaults to 'https://api.anthropic.com' if not specified.\",\n            value=DEFAULT_ANTHROPIC_API_URL,\n            real_time_refresh=True,\n            advanced=True,\n        ),\n        BoolInput(\n            name=\"tool_model_enabled\",\n            display_name=\"Enable Tool Models\",\n            info=(\n                \"Select if you want to use models that can work with tools. If yes, only those models will be shown.\"\n            ),\n            advanced=False,\n            value=False,\n            real_time_refresh=True,\n        ),\n        MessageTextInput(\n            name=\"prefill\", display_name=\"Prefill\", info=\"Prefill text to guide the model's response.\", advanced=True\n        ),\n    ]\n\n    def build_model(self) -> LanguageModel:  # type: ignore[type-var]\n        try:\n            from langchain_anthropic.chat_models import ChatAnthropic\n        except ImportError as e:\n            msg = \"langchain_anthropic is not installed. Please install it with `pip install langchain_anthropic`.\"\n            raise ImportError(msg) from e\n        try:\n            output = ChatAnthropic(\n                model=self.model_name,\n                anthropic_api_key=self.api_key,\n                max_tokens_to_sample=self.max_tokens,\n                temperature=self.temperature,\n                anthropic_api_url=DEFAULT_ANTHROPIC_API_URL,\n                streaming=self.stream,\n            )\n        except Exception as e:\n            msg = \"Could not connect to Anthropic API.\"\n            raise ValueError(msg) from e\n\n        return output\n\n    def get_models(self, tool_model_enabled: bool | None = None) -> list[str]:\n        try:\n            import anthropic\n\n            client = anthropic.Anthropic(api_key=self.api_key)\n            models = client.models.list(limit=20).data\n            model_ids = ANTHROPIC_MODELS + [model.id for model in models]\n        except (ImportError, ValueError, requests.exceptions.RequestException) as e:\n            logger.exception(f\"Error getting model names: {e}\")\n            model_ids = ANTHROPIC_MODELS\n\n        if tool_model_enabled:\n            try:\n                from langchain_anthropic.chat_models import ChatAnthropic\n            except ImportError as e:\n                msg = \"langchain_anthropic is not installed. Please install it with `pip install langchain_anthropic`.\"\n                raise ImportError(msg) from e\n\n            # Create a new list instead of modifying while iterating\n            filtered_models = []\n            for model in model_ids:\n                if model in TOOL_CALLING_SUPPORTED_ANTHROPIC_MODELS:\n                    filtered_models.append(model)\n                    continue\n\n                model_with_tool = ChatAnthropic(\n                    model=model,  # Use the current model being checked\n                    anthropic_api_key=self.api_key,\n                    anthropic_api_url=cast(str, self.base_url) or DEFAULT_ANTHROPIC_API_URL,\n                )\n\n                if (\n                    not self.supports_tool_calling(model_with_tool)\n                    or model in TOOL_CALLING_UNSUPPORTED_ANTHROPIC_MODELS\n                ):\n                    continue\n\n                filtered_models.append(model)\n\n            return filtered_models\n\n        return model_ids\n\n    def _get_exception_message(self, exception: Exception) -> str | None:\n        \"\"\"Get a message from an Anthropic exception.\n\n        Args:\n            exception (Exception): The exception to get the message from.\n\n        Returns:\n            str: The message from the exception.\n        \"\"\"\n        try:\n            from anthropic import BadRequestError\n        except ImportError:\n            return None\n        if isinstance(exception, BadRequestError):\n            message = exception.body.get(\"error\", {}).get(\"message\")\n            if message:\n                return message\n        return None\n\n    def update_build_config(self, build_config: dotdict, field_value: Any, field_name: str | None = None):\n        if \"base_url\" in build_config and build_config[\"base_url\"][\"value\"] is None:\n            build_config[\"base_url\"][\"value\"] = DEFAULT_ANTHROPIC_API_URL\n            self.base_url = DEFAULT_ANTHROPIC_API_URL\n        if field_name in {\"base_url\", \"model_name\", \"tool_model_enabled\", \"api_key\"} and field_value:\n            try:\n                if len(self.api_key) == 0:\n                    ids = ANTHROPIC_MODELS\n                else:\n                    try:\n                        ids = self.get_models(tool_model_enabled=self.tool_model_enabled)\n                    except (ImportError, ValueError, requests.exceptions.RequestException) as e:\n                        logger.exception(f\"Error getting model names: {e}\")\n                        ids = ANTHROPIC_MODELS\n                build_config[\"model_name\"][\"options\"] = ids\n                build_config[\"model_name\"][\"value\"] = ids[0]\n                build_config[\"model_name\"][\"combobox\"] = True\n            except Exception as e:\n                msg = f\"Error getting model names: {e}\"\n                raise ValueError(msg) from e\n        return build_config\n"
              },
              "input_value": {
                "_input_type": "MessageInput",
                "advanced": false,
                "display_name": "Input",
                "dynamic": false,
                "info": "",
                "input_types": [
                  "Message"
                ],
                "list": false,
                "list_add_label": "Add More",
                "load_from_db": false,
                "name": "input_value",
                "placeholder": "",
                "required": false,
                "show": true,
                "title_case": false,
                "tool_mode": false,
                "trace_as_input": true,
                "trace_as_metadata": true,
                "type": "str",
                "value": ""
              },
              "max_tokens": {
                "_input_type": "IntInput",
                "advanced": true,
                "display_name": "Max Tokens",
                "dynamic": false,
                "info": "The maximum number of tokens to generate. Set to 0 for unlimited tokens.",
                "list": false,
                "list_add_label": "Add More",
                "name": "max_tokens",
                "placeholder": "",
                "required": false,
                "show": true,
                "title_case": false,
                "tool_mode": false,
                "trace_as_metadata": true,
                "type": "int",
                "value": 4096
              },
              "model_name": {
                "_input_type": "DropdownInput",
                "advanced": false,
                "combobox": true,
                "dialog_inputs": {},
                "display_name": "Model Name",
                "dynamic": false,
                "info": "",
                "name": "model_name",
                "options": [
                  "claude-opus-4-20250514",
                  "claude-sonnet-4-20250514",
                  "claude-3-7-sonnet-latest",
                  "claude-3-5-sonnet-latest",
                  "claude-3-5-haiku-latest",
                  "claude-3-opus-latest",
                  "claude-3-sonnet-20240229"
                ],
                "options_metadata": [],
                "placeholder": "",
                "refresh_button": true,
                "required": false,
                "show": true,
                "title_case": false,
                "tool_mode": false,
                "trace_as_metadata": true,
                "type": "str",
                "value": "claude-3-5-sonnet-20241022"
              },
              "prefill": {
                "_input_type": "MessageTextInput",
                "advanced": true,
                "display_name": "Prefill",
                "dynamic": false,
                "info": "Prefill text to guide the model's response.",
                "input_types": [
                  "Message"
                ],
                "list": false,
                "list_add_label": "Add More",
                "load_from_db": false,
                "name": "prefill",
                "placeholder": "",
                "required": false,
                "show": true,
                "title_case": false,
                "tool_mode": false,
                "trace_as_input": true,
                "trace_as_metadata": true,
                "type": "str",
                "value": ""
              },
              "stream": {
                "_input_type": "BoolInput",
                "advanced": true,
                "display_name": "Stream",
                "dynamic": false,
                "info": "Stream the response from the model. Streaming works only in Chat.",
                "list": false,
                "list_add_label": "Add More",
                "name": "stream",
                "placeholder": "",
                "required": false,
                "show": true,
                "title_case": false,
                "tool_mode": false,
                "trace_as_metadata": true,
                "type": "bool",
                "value": false
              },
              "system_message": {
                "_input_type": "MultilineInput",
                "advanced": false,
                "display_name": "System Message",
                "dynamic": false,
                "info": "System message to pass to the model.",
                "input_types": [
                  "Message"
                ],
                "list": false,
                "list_add_label": "Add More",
                "load_from_db": false,
                "multiline": true,
                "name": "system_message",
                "placeholder": "",
                "required": false,
                "show": true,
                "title_case": false,
                "tool_mode": false,
                "trace_as_input": true,
                "trace_as_metadata": true,
                "type": "str",
                "value": ""
              },
              "temperature": {
                "_input_type": "SliderInput",
                "advanced": true,
                "display_name": "Temperature",
                "dynamic": false,
                "info": "Run inference with this temperature. Must by in the closed interval [0.0, 1.0].",
                "max_label": "",
                "max_label_icon": "",
                "min_label": "",
                "min_label_icon": "",
                "name": "temperature",
                "placeholder": "",
                "range_spec": {
                  "max": 1,
                  "min": 0,
                  "step": 0.01,
                  "step_type": "float"
                },
                "required": false,
                "show": true,
                "slider_buttons": false,
                "slider_buttons_options": [],
                "slider_input": false,
                "title_case": false,
                "tool_mode": false,
                "type": "slider",
                "value": 0.1
              },
              "tool_model_enabled": {
                "_input_type": "BoolInput",
                "advanced": false,
                "display_name": "Enable Tool Models",
                "dynamic": false,
                "info": "Select if you want to use models that can work with tools. If yes, only those models will be shown.",
                "list": false,
                "list_add_label": "Add More",
                "name": "tool_model_enabled",
                "placeholder": "",
                "real_time_refresh": true,
                "required": false,
                "show": true,
                "title_case": false,
                "tool_mode": false,
                "trace_as_metadata": true,
                "type": "bool",
                "value": false
              }
            },
            "tool_mode": false
          },
          "showNode": true,
          "type": "AnthropicModel"
        },
        "dragging": false,
        "id": "AnthropicModel-fz6rd",
        "measured": {
          "height": 670,
          "width": 320
        },
        "position": {
          "x": 833.1645098419217,
          "y": -53.112118311795115
        },
        "selected": false,
        "type": "genericNode"
      },
      {
        "data": {
          "id": "AnthropicModel-tZx4n",
          "node": {
            "base_classes": [
              "LanguageModel",
              "Message"
            ],
            "beta": false,
            "category": "models",
            "conditional_paths": [],
            "custom_fields": {},
            "description": "Generate text using Anthropic Chat&Completion LLMs with prefill support.",
            "display_name": "Anthropic",
            "documentation": "",
            "edited": false,
            "field_order": [
              "input_value",
              "system_message",
              "stream",
              "max_tokens",
              "model_name",
              "api_key",
              "temperature",
              "base_url",
              "tool_model_enabled",
              "prefill"
            ],
            "frozen": false,
            "icon": "Anthropic",
            "key": "AnthropicModel",
            "legacy": false,
            "lf_version": "1.2.0",
            "metadata": {
              "keywords": [
                "model",
                "llm",
                "language model",
                "large language model"
              ]
            },
            "minimized": false,
            "output_types": [],
            "outputs": [
              {
                "allows_loop": false,
                "cache": true,
                "display_name": "Message",
                "method": "text_response",
                "name": "text_output",
                "required_inputs": [],
                "selected": "Message",
                "tool_mode": true,
                "types": [
                  "Message"
                ],
                "value": "__UNDEFINED__"
              },
              {
                "allows_loop": false,
                "cache": true,
                "display_name": "Language Model",
                "method": "build_model",
                "name": "model_output",
                "required_inputs": [
                  "api_key"
                ],
                "selected": "LanguageModel",
                "tool_mode": true,
                "types": [
                  "LanguageModel"
                ],
                "value": "__UNDEFINED__"
              }
            ],
            "pinned": false,
            "score": 0.0005851173668140926,
            "template": {
              "_type": "Component",
              "api_key": {
                "_input_type": "SecretStrInput",
                "advanced": false,
                "display_name": "Anthropic API Key",
                "dynamic": false,
                "info": "Your Anthropic API key.",
                "input_types": [],
                "load_from_db": true,
                "name": "api_key",
                "password": true,
                "placeholder": "",
                "real_time_refresh": true,
                "required": true,
                "show": true,
                "title_case": false,
                "type": "str",
                "value": "ANTHROPIC_API_KEY"
              },
              "base_url": {
                "_input_type": "MessageTextInput",
                "advanced": true,
                "display_name": "Anthropic API URL",
                "dynamic": false,
                "info": "Endpoint of the Anthropic API. Defaults to 'https://api.anthropic.com' if not specified.",
                "input_types": [
                  "Message"
                ],
                "list": false,
                "list_add_label": "Add More",
                "load_from_db": false,
                "name": "base_url",
                "placeholder": "",
                "real_time_refresh": true,
                "required": false,
                "show": true,
                "title_case": false,
                "tool_mode": false,
                "trace_as_input": true,
                "trace_as_metadata": true,
                "type": "str",
                "value": "https://api.anthropic.com"
              },
              "code": {
                "advanced": true,
                "dynamic": true,
                "fileTypes": [],
                "file_path": "",
                "info": "",
                "list": false,
                "load_from_db": false,
                "multiline": true,
                "name": "code",
                "password": false,
                "placeholder": "",
                "required": true,
                "show": true,
                "title_case": false,
                "type": "code",
                "value": "from typing import Any, cast\n\nimport requests\nfrom loguru import logger\n\nfrom langflow.base.models.anthropic_constants import (\n    ANTHROPIC_MODELS,\n    DEFAULT_ANTHROPIC_API_URL,\n    TOOL_CALLING_SUPPORTED_ANTHROPIC_MODELS,\n    TOOL_CALLING_UNSUPPORTED_ANTHROPIC_MODELS,\n)\nfrom langflow.base.models.model import LCModelComponent\nfrom langflow.field_typing import LanguageModel\nfrom langflow.field_typing.range_spec import RangeSpec\nfrom langflow.io import BoolInput, DropdownInput, IntInput, MessageTextInput, SecretStrInput, SliderInput\nfrom langflow.schema.dotdict import dotdict\n\n\nclass AnthropicModelComponent(LCModelComponent):\n    display_name = \"Anthropic\"\n    description = \"Generate text using Anthropic Chat&Completion LLMs with prefill support.\"\n    icon = \"Anthropic\"\n    name = \"AnthropicModel\"\n\n    inputs = [\n        *LCModelComponent._base_inputs,\n        IntInput(\n            name=\"max_tokens\",\n            display_name=\"Max Tokens\",\n            advanced=True,\n            value=4096,\n            info=\"The maximum number of tokens to generate. Set to 0 for unlimited tokens.\",\n        ),\n        DropdownInput(\n            name=\"model_name\",\n            display_name=\"Model Name\",\n            options=ANTHROPIC_MODELS,\n            refresh_button=True,\n            value=ANTHROPIC_MODELS[0],\n            combobox=True,\n        ),\n        SecretStrInput(\n            name=\"api_key\",\n            display_name=\"Anthropic API Key\",\n            info=\"Your Anthropic API key.\",\n            value=None,\n            required=True,\n            real_time_refresh=True,\n        ),\n        SliderInput(\n            name=\"temperature\",\n            display_name=\"Temperature\",\n            value=0.1,\n            info=\"Run inference with this temperature. Must by in the closed interval [0.0, 1.0].\",\n            range_spec=RangeSpec(min=0, max=1, step=0.01),\n            advanced=True,\n        ),\n        MessageTextInput(\n            name=\"base_url\",\n            display_name=\"Anthropic API URL\",\n            info=\"Endpoint of the Anthropic API. Defaults to 'https://api.anthropic.com' if not specified.\",\n            value=DEFAULT_ANTHROPIC_API_URL,\n            real_time_refresh=True,\n            advanced=True,\n        ),\n        BoolInput(\n            name=\"tool_model_enabled\",\n            display_name=\"Enable Tool Models\",\n            info=(\n                \"Select if you want to use models that can work with tools. If yes, only those models will be shown.\"\n            ),\n            advanced=False,\n            value=False,\n            real_time_refresh=True,\n        ),\n        MessageTextInput(\n            name=\"prefill\", display_name=\"Prefill\", info=\"Prefill text to guide the model's response.\", advanced=True\n        ),\n    ]\n\n    def build_model(self) -> LanguageModel:  # type: ignore[type-var]\n        try:\n            from langchain_anthropic.chat_models import ChatAnthropic\n        except ImportError as e:\n            msg = \"langchain_anthropic is not installed. Please install it with `pip install langchain_anthropic`.\"\n            raise ImportError(msg) from e\n        try:\n            output = ChatAnthropic(\n                model=self.model_name,\n                anthropic_api_key=self.api_key,\n                max_tokens_to_sample=self.max_tokens,\n                temperature=self.temperature,\n                anthropic_api_url=DEFAULT_ANTHROPIC_API_URL,\n                streaming=self.stream,\n            )\n        except Exception as e:\n            msg = \"Could not connect to Anthropic API.\"\n            raise ValueError(msg) from e\n\n        return output\n\n    def get_models(self, tool_model_enabled: bool | None = None) -> list[str]:\n        try:\n            import anthropic\n\n            client = anthropic.Anthropic(api_key=self.api_key)\n            models = client.models.list(limit=20).data\n            model_ids = ANTHROPIC_MODELS + [model.id for model in models]\n        except (ImportError, ValueError, requests.exceptions.RequestException) as e:\n            logger.exception(f\"Error getting model names: {e}\")\n            model_ids = ANTHROPIC_MODELS\n\n        if tool_model_enabled:\n            try:\n                from langchain_anthropic.chat_models import ChatAnthropic\n            except ImportError as e:\n                msg = \"langchain_anthropic is not installed. Please install it with `pip install langchain_anthropic`.\"\n                raise ImportError(msg) from e\n\n            # Create a new list instead of modifying while iterating\n            filtered_models = []\n            for model in model_ids:\n                if model in TOOL_CALLING_SUPPORTED_ANTHROPIC_MODELS:\n                    filtered_models.append(model)\n                    continue\n\n                model_with_tool = ChatAnthropic(\n                    model=model,  # Use the current model being checked\n                    anthropic_api_key=self.api_key,\n                    anthropic_api_url=cast(str, self.base_url) or DEFAULT_ANTHROPIC_API_URL,\n                )\n\n                if (\n                    not self.supports_tool_calling(model_with_tool)\n                    or model in TOOL_CALLING_UNSUPPORTED_ANTHROPIC_MODELS\n                ):\n                    continue\n\n                filtered_models.append(model)\n\n            return filtered_models\n\n        return model_ids\n\n    def _get_exception_message(self, exception: Exception) -> str | None:\n        \"\"\"Get a message from an Anthropic exception.\n\n        Args:\n            exception (Exception): The exception to get the message from.\n\n        Returns:\n            str: The message from the exception.\n        \"\"\"\n        try:\n            from anthropic import BadRequestError\n        except ImportError:\n            return None\n        if isinstance(exception, BadRequestError):\n            message = exception.body.get(\"error\", {}).get(\"message\")\n            if message:\n                return message\n        return None\n\n    def update_build_config(self, build_config: dotdict, field_value: Any, field_name: str | None = None):\n        if \"base_url\" in build_config and build_config[\"base_url\"][\"value\"] is None:\n            build_config[\"base_url\"][\"value\"] = DEFAULT_ANTHROPIC_API_URL\n            self.base_url = DEFAULT_ANTHROPIC_API_URL\n        if field_name in {\"base_url\", \"model_name\", \"tool_model_enabled\", \"api_key\"} and field_value:\n            try:\n                if len(self.api_key) == 0:\n                    ids = ANTHROPIC_MODELS\n                else:\n                    try:\n                        ids = self.get_models(tool_model_enabled=self.tool_model_enabled)\n                    except (ImportError, ValueError, requests.exceptions.RequestException) as e:\n                        logger.exception(f\"Error getting model names: {e}\")\n                        ids = ANTHROPIC_MODELS\n                build_config[\"model_name\"][\"options\"] = ids\n                build_config[\"model_name\"][\"value\"] = ids[0]\n                build_config[\"model_name\"][\"combobox\"] = True\n            except Exception as e:\n                msg = f\"Error getting model names: {e}\"\n                raise ValueError(msg) from e\n        return build_config\n"
              },
              "input_value": {
                "_input_type": "MessageInput",
                "advanced": false,
                "display_name": "Input",
                "dynamic": false,
                "info": "",
                "input_types": [
                  "Message"
                ],
                "list": false,
                "list_add_label": "Add More",
                "load_from_db": false,
                "name": "input_value",
                "placeholder": "",
                "required": false,
                "show": true,
                "title_case": false,
                "tool_mode": false,
                "trace_as_input": true,
                "trace_as_metadata": true,
                "type": "str",
                "value": ""
              },
              "max_tokens": {
                "_input_type": "IntInput",
                "advanced": true,
                "display_name": "Max Tokens",
                "dynamic": false,
                "info": "The maximum number of tokens to generate. Set to 0 for unlimited tokens.",
                "list": false,
                "list_add_label": "Add More",
                "name": "max_tokens",
                "placeholder": "",
                "required": false,
                "show": true,
                "title_case": false,
                "tool_mode": false,
                "trace_as_metadata": true,
                "type": "int",
                "value": 8192
              },
              "model_name": {
                "_input_type": "DropdownInput",
                "advanced": false,
                "combobox": true,
                "dialog_inputs": {},
                "display_name": "Model Name",
                "dynamic": false,
                "info": "",
                "name": "model_name",
                "options": [
                  "claude-opus-4-20250514",
                  "claude-sonnet-4-20250514",
                  "claude-3-7-sonnet-latest",
                  "claude-3-5-sonnet-latest",
                  "claude-3-5-haiku-latest",
                  "claude-3-opus-latest",
                  "claude-3-sonnet-20240229"
                ],
                "options_metadata": [],
                "placeholder": "",
                "refresh_button": true,
                "required": false,
                "show": true,
                "title_case": false,
                "tool_mode": false,
                "trace_as_metadata": true,
                "type": "str",
                "value": "claude-3-5-sonnet-20241022"
              },
              "prefill": {
                "_input_type": "MessageTextInput",
                "advanced": true,
                "display_name": "Prefill",
                "dynamic": false,
                "info": "Prefill text to guide the model's response.",
                "input_types": [
                  "Message"
                ],
                "list": false,
                "list_add_label": "Add More",
                "load_from_db": false,
                "name": "prefill",
                "placeholder": "",
                "required": false,
                "show": true,
                "title_case": false,
                "tool_mode": false,
                "trace_as_input": true,
                "trace_as_metadata": true,
                "type": "str",
                "value": ""
              },
              "stream": {
                "_input_type": "BoolInput",
                "advanced": true,
                "display_name": "Stream",
                "dynamic": false,
                "info": "Stream the response from the model. Streaming works only in Chat.",
                "list": false,
                "list_add_label": "Add More",
                "name": "stream",
                "placeholder": "",
                "required": false,
                "show": true,
                "title_case": false,
                "tool_mode": false,
                "trace_as_metadata": true,
                "type": "bool",
                "value": false
              },
              "system_message": {
                "_input_type": "MultilineInput",
                "advanced": false,
                "display_name": "System Message",
                "dynamic": false,
                "info": "System message to pass to the model.",
                "input_types": [
                  "Message"
                ],
                "list": false,
                "list_add_label": "Add More",
                "load_from_db": false,
                "multiline": true,
                "name": "system_message",
                "placeholder": "",
                "required": false,
                "show": true,
                "title_case": false,
                "tool_mode": false,
                "trace_as_input": true,
                "trace_as_metadata": true,
                "type": "str",
                "value": ""
              },
              "temperature": {
                "_input_type": "SliderInput",
                "advanced": true,
                "display_name": "Temperature",
                "dynamic": false,
                "info": "Run inference with this temperature. Must by in the closed interval [0.0, 1.0].",
                "max_label": "",
                "max_label_icon": "",
                "min_label": "",
                "min_label_icon": "",
                "name": "temperature",
                "placeholder": "",
                "range_spec": {
                  "max": 1,
                  "min": 0,
                  "step": 0.01,
                  "step_type": "float"
                },
                "required": false,
                "show": true,
                "slider_buttons": false,
                "slider_buttons_options": [],
                "slider_input": false,
                "title_case": false,
                "tool_mode": false,
                "type": "slider",
                "value": 0.1
              },
              "tool_model_enabled": {
                "_input_type": "BoolInput",
                "advanced": false,
                "display_name": "Enable Tool Models",
                "dynamic": false,
                "info": "Select if you want to use models that can work with tools. If yes, only those models will be shown.",
                "list": false,
                "list_add_label": "Add More",
                "name": "tool_model_enabled",
                "placeholder": "",
                "real_time_refresh": true,
                "required": false,
                "show": true,
                "title_case": false,
                "tool_mode": false,
                "trace_as_metadata": true,
                "type": "bool",
                "value": false
              }
            },
            "tool_mode": false
          },
          "showNode": true,
          "type": "AnthropicModel"
        },
        "dragging": false,
        "id": "AnthropicModel-tZx4n",
        "measured": {
          "height": 670,
          "width": 320
        },
        "position": {
          "x": 2310.3492481396656,
          "y": 257.7980880183202
        },
        "selected": false,
        "type": "genericNode"
      },
      {
        "data": {
          "id": "ChatOutput-iLekZ",
          "node": {
            "base_classes": [
              "Message"
            ],
            "beta": false,
            "category": "outputs",
            "conditional_paths": [],
            "custom_fields": {},
            "description": "Display a chat message in the Playground.",
            "display_name": "Chat Output",
            "documentation": "",
            "edited": false,
            "field_order": [
              "input_value",
              "should_store_message",
              "sender",
              "sender_name",
              "session_id",
              "data_template",
              "background_color",
              "chat_icon",
              "text_color"
            ],
            "frozen": false,
            "icon": "MessagesSquare",
            "key": "ChatOutput",
            "legacy": false,
            "lf_version": "1.2.0",
            "metadata": {},
            "minimized": true,
            "output_types": [],
            "outputs": [
              {
                "allows_loop": false,
                "cache": true,
                "display_name": "Message",
                "method": "message_response",
                "name": "message",
                "selected": "Message",
                "tool_mode": true,
                "types": [
                  "Message"
                ],
                "value": "__UNDEFINED__"
              }
            ],
            "pinned": false,
            "score": 0.003169567463043492,
            "template": {
              "_type": "Component",
              "background_color": {
                "_input_type": "MessageTextInput",
                "advanced": true,
                "display_name": "Background Color",
                "dynamic": false,
                "info": "The background color of the icon.",
                "input_types": [
                  "Message"
                ],
                "list": false,
                "list_add_label": "Add More",
                "load_from_db": false,
                "name": "background_color",
                "placeholder": "",
                "required": false,
                "show": true,
                "title_case": false,
                "tool_mode": false,
                "trace_as_input": true,
                "trace_as_metadata": true,
                "type": "str",
                "value": ""
              },
              "chat_icon": {
                "_input_type": "MessageTextInput",
                "advanced": true,
                "display_name": "Icon",
                "dynamic": false,
                "info": "The icon of the message.",
                "input_types": [
                  "Message"
                ],
                "list": false,
                "list_add_label": "Add More",
                "load_from_db": false,
                "name": "chat_icon",
                "placeholder": "",
                "required": false,
                "show": true,
                "title_case": false,
                "tool_mode": false,
                "trace_as_input": true,
                "trace_as_metadata": true,
                "type": "str",
                "value": ""
              },
              "clean_data": {
                "_input_type": "BoolInput",
                "advanced": true,
                "display_name": "Basic Clean Data",
                "dynamic": false,
                "info": "Whether to clean the data",
                "list": false,
                "list_add_label": "Add More",
                "name": "clean_data",
                "placeholder": "",
                "required": false,
                "show": true,
                "title_case": false,
                "tool_mode": false,
                "trace_as_metadata": true,
                "type": "bool",
                "value": true
              },
              "code": {
                "advanced": true,
                "dynamic": true,
                "fileTypes": [],
                "file_path": "",
                "info": "",
                "list": false,
                "load_from_db": false,
                "multiline": true,
                "name": "code",
                "password": false,
                "placeholder": "",
                "required": true,
                "show": true,
                "title_case": false,
                "type": "code",
                "value": "from collections.abc import Generator\nfrom typing import Any\n\nimport orjson\nfrom fastapi.encoders import jsonable_encoder\n\nfrom langflow.base.io.chat import ChatComponent\nfrom langflow.inputs import BoolInput\nfrom langflow.inputs.inputs import HandleInput\nfrom langflow.io import DropdownInput, MessageTextInput, Output\nfrom langflow.schema.data import Data\nfrom langflow.schema.dataframe import DataFrame\nfrom langflow.schema.message import Message\nfrom langflow.schema.properties import Source\nfrom langflow.utils.constants import (\n    MESSAGE_SENDER_AI,\n    MESSAGE_SENDER_NAME_AI,\n    MESSAGE_SENDER_USER,\n)\n\n\nclass ChatOutput(ChatComponent):\n    display_name = \"Chat Output\"\n    description = \"Display a chat message in the Playground.\"\n    icon = \"MessagesSquare\"\n    name = \"ChatOutput\"\n    minimized = True\n\n    inputs = [\n        HandleInput(\n            name=\"input_value\",\n            display_name=\"Text\",\n            info=\"Message to be passed as output.\",\n            input_types=[\"Data\", \"DataFrame\", \"Message\"],\n            required=True,\n        ),\n        BoolInput(\n            name=\"should_store_message\",\n            display_name=\"Store Messages\",\n            info=\"Store the message in the history.\",\n            value=True,\n            advanced=True,\n        ),\n        DropdownInput(\n            name=\"sender\",\n            display_name=\"Sender Type\",\n            options=[MESSAGE_SENDER_AI, MESSAGE_SENDER_USER],\n            value=MESSAGE_SENDER_AI,\n            advanced=True,\n            info=\"Type of sender.\",\n        ),\n        MessageTextInput(\n            name=\"sender_name\",\n            display_name=\"Sender Name\",\n            info=\"Name of the sender.\",\n            value=MESSAGE_SENDER_NAME_AI,\n            advanced=True,\n        ),\n        MessageTextInput(\n            name=\"session_id\",\n            display_name=\"Session ID\",\n            info=\"The session ID of the chat. If empty, the current session ID parameter will be used.\",\n            advanced=True,\n        ),\n        MessageTextInput(\n            name=\"data_template\",\n            display_name=\"Data Template\",\n            value=\"{text}\",\n            advanced=True,\n            info=\"Template to convert Data to Text. If left empty, it will be dynamically set to the Data's text key.\",\n        ),\n        MessageTextInput(\n            name=\"background_color\",\n            display_name=\"Background Color\",\n            info=\"The background color of the icon.\",\n            advanced=True,\n        ),\n        MessageTextInput(\n            name=\"chat_icon\",\n            display_name=\"Icon\",\n            info=\"The icon of the message.\",\n            advanced=True,\n        ),\n        MessageTextInput(\n            name=\"text_color\",\n            display_name=\"Text Color\",\n            info=\"The text color of the name\",\n            advanced=True,\n        ),\n        BoolInput(\n            name=\"clean_data\",\n            display_name=\"Basic Clean Data\",\n            value=True,\n            info=\"Whether to clean the data\",\n            advanced=True,\n        ),\n    ]\n    outputs = [\n        Output(\n            display_name=\"Message\",\n            name=\"message\",\n            method=\"message_response\",\n        ),\n    ]\n\n    def _build_source(self, id_: str | None, display_name: str | None, source: str | None) -> Source:\n        source_dict = {}\n        if id_:\n            source_dict[\"id\"] = id_\n        if display_name:\n            source_dict[\"display_name\"] = display_name\n        if source:\n            # Handle case where source is a ChatOpenAI object\n            if hasattr(source, \"model_name\"):\n                source_dict[\"source\"] = source.model_name\n            elif hasattr(source, \"model\"):\n                source_dict[\"source\"] = str(source.model)\n            else:\n                source_dict[\"source\"] = str(source)\n        return Source(**source_dict)\n\n    async def message_response(self) -> Message:\n        # First convert the input to string if needed\n        text = self.convert_to_string()\n\n        # Get source properties\n        source, icon, display_name, source_id = self.get_properties_from_source_component()\n        background_color = self.background_color\n        text_color = self.text_color\n        if self.chat_icon:\n            icon = self.chat_icon\n\n        # Create or use existing Message object\n        if isinstance(self.input_value, Message):\n            message = self.input_value\n            # Update message properties\n            message.text = text\n        else:\n            message = Message(text=text)\n\n        # Set message properties\n        message.sender = self.sender\n        message.sender_name = self.sender_name\n        message.session_id = self.session_id\n        message.flow_id = self.graph.flow_id if hasattr(self, \"graph\") else None\n        message.properties.source = self._build_source(source_id, display_name, source)\n        message.properties.icon = icon\n        message.properties.background_color = background_color\n        message.properties.text_color = text_color\n\n        # Store message if needed\n        if self.session_id and self.should_store_message:\n            stored_message = await self.send_message(message)\n            self.message.value = stored_message\n            message = stored_message\n\n        self.status = message\n        return message\n\n    def _validate_input(self) -> None:\n        \"\"\"Validate the input data and raise ValueError if invalid.\"\"\"\n        if self.input_value is None:\n            msg = \"Input data cannot be None\"\n            raise ValueError(msg)\n        if isinstance(self.input_value, list) and not all(\n            isinstance(item, Message | Data | DataFrame | str) for item in self.input_value\n        ):\n            invalid_types = [\n                type(item).__name__\n                for item in self.input_value\n                if not isinstance(item, Message | Data | DataFrame | str)\n            ]\n            msg = f\"Expected Data or DataFrame or Message or str, got {invalid_types}\"\n            raise TypeError(msg)\n        if not isinstance(\n            self.input_value,\n            Message | Data | DataFrame | str | list | Generator | type(None),\n        ):\n            type_name = type(self.input_value).__name__\n            msg = f\"Expected Data or DataFrame or Message or str, Generator or None, got {type_name}\"\n            raise TypeError(msg)\n\n    def _serialize_data(self, data: Data) -> str:\n        \"\"\"Serialize Data object to JSON string.\"\"\"\n        # Convert data.data to JSON-serializable format\n        serializable_data = jsonable_encoder(data.data)\n        # Serialize with orjson, enabling pretty printing with indentation\n        json_bytes = orjson.dumps(serializable_data, option=orjson.OPT_INDENT_2)\n        # Convert bytes to string and wrap in Markdown code blocks\n        return \"```json\\n\" + json_bytes.decode(\"utf-8\") + \"\\n```\"\n\n    def _safe_convert(self, data: Any) -> str:\n        \"\"\"Safely convert input data to string.\"\"\"\n        try:\n            if isinstance(data, str):\n                return data\n            if isinstance(data, Message):\n                return data.get_text()\n            if isinstance(data, Data):\n                return self._serialize_data(data)\n            if isinstance(data, DataFrame):\n                if self.clean_data:\n                    # Remove empty rows\n                    data = data.dropna(how=\"all\")\n                    # Remove empty lines in each cell\n                    data = data.replace(r\"^\\s*$\", \"\", regex=True)\n                    # Replace multiple newlines with a single newline\n                    data = data.replace(r\"\\n+\", \"\\n\", regex=True)\n\n                # Replace pipe characters to avoid markdown table issues\n                processed_data = data.replace(r\"\\|\", r\"\\\\|\", regex=True)\n\n                processed_data = processed_data.map(\n                    lambda x: str(x).replace(\"\\n\", \"<br/>\") if isinstance(x, str) else x\n                )\n\n                return processed_data.to_markdown(index=False)\n            return str(data)\n        except (ValueError, TypeError, AttributeError) as e:\n            msg = f\"Error converting data: {e!s}\"\n            raise ValueError(msg) from e\n\n    def convert_to_string(self) -> str | Generator[Any, None, None]:\n        \"\"\"Convert input data to string with proper error handling.\"\"\"\n        self._validate_input()\n        if isinstance(self.input_value, list):\n            return \"\\n\".join([self._safe_convert(item) for item in self.input_value])\n        if isinstance(self.input_value, Generator):\n            return self.input_value\n        return self._safe_convert(self.input_value)\n"
              },
              "data_template": {
                "_input_type": "MessageTextInput",
                "advanced": true,
                "display_name": "Data Template",
                "dynamic": false,
                "info": "Template to convert Data to Text. If left empty, it will be dynamically set to the Data's text key.",
                "input_types": [
                  "Message"
                ],
                "list": false,
                "list_add_label": "Add More",
                "load_from_db": false,
                "name": "data_template",
                "placeholder": "",
                "required": false,
                "show": true,
                "title_case": false,
                "tool_mode": false,
                "trace_as_input": true,
                "trace_as_metadata": true,
                "type": "str",
                "value": "{text}"
              },
              "input_value": {
                "_input_type": "MessageInput",
                "advanced": false,
                "display_name": "Text",
                "dynamic": false,
                "info": "Message to be passed as output.",
                "input_types": [
                  "Data",
                  "DataFrame",
                  "Message"
                ],
                "list": false,
                "list_add_label": "Add More",
                "load_from_db": false,
                "name": "input_value",
                "placeholder": "",
                "required": true,
                "show": true,
                "title_case": false,
                "tool_mode": false,
                "trace_as_input": true,
                "trace_as_metadata": true,
                "type": "str",
                "value": ""
              },
              "sender": {
                "_input_type": "DropdownInput",
                "advanced": true,
                "combobox": false,
                "dialog_inputs": {},
                "display_name": "Sender Type",
                "dynamic": false,
                "info": "Type of sender.",
                "name": "sender",
                "options": [
                  "Machine",
                  "User"
                ],
                "options_metadata": [],
                "placeholder": "",
                "required": false,
                "show": true,
                "title_case": false,
                "tool_mode": false,
                "trace_as_metadata": true,
                "type": "str",
                "value": "Machine"
              },
              "sender_name": {
                "_input_type": "MessageTextInput",
                "advanced": true,
                "display_name": "Sender Name",
                "dynamic": false,
                "info": "Name of the sender.",
                "input_types": [
                  "Message"
                ],
                "list": false,
                "list_add_label": "Add More",
                "load_from_db": false,
                "name": "sender_name",
                "placeholder": "",
                "required": false,
                "show": true,
                "title_case": false,
                "tool_mode": false,
                "trace_as_input": true,
                "trace_as_metadata": true,
                "type": "str",
                "value": "AI"
              },
              "session_id": {
                "_input_type": "MessageTextInput",
                "advanced": true,
                "display_name": "Session ID",
                "dynamic": false,
                "info": "The session ID of the chat. If empty, the current session ID parameter will be used.",
                "input_types": [
                  "Message"
                ],
                "list": false,
                "list_add_label": "Add More",
                "load_from_db": false,
                "name": "session_id",
                "placeholder": "",
                "required": false,
                "show": true,
                "title_case": false,
                "tool_mode": false,
                "trace_as_input": true,
                "trace_as_metadata": true,
                "type": "str",
                "value": ""
              },
              "should_store_message": {
                "_input_type": "BoolInput",
                "advanced": true,
                "display_name": "Store Messages",
                "dynamic": false,
                "info": "Store the message in the history.",
                "list": false,
                "list_add_label": "Add More",
                "name": "should_store_message",
                "placeholder": "",
                "required": false,
                "show": true,
                "title_case": false,
                "tool_mode": false,
                "trace_as_metadata": true,
                "type": "bool",
                "value": true
              },
              "text_color": {
                "_input_type": "MessageTextInput",
                "advanced": true,
                "display_name": "Text Color",
                "dynamic": false,
                "info": "The text color of the name",
                "input_types": [
                  "Message"
                ],
                "list": false,
                "list_add_label": "Add More",
                "load_from_db": false,
                "name": "text_color",
                "placeholder": "",
                "required": false,
                "show": true,
                "title_case": false,
                "tool_mode": false,
                "trace_as_input": true,
                "trace_as_metadata": true,
                "type": "str",
                "value": ""
              }
            },
            "tool_mode": false
          },
          "showNode": false,
          "type": "ChatOutput"
        },
        "dragging": false,
        "id": "ChatOutput-iLekZ",
        "measured": {
          "height": 66,
          "width": 192
        },
        "position": {
          "x": 2791.628210329036,
          "y": 590.4917809253919
        },
        "selected": false,
        "type": "genericNode"
      },
      {
        "data": {
          "id": "note-isxpR",
          "node": {
            "description": "### 💡 Upload your resume here",
            "display_name": "",
            "documentation": "",
            "template": {
              "backgroundColor": "transparent"
            }
          },
          "type": "note"
        },
        "dragging": false,
        "height": 358,
        "id": "note-isxpR",
        "measured": {
          "height": 358,
          "width": 345
        },
        "position": {
          "x": -114.57765784557182,
          "y": 483.643773301725
        },
        "resizing": false,
        "selected": false,
        "type": "noteNode",
        "width": 346
      },
      {
        "data": {
          "id": "note-zvgQE",
          "node": {
            "description": "## 📝 Portfolio Website Code Generator\n\nYour uploaded resume is parsed into a structured format, and output as HTML/CSS code for your own resume website!\n\n✅ **Accepted Formats:** PDF or TXT  \n✅ To ensure readability, provide clear headings, bullet points, and proper formatting. \n### 📌 Structured output fields:\n1. 🏷 **Full Name** - Candidate's full name  \n2. 📧 **Email** - A valid email address  \n3. 📞 **Phone Number** - Contact number  \n4. 🔗 **LinkedIn** - LinkedIn profile URL  \n5. 🖥 **GitHub** - GitHub profile URL (if applicable)  \n6. 🌐 **Portfolio** - Personal website or portfolio URL  \n7. 🛂 **Visa Status** - Work authorization details (if applicable)  \n8. 📝 **Summary** - A brief professional summary or objective statement  \n9. 💼 **Experience** - Work experience details (in dictionary format)  \n10. 🎓 **Education** - Education details (in dictionary format)  \n11. 🛠 **Skills** - Skills mentioned in the resume (comma-separated)  \n12. 🚀 **Projects** - Titles, descriptions, and details of projects.",
            "display_name": "",
            "documentation": "",
            "template": {}
          },
          "type": "note"
        },
        "dragging": false,
        "height": 324,
        "id": "note-zvgQE",
        "measured": {
          "height": 324,
          "width": 325
        },
        "position": {
          "x": -510.6692280684694,
          "y": 451.2228866325788
        },
        "resizing": false,
        "selected": false,
        "type": "noteNode",
        "width": 324
      },
      {
        "data": {
          "id": "note-smoRV",
          "node": {
            "description": "### 💡 Click **Open table** to view the schema",
            "display_name": "",
            "documentation": "",
            "template": {
              "backgroundColor": "transparent"
            }
          },
          "type": "note"
        },
        "dragging": false,
        "height": 438,
        "id": "note-smoRV",
        "measured": {
          "height": 438,
          "width": 358
        },
        "position": {
          "x": 1291.3796543651624,
          "y": 549.6773427834883
        },
        "resizing": false,
        "selected": false,
        "type": "noteNode",
        "width": 359
      },
      {
        "data": {
          "id": "note-opd23",
          "node": {
            "description": "### 💡 Add your Anthropic API key here",
            "display_name": "",
            "documentation": "",
            "template": {
              "backgroundColor": "transparent"
            }
          },
          "type": "note"
        },
        "dragging": false,
        "height": 324,
        "id": "note-opd23",
        "measured": {
          "height": 324,
          "width": 361
        },
        "position": {
          "x": 814.421927194915,
          "y": -106.9729752344411
        },
        "resizing": false,
        "selected": false,
        "type": "noteNode",
        "width": 362
      },
      {
        "data": {
          "id": "note-vBwkt",
          "node": {
            "description": "### 💡 Add your Anthropic API key here",
            "display_name": "",
            "documentation": "",
            "template": {
              "backgroundColor": "transparent"
            }
          },
          "type": "note"
        },
        "dragging": false,
        "height": 324,
        "id": "note-vBwkt",
        "measured": {
          "height": 324,
          "width": 343
        },
        "position": {
          "x": 2298.488837453492,
          "y": 201.45217675238473
        },
        "resizing": false,
        "selected": false,
        "type": "noteNode",
        "width": 344
      },
      {
        "data": {
          "id": "StructuredOutput-tWLRa",
          "node": {
            "base_classes": [
              "Data",
              "DataFrame"
            ],
            "beta": false,
            "conditional_paths": [],
            "custom_fields": {},
            "description": "Uses an LLM to generate structured data. Ideal for extraction and consistency.",
            "display_name": "Structured Output",
            "documentation": "",
            "edited": false,
            "field_order": [
              "llm",
              "input_value",
              "system_prompt",
              "schema_name",
              "output_schema",
              "multiple"
            ],
            "frozen": false,
            "icon": "braces",
            "legacy": false,
            "lf_version": "1.2.0",
            "metadata": {},
            "minimized": false,
            "output_types": [],
            "outputs": [
              {
                "allows_loop": false,
                "cache": true,
                "display_name": "Structured Output",
                "method": "build_structured_output",
                "name": "structured_output",
                "selected": "Data",
                "tool_mode": true,
                "types": [
                  "Data"
                ],
<<<<<<< HEAD
=======
                "value": "__UNDEFINED__"
              },
              {
                "allows_loop": false,
                "cache": true,
                "display_name": "DataFrame",
                "method": "as_dataframe",
                "name": "structured_output_dataframe",
                "selected": "DataFrame",
                "tool_mode": true,
                "types": [
                  "DataFrame"
                ],
>>>>>>> 631bd49e
                "value": "__UNDEFINED__"
              }
            ],
            "pinned": false,
            "template": {
              "_type": "Component",
              "code": {
                "advanced": true,
                "dynamic": true,
                "fileTypes": [],
                "file_path": "",
                "info": "",
                "list": false,
                "load_from_db": false,
                "multiline": true,
                "name": "code",
                "password": false,
                "placeholder": "",
                "required": true,
                "show": true,
                "title_case": false,
                "type": "code",
                "value": "from pydantic import BaseModel, Field, create_model\nfrom trustcall import create_extractor\n\nfrom langflow.base.models.chat_result import get_chat_result\nfrom langflow.custom import Component\nfrom langflow.helpers.base_model import build_model_from_schema\nfrom langflow.io import (\n    BoolInput,\n    HandleInput,\n    MessageTextInput,\n    MultilineInput,\n    Output,\n    TableInput,\n)\nfrom langflow.schema.data import Data\nfrom langflow.schema.table import EditMode\n\n\nclass StructuredOutputComponent(Component):\n    display_name = \"Structured Output\"\n    description = \"Uses an LLM to generate structured data. Ideal for extraction and consistency.\"\n    name = \"StructuredOutput\"\n    icon = \"braces\"\n\n    inputs = [\n        HandleInput(\n            name=\"llm\",\n            display_name=\"Language Model\",\n            info=\"The language model to use to generate the structured output.\",\n            input_types=[\"LanguageModel\"],\n            required=True,\n        ),\n        MessageTextInput(\n            name=\"input_value\",\n            display_name=\"Input Message\",\n            info=\"The input message to the language model.\",\n            tool_mode=True,\n            required=True,\n        ),\n        MultilineInput(\n            name=\"system_prompt\",\n            display_name=\"Format Instructions\",\n            info=\"The instructions to the language model for formatting the output.\",\n            value=(\n                \"You are an AI system designed to extract structured information from unstructured text.\"\n                \"Given the input_text, return a JSON object with predefined keys based on the expected structure.\"\n                \"Extract values accurately and format them according to the specified type \"\n                \"(e.g., string, integer, float, date).\"\n                \"If a value is missing or cannot be determined, return a default \"\n                \"(e.g., null, 0, or 'N/A').\"\n                \"If multiple instances of the expected structure exist within the input_text, \"\n                \"stream each as a separate JSON object.\"\n            ),\n            required=True,\n            advanced=True,\n        ),\n        MessageTextInput(\n            name=\"schema_name\",\n            display_name=\"Schema Name\",\n            info=\"Provide a name for the output data schema.\",\n            advanced=True,\n        ),\n        TableInput(\n            name=\"output_schema\",\n            display_name=\"Output Schema\",\n            info=\"Define the structure and data types for the model's output.\",\n            required=True,\n            # TODO: remove deault value\n            table_schema=[\n                {\n                    \"name\": \"name\",\n                    \"display_name\": \"Name\",\n                    \"type\": \"str\",\n                    \"description\": \"Specify the name of the output field.\",\n                    \"default\": \"field\",\n                    \"edit_mode\": EditMode.INLINE,\n                },\n                {\n                    \"name\": \"description\",\n                    \"display_name\": \"Description\",\n                    \"type\": \"str\",\n                    \"description\": \"Describe the purpose of the output field.\",\n                    \"default\": \"description of field\",\n                    \"edit_mode\": EditMode.POPOVER,\n                },\n                {\n                    \"name\": \"type\",\n                    \"display_name\": \"Type\",\n                    \"type\": \"str\",\n                    \"edit_mode\": EditMode.INLINE,\n                    \"description\": (\"Indicate the data type of the output field (e.g., str, int, float, bool, dict).\"),\n                    \"options\": [\"str\", \"int\", \"float\", \"bool\", \"dict\"],\n                    \"default\": \"str\",\n                },\n            ],\n            value=[\n                {\n                    \"name\": \"field\",\n                    \"description\": \"description of field\",\n                    \"type\": \"str\",\n                    \"multiple\": \"False\",\n                }\n            ],\n        ),\n        BoolInput(\n            name=\"multiple\",\n            advanced=True,\n            display_name=\"Generate Multiple\",\n            info=\"[Deprecated] Always set to True\",\n            value=True,\n        ),\n    ]\n\n    outputs = [\n        Output(\n            name=\"structured_output\",\n            display_name=\"Structured Output\",\n            method=\"build_structured_output\",\n        ),\n    ]\n\n    def build_structured_output_base(self) -> Data:\n        schema_name = self.schema_name or \"OutputModel\"\n\n        if not hasattr(self.llm, \"with_structured_output\"):\n            msg = \"Language model does not support structured output.\"\n            raise TypeError(msg)\n        if not self.output_schema:\n            msg = \"Output schema cannot be empty\"\n            raise ValueError(msg)\n\n        output_model_ = build_model_from_schema(self.output_schema)\n\n        output_model = create_model(\n            schema_name,\n            __doc__=f\"A list of {schema_name}.\",\n            objects=(list[output_model_], Field(description=f\"A list of {schema_name}.\")),  # type: ignore[valid-type]\n        )\n\n        try:\n            llm_with_structured_output = create_extractor(self.llm, tools=[output_model])\n        except NotImplementedError as exc:\n            msg = f\"{self.llm.__class__.__name__} does not support structured output.\"\n            raise TypeError(msg) from exc\n        config_dict = {\n            \"run_name\": self.display_name,\n            \"project_name\": self.get_project_name(),\n            \"callbacks\": self.get_langchain_callbacks(),\n        }\n        result = get_chat_result(\n            runnable=llm_with_structured_output,\n            system_message=self.system_prompt,\n            input_value=self.input_value,\n            config=config_dict,\n        )\n        if isinstance(result, BaseModel):\n            result = result.model_dump()\n        if responses := result.get(\"responses\"):\n            result = responses[0].model_dump()\n        if result and \"objects\" in result:\n            return result[\"objects\"]\n\n        return result\n\n    def build_structured_output(self) -> Data:\n        output = self.build_structured_output_base()\n\n        return Data(text_key=\"results\", data={\"results\": output})\n"
              },
              "input_value": {
                "_input_type": "MessageTextInput",
                "advanced": false,
                "display_name": "Input Message",
                "dynamic": false,
                "info": "The input message to the language model.",
                "input_types": [
                  "Message"
                ],
                "list": false,
                "list_add_label": "Add More",
                "load_from_db": false,
                "name": "input_value",
                "placeholder": "",
                "required": true,
                "show": true,
                "title_case": false,
                "tool_mode": true,
                "trace_as_input": true,
                "trace_as_metadata": true,
                "type": "str",
                "value": ""
              },
              "llm": {
                "_input_type": "HandleInput",
                "advanced": false,
                "display_name": "Language Model",
                "dynamic": false,
                "info": "The language model to use to generate the structured output.",
                "input_types": [
                  "LanguageModel"
                ],
                "list": false,
                "list_add_label": "Add More",
                "name": "llm",
                "placeholder": "",
                "required": true,
                "show": true,
                "title_case": false,
                "trace_as_metadata": true,
                "type": "other",
                "value": ""
              },
              "multiple": {
                "_input_type": "BoolInput",
                "advanced": true,
                "display_name": "Generate Multiple",
                "dynamic": false,
                "info": "[Deprecated] Always set to True",
                "list": false,
                "list_add_label": "Add More",
                "name": "multiple",
                "placeholder": "",
                "required": false,
                "show": true,
                "title_case": false,
                "tool_mode": false,
                "trace_as_metadata": true,
                "type": "bool",
                "value": true
              },
              "output_schema": {
                "_input_type": "TableInput",
                "advanced": false,
                "display_name": "Output Schema",
                "dynamic": false,
                "info": "Define the structure and data types for the model's output.",
                "is_list": true,
                "list_add_label": "Add More",
                "load_from_db": false,
                "name": "output_schema",
                "placeholder": "",
                "required": true,
                "show": true,
                "table_icon": "Table",
                "table_schema": {
                  "columns": [
                    {
                      "default": "field",
                      "description": "Specify the name of the output field.",
                      "disable_edit": false,
                      "display_name": "Name",
                      "edit_mode": "inline",
                      "filterable": true,
                      "formatter": "text",
                      "hidden": false,
                      "name": "name",
                      "sortable": true,
                      "type": "str"
                    },
                    {
                      "default": "description of field",
                      "description": "Describe the purpose of the output field.",
                      "disable_edit": false,
                      "display_name": "Description",
                      "edit_mode": "popover",
                      "filterable": true,
                      "formatter": "text",
                      "hidden": false,
                      "name": "description",
                      "sortable": true,
                      "type": "str"
                    },
                    {
                      "default": "str",
                      "description": "Indicate the data type of the output field (e.g., str, int, float, bool, list, dict).",
                      "disable_edit": false,
                      "display_name": "Type",
                      "edit_mode": "inline",
                      "filterable": true,
                      "formatter": "text",
                      "hidden": false,
                      "name": "type",
                      "options": [
                        "str",
                        "int",
                        "float",
                        "bool",
                        "list",
                        "dict"
                      ],
                      "sortable": true,
                      "type": "str"
                    },
                    {
                      "default": false,
                      "description": "Set to True if this output field should be a list of the specified type.",
                      "disable_edit": false,
                      "display_name": "Multiple",
                      "edit_mode": "inline",
                      "filterable": true,
                      "formatter": "boolean",
                      "hidden": false,
                      "name": "multiple",
                      "sortable": true,
                      "type": "boolean"
                    }
                  ]
                },
                "title_case": false,
                "tool_mode": false,
                "trace_as_metadata": true,
                "trigger_icon": "Table",
                "trigger_text": "Open table",
                "type": "table",
                "value": [
                  {
                    "description": "Full name of the candidate",
                    "multiple": "False",
                    "name": "full_name",
                    "type": "text"
                  },
                  {
                    "description": "Email ID",
                    "multiple": "False",
                    "name": "email",
                    "type": "text"
                  },
                  {
                    "description": "contact number",
                    "multiple": "False",
                    "name": "phone_number",
                    "type": "text"
                  },
                  {
                    "description": "LinkedIn URL",
                    "multiple": "False",
                    "name": "linkedin",
                    "type": "text"
                  },
                  {
                    "description": "GitHub profile URL (if applicable)",
                    "multiple": "False",
                    "name": "github",
                    "type": "text"
                  },
                  {
                    "description": "Personal website or portfolio URL",
                    "multiple": "False",
                    "name": "portfolio",
                    "type": "text"
                  },
                  {
                    "description": "Visa/work authorization details (if applicable)",
                    "multiple": "False",
                    "name": "visa_status",
                    "type": "text"
                  },
                  {
                    "description": "Short professional summary or objective statement",
                    "multiple": "False",
                    "name": "summary",
                    "type": "text"
                  },
                  {
                    "description": "dictionaries of experience details with following keys:\n    \"job_title\": Job position/title,\n\t\"company_name\": Employer or organization\n\t\"location\": Job location (remote/in-office)\n\t\"start_date\": Start date (YYYY-MM)\n\t\"end_date\": End date or \"Present\"\n\t\"responsibilities\": List of responsibilities and tasks\n\t\"achievements\": List of key achievements and contributions",
                    "multiple": "True",
                    "name": "experience",
                    "type": "dict"
                  },
                  {
                    "description": "dictionaries of Education details with following keys:\n\"degree\": Degree obtained (e.g., B.Sc., M.Sc., Ph.D.),\n\"field_of_study\": Major or specialization,\n\"institution\": University/college name,\n\"location\": Location of institution,\n\"start_date\": Start date (YYYY-MM),\n\"end_date\": Graduation/completion date (YYYY-MM),\n\"gpa\": GPA/grade (if available),\n\"relevant_courses\": List of relevant coursework (if applicable)",
                    "multiple": "True",
                    "name": "education",
                    "type": "dict"
                  },
                  {
                    "description": "skills mentioned in the resume.comma seperated.",
                    "multiple": "False",
                    "name": "skills",
                    "type": "list"
                  },
                  {
                    "description": "title and description and details of the project. Including the skills and technologies used.",
                    "multiple": "False",
                    "name": "projects",
                    "type": "text"
                  }
                ]
              },
              "schema_name": {
                "_input_type": "MessageTextInput",
                "advanced": true,
                "display_name": "Schema Name",
                "dynamic": false,
                "info": "Provide a name for the output data schema.",
                "input_types": [
                  "Message"
                ],
                "list": false,
                "list_add_label": "Add More",
                "load_from_db": false,
                "name": "schema_name",
                "placeholder": "",
                "required": false,
                "show": true,
                "title_case": false,
                "tool_mode": false,
                "trace_as_input": true,
                "trace_as_metadata": true,
                "type": "str",
                "value": ""
              },
              "system_prompt": {
                "_input_type": "MultilineInput",
                "advanced": true,
                "copy_field": false,
                "display_name": "Format Instructions",
                "dynamic": false,
                "info": "The instructions to the language model for formatting the output.",
                "input_types": [
                  "Message"
                ],
                "list": false,
                "list_add_label": "Add More",
                "load_from_db": false,
                "multiline": true,
                "name": "system_prompt",
                "placeholder": "",
                "required": true,
                "show": true,
                "title_case": false,
                "tool_mode": false,
                "trace_as_input": true,
                "trace_as_metadata": true,
                "type": "str",
                "value": "You are an AI system designed to extract structured information from unstructured text.Given the input_text, return a JSON object with predefined keys based on the expected structure.Extract values accurately and format them according to the specified type (e.g., string, integer, float, date).If a value is missing or cannot be determined, return a default (e.g., null, 0, or 'N/A').If multiple instances of the expected structure exist within the input_text, stream each as a separate JSON object."
              }
            },
            "tool_mode": false
          },
          "showNode": true,
          "type": "StructuredOutput"
        },
        "dragging": false,
        "id": "StructuredOutput-tWLRa",
        "measured": {
          "height": 447,
          "width": 320
        },
        "position": {
          "x": 1306.940204747624,
          "y": 645.3388247558626
        },
        "selected": false,
        "type": "genericNode"
      },
      {
        "data": {
          "id": "File-v8ouW",
          "node": {
            "base_classes": [
              "Data"
            ],
            "beta": false,
            "category": "data",
            "conditional_paths": [],
            "custom_fields": {},
            "description": "Load a file to be used in your project.",
            "display_name": "File",
            "documentation": "",
            "edited": false,
            "field_order": [
              "path",
              "file_path",
              "silent_errors",
              "delete_server_file_after_processing",
              "ignore_unsupported_extensions",
              "ignore_unspecified_files",
              "use_multithreading",
              "concurrency_multithreading"
            ],
            "frozen": false,
            "icon": "file-text",
            "key": "File",
            "legacy": false,
            "lf_version": "1.2.0",
            "metadata": {},
            "minimized": false,
            "output_types": [],
            "outputs": [
              {
                "allows_loop": false,
                "cache": true,
                "display_name": "Data",
                "method": "load_files",
                "name": "data",
                "required_inputs": [],
                "selected": "Data",
                "tool_mode": true,
                "types": [
                  "Data"
                ],
                "value": "__UNDEFINED__"
              },
              {
                "allows_loop": false,
                "cache": true,
                "display_name": "DataFrame",
                "method": "load_dataframe",
                "name": "dataframe",
                "required_inputs": [],
                "selected": "DataFrame",
                "tool_mode": true,
                "types": [
                  "DataFrame"
                ],
                "value": "__UNDEFINED__"
              },
              {
                "allows_loop": false,
                "cache": true,
                "display_name": "Message",
                "method": "load_message",
                "name": "message",
                "required_inputs": [],
                "selected": "Message",
                "tool_mode": true,
                "types": [
                  "Message"
                ],
                "value": "__UNDEFINED__"
              }
            ],
            "pinned": false,
            "score": 9.159206968830713e-17,
            "template": {
              "_type": "Component",
              "code": {
                "advanced": true,
                "dynamic": true,
                "fileTypes": [],
                "file_path": "",
                "info": "",
                "list": false,
                "load_from_db": false,
                "multiline": true,
                "name": "code",
                "password": false,
                "placeholder": "",
                "required": true,
                "show": true,
                "title_case": false,
                "type": "code",
                "value": "from langflow.base.data import BaseFileComponent\nfrom langflow.base.data.utils import TEXT_FILE_TYPES, parallel_load_data, parse_text_file_to_data\nfrom langflow.io import BoolInput, IntInput\nfrom langflow.schema import Data\n\n\nclass FileComponent(BaseFileComponent):\n    \"\"\"Handles loading and processing of individual or zipped text files.\n\n    This component supports processing multiple valid files within a zip archive,\n    resolving paths, validating file types, and optionally using multithreading for processing.\n    \"\"\"\n\n    display_name = \"File\"\n    description = \"Load a file to be used in your project.\"\n    icon = \"file-text\"\n    name = \"File\"\n\n    VALID_EXTENSIONS = TEXT_FILE_TYPES\n\n    inputs = [\n        *BaseFileComponent._base_inputs,\n        BoolInput(\n            name=\"use_multithreading\",\n            display_name=\"[Deprecated] Use Multithreading\",\n            advanced=True,\n            value=True,\n            info=\"Set 'Processing Concurrency' greater than 1 to enable multithreading.\",\n        ),\n        IntInput(\n            name=\"concurrency_multithreading\",\n            display_name=\"Processing Concurrency\",\n            advanced=True,\n            info=\"When multiple files are being processed, the number of files to process concurrently.\",\n            value=1,\n        ),\n    ]\n\n    outputs = [\n        *BaseFileComponent._base_outputs,\n    ]\n\n    def process_files(self, file_list: list[BaseFileComponent.BaseFile]) -> list[BaseFileComponent.BaseFile]:\n        \"\"\"Processes files either sequentially or in parallel, depending on concurrency settings.\n\n        Args:\n            file_list (list[BaseFileComponent.BaseFile]): List of files to process.\n\n        Returns:\n            list[BaseFileComponent.BaseFile]: Updated list of files with merged data.\n        \"\"\"\n\n        def process_file(file_path: str, *, silent_errors: bool = False) -> Data | None:\n            \"\"\"Processes a single file and returns its Data object.\"\"\"\n            try:\n                return parse_text_file_to_data(file_path, silent_errors=silent_errors)\n            except FileNotFoundError as e:\n                msg = f\"File not found: {file_path}. Error: {e}\"\n                self.log(msg)\n                if not silent_errors:\n                    raise\n                return None\n            except Exception as e:\n                msg = f\"Unexpected error processing {file_path}: {e}\"\n                self.log(msg)\n                if not silent_errors:\n                    raise\n                return None\n\n        if not file_list:\n            msg = \"No files to process.\"\n            raise ValueError(msg)\n\n        concurrency = 1 if not self.use_multithreading else max(1, self.concurrency_multithreading)\n        file_count = len(file_list)\n\n        parallel_processing_threshold = 2\n        if concurrency < parallel_processing_threshold or file_count < parallel_processing_threshold:\n            if file_count > 1:\n                self.log(f\"Processing {file_count} files sequentially.\")\n            processed_data = [process_file(str(file.path), silent_errors=self.silent_errors) for file in file_list]\n        else:\n            self.log(f\"Starting parallel processing of {file_count} files with concurrency: {concurrency}.\")\n            file_paths = [str(file.path) for file in file_list]\n            processed_data = parallel_load_data(\n                file_paths,\n                silent_errors=self.silent_errors,\n                load_function=process_file,\n                max_concurrency=concurrency,\n            )\n\n        # Use rollup_basefile_data to merge processed data with BaseFile objects\n        return self.rollup_data(file_list, processed_data)\n"
              },
              "concurrency_multithreading": {
                "_input_type": "IntInput",
                "advanced": true,
                "display_name": "Processing Concurrency",
                "dynamic": false,
                "info": "When multiple files are being processed, the number of files to process concurrently.",
                "list": false,
                "list_add_label": "Add More",
                "name": "concurrency_multithreading",
                "placeholder": "",
                "required": false,
                "show": true,
                "title_case": false,
                "tool_mode": false,
                "trace_as_metadata": true,
                "type": "int",
                "value": 1
              },
              "delete_server_file_after_processing": {
                "_input_type": "BoolInput",
                "advanced": true,
                "display_name": "Delete Server File After Processing",
                "dynamic": false,
                "info": "If true, the Server File Path will be deleted after processing.",
                "list": false,
                "list_add_label": "Add More",
                "name": "delete_server_file_after_processing",
                "placeholder": "",
                "required": false,
                "show": true,
                "title_case": false,
                "tool_mode": false,
                "trace_as_metadata": true,
                "type": "bool",
                "value": true
              },
              "file_path": {
                "_input_type": "HandleInput",
                "advanced": true,
                "display_name": "Server File Path",
                "dynamic": false,
                "info": "Data object with a 'file_path' property pointing to server file or a Message object with a path to the file. Supercedes 'Path' but supports same file types.",
                "input_types": [
                  "Data",
                  "Message"
                ],
                "list": true,
                "list_add_label": "Add More",
                "name": "file_path",
                "placeholder": "",
                "required": false,
                "show": true,
                "title_case": false,
                "trace_as_metadata": true,
                "type": "other",
                "value": ""
              },
              "ignore_unspecified_files": {
                "_input_type": "BoolInput",
                "advanced": true,
                "display_name": "Ignore Unspecified Files",
                "dynamic": false,
                "info": "If true, Data with no 'file_path' property will be ignored.",
                "list": false,
                "list_add_label": "Add More",
                "name": "ignore_unspecified_files",
                "placeholder": "",
                "required": false,
                "show": true,
                "title_case": false,
                "tool_mode": false,
                "trace_as_metadata": true,
                "type": "bool",
                "value": false
              },
              "ignore_unsupported_extensions": {
                "_input_type": "BoolInput",
                "advanced": true,
                "display_name": "Ignore Unsupported Extensions",
                "dynamic": false,
                "info": "If true, files with unsupported extensions will not be processed.",
                "list": false,
                "list_add_label": "Add More",
                "name": "ignore_unsupported_extensions",
                "placeholder": "",
                "required": false,
                "show": true,
                "title_case": false,
                "tool_mode": false,
                "trace_as_metadata": true,
                "type": "bool",
                "value": true
              },
              "path": {
                "_input_type": "FileInput",
                "advanced": false,
                "display_name": "Files",
                "dynamic": false,
                "fileTypes": [
                  "txt",
                  "md",
                  "mdx",
                  "csv",
                  "json",
                  "yaml",
                  "yml",
                  "xml",
                  "html",
                  "htm",
                  "pdf",
                  "docx",
                  "py",
                  "sh",
                  "sql",
                  "js",
                  "ts",
                  "tsx",
                  "zip",
                  "tar",
                  "tgz",
                  "bz2",
                  "gz"
                ],
                "file_path": [],
                "info": "Supported file extensions: txt, md, mdx, csv, json, yaml, yml, xml, html, htm, pdf, docx, py, sh, sql, js, ts, tsx; optionally bundled in file extensions: zip, tar, tgz, bz2, gz",
                "list": true,
                "list_add_label": "Add More",
                "name": "path",
                "placeholder": "",
                "required": false,
                "show": true,
                "temp_file": false,
                "title_case": false,
                "trace_as_metadata": true,
                "type": "file",
                "value": ""
              },
              "separator": {
                "_input_type": "StrInput",
                "advanced": true,
                "display_name": "Separator",
                "dynamic": false,
                "info": "Specify the separator to use between multiple outputs in Message format.",
                "list": false,
                "list_add_label": "Add More",
                "load_from_db": false,
                "name": "separator",
                "placeholder": "",
                "required": false,
                "show": true,
                "title_case": false,
                "tool_mode": false,
                "trace_as_metadata": true,
                "type": "str",
                "value": "\n\n"
              },
              "silent_errors": {
                "_input_type": "BoolInput",
                "advanced": true,
                "display_name": "Silent Errors",
                "dynamic": false,
                "info": "If true, errors will not raise an exception.",
                "list": false,
                "list_add_label": "Add More",
                "name": "silent_errors",
                "placeholder": "",
                "required": false,
                "show": true,
                "title_case": false,
                "tool_mode": false,
                "trace_as_metadata": true,
                "type": "bool",
                "value": false
              },
              "use_multithreading": {
                "_input_type": "BoolInput",
                "advanced": true,
                "display_name": "[Deprecated] Use Multithreading",
                "dynamic": false,
                "info": "Set 'Processing Concurrency' greater than 1 to enable multithreading.",
                "list": false,
                "list_add_label": "Add More",
                "name": "use_multithreading",
                "placeholder": "",
                "required": false,
                "show": true,
                "title_case": false,
                "tool_mode": false,
                "trace_as_metadata": true,
                "type": "bool",
                "value": true
              }
            },
            "tool_mode": false
          },
          "showNode": true,
          "type": "File"
        },
        "dragging": false,
        "id": "File-v8ouW",
        "measured": {
          "height": 336,
          "width": 320
        },
        "position": {
          "x": -103.41952640765028,
          "y": 527.2136756214662
        },
        "selected": false,
        "type": "genericNode"
      },
      {
        "data": {
          "id": "ParserComponent-wrPyP",
          "node": {
            "base_classes": [
              "Message"
            ],
            "beta": false,
            "category": "processing",
            "conditional_paths": [],
            "custom_fields": {},
            "description": "Format a DataFrame or Data object into text using a template. Enable 'Stringify' to convert input into a readable string instead.",
            "display_name": "Parser",
            "documentation": "",
            "edited": false,
            "field_order": [
              "stringify",
              "template",
              "input_data",
              "sep"
            ],
            "frozen": false,
            "icon": "braces",
            "key": "ParserComponent",
            "legacy": false,
            "lf_version": "1.2.0",
            "metadata": {},
            "minimized": false,
            "output_types": [],
            "outputs": [
              {
                "allows_loop": false,
                "cache": true,
                "display_name": "Parsed Text",
                "method": "parse_combined_text",
                "name": "parsed_text",
                "selected": "Message",
                "tool_mode": true,
                "types": [
                  "Message"
                ],
                "value": "__UNDEFINED__"
              }
            ],
            "pinned": false,
            "score": 0.001,
            "template": {
              "_type": "Component",
              "code": {
                "advanced": true,
                "dynamic": true,
                "fileTypes": [],
                "file_path": "",
                "info": "",
                "list": false,
                "load_from_db": false,
                "multiline": true,
                "name": "code",
                "password": false,
                "placeholder": "",
                "required": true,
                "show": true,
                "title_case": false,
                "type": "code",
                "value": "import json\nfrom typing import Any\n\nfrom langflow.custom import Component\nfrom langflow.io import (\n    BoolInput,\n    HandleInput,\n    MessageTextInput,\n    MultilineInput,\n    Output,\n    TabInput,\n)\nfrom langflow.schema import Data, DataFrame\nfrom langflow.schema.message import Message\n\n\nclass ParserComponent(Component):\n    display_name = \"Parser\"\n    description = (\n        \"Format a DataFrame or Data object into text using a template. \"\n        \"Enable 'Stringify' to convert input into a readable string instead.\"\n    )\n    icon = \"braces\"\n\n    inputs = [\n        TabInput(\n            name=\"mode\",\n            display_name=\"Mode\",\n            options=[\"Parser\", \"Stringify\"],\n            value=\"Parser\",\n            info=\"Convert into raw string instead of using a template.\",\n            real_time_refresh=True,\n        ),\n        MultilineInput(\n            name=\"pattern\",\n            display_name=\"Template\",\n            info=(\n                \"Use variables within curly brackets to extract column values for DataFrames \"\n                \"or key values for Data.\"\n                \"For example: `Name: {Name}, Age: {Age}, Country: {Country}`\"\n            ),\n            value=\"Text: {text}\",  # Example default\n            dynamic=True,\n            show=True,\n            required=True,\n        ),\n        HandleInput(\n            name=\"input_data\",\n            display_name=\"Data or DataFrame\",\n            input_types=[\"DataFrame\", \"Data\"],\n            info=\"Accepts either a DataFrame or a Data object.\",\n            required=True,\n        ),\n        MessageTextInput(\n            name=\"sep\",\n            display_name=\"Separator\",\n            advanced=True,\n            value=\"\\n\",\n            info=\"String used to separate rows/items.\",\n        ),\n    ]\n\n    outputs = [\n        Output(\n            display_name=\"Parsed Text\",\n            name=\"parsed_text\",\n            info=\"Formatted text output.\",\n            method=\"parse_combined_text\",\n        ),\n    ]\n\n    def update_build_config(self, build_config, field_value, field_name=None):\n        \"\"\"Dynamically hide/show `template` and enforce requirement based on `stringify`.\"\"\"\n        if field_name == \"mode\":\n            build_config[\"pattern\"][\"show\"] = self.mode == \"Parser\"\n            build_config[\"pattern\"][\"required\"] = self.mode == \"Parser\"\n            if field_value:\n                clean_data = BoolInput(\n                    name=\"clean_data\",\n                    display_name=\"Clean Data\",\n                    info=(\n                        \"Enable to clean the data by removing empty rows and lines \"\n                        \"in each cell of the DataFrame/ Data object.\"\n                    ),\n                    value=True,\n                    advanced=True,\n                    required=False,\n                )\n                build_config[\"clean_data\"] = clean_data.to_dict()\n            else:\n                build_config.pop(\"clean_data\", None)\n\n        return build_config\n\n    def _clean_args(self):\n        \"\"\"Prepare arguments based on input type.\"\"\"\n        input_data = self.input_data\n\n        match input_data:\n            case list() if all(isinstance(item, Data) for item in input_data):\n                msg = \"List of Data objects is not supported.\"\n                raise ValueError(msg)\n            case DataFrame():\n                return input_data, None\n            case Data():\n                return None, input_data\n            case dict() if \"data\" in input_data:\n                try:\n                    if \"columns\" in input_data:  # Likely a DataFrame\n                        return DataFrame.from_dict(input_data), None\n                    # Likely a Data object\n                    return None, Data(**input_data)\n                except (TypeError, ValueError, KeyError) as e:\n                    msg = f\"Invalid structured input provided: {e!s}\"\n                    raise ValueError(msg) from e\n            case _:\n                msg = f\"Unsupported input type: {type(input_data)}. Expected DataFrame or Data.\"\n                raise ValueError(msg)\n\n    def parse_combined_text(self) -> Message:\n        \"\"\"Parse all rows/items into a single text or convert input to string if `stringify` is enabled.\"\"\"\n        # Early return for stringify option\n        if self.mode == \"Stringify\":\n            return self.convert_to_string()\n\n        df, data = self._clean_args()\n\n        lines = []\n        if df is not None:\n            for _, row in df.iterrows():\n                formatted_text = self.pattern.format(**row.to_dict())\n                lines.append(formatted_text)\n        elif data is not None:\n            formatted_text = self.pattern.format(**data.data)\n            lines.append(formatted_text)\n\n        combined_text = self.sep.join(lines)\n        self.status = combined_text\n        return Message(text=combined_text)\n\n    def _safe_convert(self, data: Any) -> str:\n        \"\"\"Safely convert input data to string.\"\"\"\n        try:\n            if isinstance(data, str):\n                return data\n            if isinstance(data, Message):\n                return data.get_text()\n            if isinstance(data, Data):\n                return json.dumps(data.data)\n            if isinstance(data, DataFrame):\n                if hasattr(self, \"clean_data\") and self.clean_data:\n                    # Remove empty rows\n                    data = data.dropna(how=\"all\")\n                    # Remove empty lines in each cell\n                    data = data.replace(r\"^\\s*$\", \"\", regex=True)\n                    # Replace multiple newlines with a single newline\n                    data = data.replace(r\"\\n+\", \"\\n\", regex=True)\n                return data.to_markdown(index=False)\n            return str(data)\n        except (ValueError, TypeError, AttributeError) as e:\n            msg = f\"Error converting data: {e!s}\"\n            raise ValueError(msg) from e\n\n    def convert_to_string(self) -> Message:\n        \"\"\"Convert input data to string with proper error handling.\"\"\"\n        result = \"\"\n        if isinstance(self.input_data, list):\n            result = \"\\n\".join([self._safe_convert(item) for item in self.input_data])\n        else:\n            result = self._safe_convert(self.input_data)\n        self.log(f\"Converted to string with length: {len(result)}\")\n\n        message = Message(text=result)\n        self.status = message\n        return message\n"
              },
              "input_data": {
                "_input_type": "HandleInput",
                "advanced": false,
                "display_name": "Data or DataFrame",
                "dynamic": false,
                "info": "Accepts either a DataFrame or a Data object.",
                "input_types": [
                  "DataFrame",
                  "Data"
                ],
                "list": false,
                "list_add_label": "Add More",
                "name": "input_data",
                "placeholder": "",
                "required": true,
                "show": true,
                "title_case": false,
                "trace_as_metadata": true,
                "type": "other",
                "value": ""
              },
              "mode": {
                "_input_type": "TabInput",
                "advanced": false,
                "display_name": "Mode",
                "dynamic": false,
                "info": "Convert into raw string instead of using a template.",
                "name": "mode",
                "options": [
                  "Parser",
                  "Stringify"
                ],
                "placeholder": "",
                "real_time_refresh": true,
                "required": false,
                "show": true,
                "title_case": false,
                "tool_mode": false,
                "trace_as_metadata": true,
                "type": "tab",
                "value": "Parser"
              },
              "pattern": {
                "_input_type": "MultilineInput",
                "advanced": false,
                "copy_field": false,
                "display_name": "Template",
                "dynamic": true,
                "info": "Use variables within curly brackets to extract column values for DataFrames or key values for Data.For example: `Name: {Name}, Age: {Age}, Country: {Country}`",
                "input_types": [
                  "Message"
                ],
                "list": false,
                "list_add_label": "Add More",
                "load_from_db": false,
                "multiline": true,
                "name": "pattern",
                "placeholder": "",
                "required": true,
                "show": true,
                "title_case": false,
                "tool_mode": false,
                "trace_as_input": true,
                "trace_as_metadata": true,
                "type": "str",
                "value": "Text: {text}"
              },
              "sep": {
                "_input_type": "MessageTextInput",
                "advanced": true,
                "display_name": "Separator",
                "dynamic": false,
                "info": "String used to separate rows/items.",
                "input_types": [
                  "Message"
                ],
                "list": false,
                "list_add_label": "Add More",
                "load_from_db": false,
                "name": "sep",
                "placeholder": "",
                "required": false,
                "show": true,
                "title_case": false,
                "tool_mode": false,
                "trace_as_input": true,
                "trace_as_metadata": true,
                "type": "str",
                "value": "\n"
              }
            },
            "tool_mode": false
          },
          "showNode": true,
          "type": "ParserComponent"
        },
        "dragging": false,
        "id": "ParserComponent-wrPyP",
        "measured": {
          "height": 357,
          "width": 320
        },
        "position": {
          "x": 299.19957920557835,
          "y": 511.92640315784786
        },
        "selected": false,
        "type": "genericNode"
      },
      {
        "data": {
          "id": "parser-ifKFs",
          "node": {
            "base_classes": [
              "Message"
            ],
            "beta": false,
            "category": "processing",
            "conditional_paths": [],
            "custom_fields": {},
            "description": "Format a DataFrame or Data object into text using a template. Enable 'Stringify' to convert input into a readable string instead.",
            "display_name": "Parser",
            "documentation": "",
            "edited": false,
            "field_order": [
              "mode",
              "pattern",
              "input_data",
              "sep"
            ],
            "frozen": false,
            "icon": "braces",
            "key": "parser",
            "legacy": false,
            "lf_version": "1.2.0",
            "metadata": {},
            "minimized": false,
            "output_types": [],
            "outputs": [
              {
                "allows_loop": false,
                "cache": true,
                "display_name": "Parsed Text",
                "method": "parse_combined_text",
                "name": "parsed_text",
                "selected": "Message",
                "tool_mode": true,
                "types": [
                  "Message"
                ],
                "value": "__UNDEFINED__"
              }
            ],
            "pinned": false,
            "score": 2.220446049250313e-16,
            "template": {
              "_type": "Component",
              "code": {
                "advanced": true,
                "dynamic": true,
                "fileTypes": [],
                "file_path": "",
                "info": "",
                "list": false,
                "load_from_db": false,
                "multiline": true,
                "name": "code",
                "password": false,
                "placeholder": "",
                "required": true,
                "show": true,
                "title_case": false,
                "type": "code",
                "value": "import json\nfrom typing import Any\n\nfrom langflow.custom import Component\nfrom langflow.io import (\n    BoolInput,\n    HandleInput,\n    MessageTextInput,\n    MultilineInput,\n    Output,\n    TabInput,\n)\nfrom langflow.schema import Data, DataFrame\nfrom langflow.schema.message import Message\n\n\nclass ParserComponent(Component):\n    name = \"parser\"\n    display_name = \"Parser\"\n    description = (\n        \"Format a DataFrame or Data object into text using a template. \"\n        \"Enable 'Stringify' to convert input into a readable string instead.\"\n    )\n    icon = \"braces\"\n\n    inputs = [\n        TabInput(\n            name=\"mode\",\n            display_name=\"Mode\",\n            options=[\"Parser\", \"Stringify\"],\n            value=\"Parser\",\n            info=\"Convert into raw string instead of using a template.\",\n            real_time_refresh=True,\n        ),\n        MultilineInput(\n            name=\"pattern\",\n            display_name=\"Template\",\n            info=(\n                \"Use variables within curly brackets to extract column values for DataFrames \"\n                \"or key values for Data.\"\n                \"For example: `Name: {Name}, Age: {Age}, Country: {Country}`\"\n            ),\n            value=\"Text: {text}\",  # Example default\n            dynamic=True,\n            show=True,\n            required=True,\n        ),\n        HandleInput(\n            name=\"input_data\",\n            display_name=\"Data or DataFrame\",\n            input_types=[\"DataFrame\", \"Data\"],\n            info=\"Accepts either a DataFrame or a Data object.\",\n            required=True,\n        ),\n        MessageTextInput(\n            name=\"sep\",\n            display_name=\"Separator\",\n            advanced=True,\n            value=\"\\n\",\n            info=\"String used to separate rows/items.\",\n        ),\n    ]\n\n    outputs = [\n        Output(\n            display_name=\"Parsed Text\",\n            name=\"parsed_text\",\n            info=\"Formatted text output.\",\n            method=\"parse_combined_text\",\n        ),\n    ]\n\n    def update_build_config(self, build_config, field_value, field_name=None):\n        \"\"\"Dynamically hide/show `template` and enforce requirement based on `stringify`.\"\"\"\n        if field_name == \"mode\":\n            build_config[\"pattern\"][\"show\"] = self.mode == \"Parser\"\n            build_config[\"pattern\"][\"required\"] = self.mode == \"Parser\"\n            if field_value:\n                clean_data = BoolInput(\n                    name=\"clean_data\",\n                    display_name=\"Clean Data\",\n                    info=(\n                        \"Enable to clean the data by removing empty rows and lines \"\n                        \"in each cell of the DataFrame/ Data object.\"\n                    ),\n                    value=True,\n                    advanced=True,\n                    required=False,\n                )\n                build_config[\"clean_data\"] = clean_data.to_dict()\n            else:\n                build_config.pop(\"clean_data\", None)\n\n        return build_config\n\n    def _clean_args(self):\n        \"\"\"Prepare arguments based on input type.\"\"\"\n        input_data = self.input_data\n\n        match input_data:\n            case list() if all(isinstance(item, Data) for item in input_data):\n                msg = \"List of Data objects is not supported.\"\n                raise ValueError(msg)\n            case DataFrame():\n                return input_data, None\n            case Data():\n                return None, input_data\n            case dict() if \"data\" in input_data:\n                try:\n                    if \"columns\" in input_data:  # Likely a DataFrame\n                        return DataFrame.from_dict(input_data), None\n                    # Likely a Data object\n                    return None, Data(**input_data)\n                except (TypeError, ValueError, KeyError) as e:\n                    msg = f\"Invalid structured input provided: {e!s}\"\n                    raise ValueError(msg) from e\n            case _:\n                msg = f\"Unsupported input type: {type(input_data)}. Expected DataFrame or Data.\"\n                raise ValueError(msg)\n\n    def parse_combined_text(self) -> Message:\n        \"\"\"Parse all rows/items into a single text or convert input to string if `stringify` is enabled.\"\"\"\n        # Early return for stringify option\n        if self.mode == \"Stringify\":\n            return self.convert_to_string()\n\n        df, data = self._clean_args()\n\n        lines = []\n        if df is not None:\n            for _, row in df.iterrows():\n                formatted_text = self.pattern.format(**row.to_dict())\n                lines.append(formatted_text)\n        elif data is not None:\n            formatted_text = self.pattern.format(**data.data)\n            lines.append(formatted_text)\n\n        combined_text = self.sep.join(lines)\n        self.status = combined_text\n        return Message(text=combined_text)\n\n    def _safe_convert(self, data: Any) -> str:\n        \"\"\"Safely convert input data to string.\"\"\"\n        try:\n            if isinstance(data, str):\n                return data\n            if isinstance(data, Message):\n                return data.get_text()\n            if isinstance(data, Data):\n                return json.dumps(data.data)\n            if isinstance(data, DataFrame):\n                if hasattr(self, \"clean_data\") and self.clean_data:\n                    # Remove empty rows\n                    data = data.dropna(how=\"all\")\n                    # Remove empty lines in each cell\n                    data = data.replace(r\"^\\s*$\", \"\", regex=True)\n                    # Replace multiple newlines with a single newline\n                    data = data.replace(r\"\\n+\", \"\\n\", regex=True)\n                return data.to_markdown(index=False)\n            return str(data)\n        except (ValueError, TypeError, AttributeError) as e:\n            msg = f\"Error converting data: {e!s}\"\n            raise ValueError(msg) from e\n\n    def convert_to_string(self) -> Message:\n        \"\"\"Convert input data to string with proper error handling.\"\"\"\n        result = \"\"\n        if isinstance(self.input_data, list):\n            result = \"\\n\".join([self._safe_convert(item) for item in self.input_data])\n        else:\n            result = self._safe_convert(self.input_data)\n        self.log(f\"Converted to string with length: {len(result)}\")\n\n        message = Message(text=result)\n        self.status = message\n        return message\n"
              },
              "input_data": {
                "_input_type": "HandleInput",
                "advanced": false,
                "display_name": "Data or DataFrame",
                "dynamic": false,
                "info": "Accepts either a DataFrame or a Data object.",
                "input_types": [
                  "DataFrame",
                  "Data"
                ],
                "list": false,
                "list_add_label": "Add More",
                "name": "input_data",
                "placeholder": "",
                "required": true,
                "show": true,
                "title_case": false,
                "trace_as_metadata": true,
                "type": "other",
                "value": ""
              },
              "mode": {
                "_input_type": "TabInput",
                "advanced": false,
                "display_name": "Mode",
                "dynamic": false,
                "info": "Convert into raw string instead of using a template.",
                "name": "mode",
                "options": [
                  "Parser",
                  "Stringify"
                ],
                "placeholder": "",
                "real_time_refresh": true,
                "required": false,
                "show": true,
                "title_case": false,
                "tool_mode": false,
                "trace_as_metadata": true,
                "type": "tab",
                "value": "Stringify"
              },
              "pattern": {
                "_input_type": "MultilineInput",
                "advanced": false,
                "copy_field": false,
                "display_name": "Template",
                "dynamic": true,
                "info": "Use variables within curly brackets to extract column values for DataFrames or key values for Data.For example: `Name: {Name}, Age: {Age}, Country: {Country}`",
                "input_types": [
                  "Message"
                ],
                "list": false,
                "list_add_label": "Add More",
                "load_from_db": false,
                "multiline": true,
                "name": "pattern",
                "placeholder": "",
                "required": true,
                "show": false,
                "title_case": false,
                "tool_mode": false,
                "trace_as_input": true,
                "trace_as_metadata": true,
                "type": "str",
                "value": "Text: {text}"
              },
              "sep": {
                "_input_type": "MessageTextInput",
                "advanced": true,
                "display_name": "Separator",
                "dynamic": false,
                "info": "String used to separate rows/items.",
                "input_types": [
                  "Message"
                ],
                "list": false,
                "list_add_label": "Add More",
                "load_from_db": false,
                "name": "sep",
                "placeholder": "",
                "required": false,
                "show": true,
                "title_case": false,
                "tool_mode": false,
                "trace_as_input": true,
                "trace_as_metadata": true,
                "type": "str",
                "value": "\n"
              }
            },
            "tool_mode": false
          },
          "showNode": true,
          "type": "parser"
        },
        "dragging": false,
        "id": "parser-ifKFs",
        "measured": {
          "height": 312,
          "width": 320
        },
        "position": {
          "x": 1739.3994366258964,
          "y": 415.8221978438559
        },
        "selected": false,
        "type": "genericNode"
      }
    ],
    "viewport": {
      "x": 54.17007235163055,
      "y": 267.40142033867886,
      "zoom": 0.4655801942877969
    }
  },
  "description": "This template transforms PDF or TXT resume documents into structured JSON, generating a portfolio website HTML code from the structured data.",
  "endpoint_name": null,
  "id": "7e497e5b-3b0f-4b11-9cd5-8662efad990b",
  "is_component": false,
  "last_tested_version": "1.2.0",
  "name": "Portfolio Website Code Generator",
  "tags": [
    "chatbots",
    "coding"
  ]
}<|MERGE_RESOLUTION|>--- conflicted
+++ resolved
@@ -152,13 +152,9 @@
             "dataType": "StructuredOutput",
             "id": "StructuredOutput-tWLRa",
             "name": "structured_output_dataframe",
-<<<<<<< HEAD
-            "output_types": []
-=======
             "output_types": [
               "DataFrame"
             ]
->>>>>>> 631bd49e
           },
           "targetHandle": {
             "fieldName": "input_data",
@@ -1490,8 +1486,6 @@
                 "types": [
                   "Data"
                 ],
-<<<<<<< HEAD
-=======
                 "value": "__UNDEFINED__"
               },
               {
@@ -1505,7 +1499,6 @@
                 "types": [
                   "DataFrame"
                 ],
->>>>>>> 631bd49e
                 "value": "__UNDEFINED__"
               }
             ],

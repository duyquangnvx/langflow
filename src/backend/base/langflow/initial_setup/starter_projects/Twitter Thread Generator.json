--- conflicted
+++ resolved
@@ -244,11 +244,8 @@
             "fieldName": "input_value",
             "id": "ChatOutput-0jDYx",
             "inputTypes": [
-<<<<<<< HEAD
-=======
               "Data",
               "DataFrame",
->>>>>>> 7b3dc0b4
               "Message"
             ],
             "type": "str"
@@ -306,22 +303,6 @@
                 "types": [
                   "Message"
                 ],
-<<<<<<< HEAD
-                "value": "__UNDEFINED__"
-              },
-              {
-                "allows_loop": false,
-                "cache": true,
-                "display_name": "Toolset",
-                "method": "to_toolkit",
-                "name": "component_as_tool",
-                "selected": "Tool",
-                "tool_mode": true,
-                "types": [
-                  "Tool"
-                ],
-=======
->>>>>>> 7b3dc0b4
                 "value": "__UNDEFINED__"
               }
             ],
@@ -607,22 +588,6 @@
                 "types": [
                   "Message"
                 ],
-<<<<<<< HEAD
-                "value": "__UNDEFINED__"
-              },
-              {
-                "allows_loop": false,
-                "cache": true,
-                "display_name": "Toolset",
-                "method": "to_toolkit",
-                "name": "component_as_tool",
-                "selected": "Tool",
-                "tool_mode": true,
-                "types": [
-                  "Tool"
-                ],
-=======
->>>>>>> 7b3dc0b4
                 "value": "__UNDEFINED__"
               }
             ],
@@ -737,22 +702,6 @@
                 "types": [
                   "Message"
                 ],
-<<<<<<< HEAD
-                "value": "__UNDEFINED__"
-              },
-              {
-                "allows_loop": false,
-                "cache": true,
-                "display_name": "Toolset",
-                "method": "to_toolkit",
-                "name": "component_as_tool",
-                "selected": "Tool",
-                "tool_mode": true,
-                "types": [
-                  "Tool"
-                ],
-=======
->>>>>>> 7b3dc0b4
                 "value": "__UNDEFINED__"
               }
             ],
@@ -868,11 +817,8 @@
                 "dynamic": false,
                 "info": "Message to be passed as output.",
                 "input_types": [
-<<<<<<< HEAD
-=======
                   "Data",
                   "DataFrame",
->>>>>>> 7b3dc0b4
                   "Message"
                 ],
                 "list": false,
@@ -1049,22 +995,6 @@
                 "types": [
                   "Message"
                 ],
-<<<<<<< HEAD
-                "value": "__UNDEFINED__"
-              },
-              {
-                "allows_loop": false,
-                "cache": true,
-                "display_name": "Toolset",
-                "method": "to_toolkit",
-                "name": "component_as_tool",
-                "selected": "Tool",
-                "tool_mode": true,
-                "types": [
-                  "Tool"
-                ],
-=======
->>>>>>> 7b3dc0b4
                 "value": "__UNDEFINED__"
               }
             ],
@@ -1169,22 +1099,6 @@
                 "types": [
                   "Message"
                 ],
-<<<<<<< HEAD
-                "value": "__UNDEFINED__"
-              },
-              {
-                "allows_loop": false,
-                "cache": true,
-                "display_name": "Toolset",
-                "method": "to_toolkit",
-                "name": "component_as_tool",
-                "selected": "Tool",
-                "tool_mode": true,
-                "types": [
-                  "Tool"
-                ],
-=======
->>>>>>> 7b3dc0b4
                 "value": "__UNDEFINED__"
               }
             ],
@@ -1289,22 +1203,6 @@
                 "types": [
                   "Message"
                 ],
-<<<<<<< HEAD
-                "value": "__UNDEFINED__"
-              },
-              {
-                "allows_loop": false,
-                "cache": true,
-                "display_name": "Toolset",
-                "method": "to_toolkit",
-                "name": "component_as_tool",
-                "selected": "Tool",
-                "tool_mode": true,
-                "types": [
-                  "Tool"
-                ],
-=======
->>>>>>> 7b3dc0b4
                 "value": "__UNDEFINED__"
               }
             ],
@@ -1409,22 +1307,6 @@
                 "types": [
                   "Message"
                 ],
-<<<<<<< HEAD
-                "value": "__UNDEFINED__"
-              },
-              {
-                "allows_loop": false,
-                "cache": true,
-                "display_name": "Toolset",
-                "method": "to_toolkit",
-                "name": "component_as_tool",
-                "selected": "Tool",
-                "tool_mode": true,
-                "types": [
-                  "Tool"
-                ],
-=======
->>>>>>> 7b3dc0b4
                 "value": "__UNDEFINED__"
               }
             ],
@@ -1529,22 +1411,6 @@
                 "types": [
                   "Message"
                 ],
-<<<<<<< HEAD
-                "value": "__UNDEFINED__"
-              },
-              {
-                "allows_loop": false,
-                "cache": true,
-                "display_name": "Toolset",
-                "method": "to_toolkit",
-                "name": "component_as_tool",
-                "selected": "Tool",
-                "tool_mode": true,
-                "types": [
-                  "Tool"
-                ],
-=======
->>>>>>> 7b3dc0b4
                 "value": "__UNDEFINED__"
               }
             ],
@@ -1697,22 +1563,6 @@
                 "types": [
                   "Message"
                 ],
-<<<<<<< HEAD
-                "value": "__UNDEFINED__"
-              },
-              {
-                "allows_loop": false,
-                "cache": true,
-                "display_name": "Toolset",
-                "method": "to_toolkit",
-                "name": "component_as_tool",
-                "selected": "Tool",
-                "tool_mode": true,
-                "types": [
-                  "Tool"
-                ],
-=======
->>>>>>> 7b3dc0b4
                 "value": "__UNDEFINED__"
               }
             ],
@@ -2004,23 +1854,6 @@
                 "types": [
                   "LanguageModel"
                 ],
-<<<<<<< HEAD
-                "value": "__UNDEFINED__"
-              },
-              {
-                "allows_loop": false,
-                "cache": true,
-                "display_name": "Toolset",
-                "method": "to_toolkit",
-                "name": "component_as_tool",
-                "required_inputs": [],
-                "selected": "Tool",
-                "tool_mode": true,
-                "types": [
-                  "Tool"
-                ],
-=======
->>>>>>> 7b3dc0b4
                 "value": "__UNDEFINED__"
               }
             ],

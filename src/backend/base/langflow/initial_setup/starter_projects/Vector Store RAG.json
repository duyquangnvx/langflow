{
  "data": {
    "edges": [
      {
        "animated": false,
        "className": "",
        "data": {
          "sourceHandle": {
            "dataType": "ParseData",
            "id": "ParseData-EqIYf",
            "name": "text",
            "output_types": [
              "Message"
            ]
          },
          "targetHandle": {
            "fieldName": "context",
            "id": "Prompt-Ocmh0",
            "inputTypes": [
              "Message",
              "Text"
            ],
            "type": "str"
          }
        },
        "id": "reactflow__edge-ParseData-EqIYf{œdataTypeœ:œParseDataœ,œidœ:œParseData-EqIYfœ,œnameœ:œtextœ,œoutput_typesœ:[œMessageœ]}-Prompt-Ocmh0{œfieldNameœ:œcontextœ,œidœ:œPrompt-Ocmh0œ,œinputTypesœ:[œMessageœ,œTextœ],œtypeœ:œstrœ}",
        "source": "ParseData-EqIYf",
        "sourceHandle": "{œdataTypeœ: œParseDataœ, œidœ: œParseData-EqIYfœ, œnameœ: œtextœ, œoutput_typesœ: [œMessageœ]}",
        "target": "Prompt-Ocmh0",
        "targetHandle": "{œfieldNameœ: œcontextœ, œidœ: œPrompt-Ocmh0œ, œinputTypesœ: [œMessageœ, œTextœ], œtypeœ: œstrœ}"
      },
      {
        "animated": false,
        "className": "",
        "data": {
          "sourceHandle": {
            "dataType": "ChatInput",
            "id": "ChatInput-avIze",
            "name": "message",
            "output_types": [
              "Message"
            ]
          },
          "targetHandle": {
            "fieldName": "question",
            "id": "Prompt-Ocmh0",
            "inputTypes": [
              "Message",
              "Text"
            ],
            "type": "str"
          }
        },
        "id": "reactflow__edge-ChatInput-avIze{œdataTypeœ:œChatInputœ,œidœ:œChatInput-avIzeœ,œnameœ:œmessageœ,œoutput_typesœ:[œMessageœ]}-Prompt-Ocmh0{œfieldNameœ:œquestionœ,œidœ:œPrompt-Ocmh0œ,œinputTypesœ:[œMessageœ,œTextœ],œtypeœ:œstrœ}",
        "source": "ChatInput-avIze",
        "sourceHandle": "{œdataTypeœ: œChatInputœ, œidœ: œChatInput-avIzeœ, œnameœ: œmessageœ, œoutput_typesœ: [œMessageœ]}",
        "target": "Prompt-Ocmh0",
        "targetHandle": "{œfieldNameœ: œquestionœ, œidœ: œPrompt-Ocmh0œ, œinputTypesœ: [œMessageœ, œTextœ], œtypeœ: œstrœ}"
      },
      {
        "animated": false,
        "className": "",
        "data": {
          "sourceHandle": {
            "dataType": "File",
            "id": "File-LJbaq",
            "name": "data",
            "output_types": [
              "Data"
            ]
          },
          "targetHandle": {
            "fieldName": "data_inputs",
            "id": "SplitText-D5Iad",
            "inputTypes": [
              "Data",
              "DataFrame"
            ],
            "type": "other"
          }
        },
        "id": "reactflow__edge-File-LJbaq{œdataTypeœ:œFileœ,œidœ:œFile-LJbaqœ,œnameœ:œdataœ,œoutput_typesœ:[œDataœ]}-SplitText-D5Iad{œfieldNameœ:œdata_inputsœ,œidœ:œSplitText-D5Iadœ,œinputTypesœ:[œDataœ,œDataFrameœ],œtypeœ:œotherœ}",
        "source": "File-LJbaq",
        "sourceHandle": "{œdataTypeœ: œFileœ, œidœ: œFile-LJbaqœ, œnameœ: œdataœ, œoutput_typesœ: [œDataœ]}",
        "target": "SplitText-D5Iad",
        "targetHandle": "{œfieldNameœ: œdata_inputsœ, œidœ: œSplitText-D5Iadœ, œinputTypesœ: [œDataœ, œDataFrameœ], œtypeœ: œotherœ}"
      },
      {
        "className": "",
        "data": {
          "sourceHandle": {
            "dataType": "Prompt",
            "id": "Prompt-Ocmh0",
            "name": "prompt",
            "output_types": [
              "Message"
            ]
          },
          "targetHandle": {
            "fieldName": "input_value",
            "id": "OpenAIModel-yyWKU",
            "inputTypes": [
              "Message"
            ],
            "type": "str"
          }
        },
        "id": "reactflow__edge-Prompt-Ocmh0{œdataTypeœ:œPromptœ,œidœ:œPrompt-Ocmh0œ,œnameœ:œpromptœ,œoutput_typesœ:[œMessageœ]}-OpenAIModel-yyWKU{œfieldNameœ:œinput_valueœ,œidœ:œOpenAIModel-yyWKUœ,œinputTypesœ:[œMessageœ],œtypeœ:œstrœ}",
        "source": "Prompt-Ocmh0",
        "sourceHandle": "{œdataTypeœ: œPromptœ, œidœ: œPrompt-Ocmh0œ, œnameœ: œpromptœ, œoutput_typesœ: [œMessageœ]}",
        "target": "OpenAIModel-yyWKU",
        "targetHandle": "{œfieldNameœ: œinput_valueœ, œidœ: œOpenAIModel-yyWKUœ, œinputTypesœ: [œMessageœ], œtypeœ: œstrœ}"
      },
      {
        "className": "",
        "data": {
          "sourceHandle": {
            "dataType": "OpenAIModel",
            "id": "OpenAIModel-yyWKU",
            "name": "text_output",
            "output_types": [
              "Message"
            ]
          },
          "targetHandle": {
            "fieldName": "input_value",
            "id": "ChatOutput-U2VPH",
            "inputTypes": [
              "Data",
              "DataFrame",
              "Message"
            ],
            "type": "str"
          }
        },
        "id": "reactflow__edge-OpenAIModel-yyWKU{œdataTypeœ:œOpenAIModelœ,œidœ:œOpenAIModel-yyWKUœ,œnameœ:œtext_outputœ,œoutput_typesœ:[œMessageœ]}-ChatOutput-U2VPH{œfieldNameœ:œinput_valueœ,œidœ:œChatOutput-U2VPHœ,œinputTypesœ:[œDataœ,œDataFrameœ,œMessageœ],œtypeœ:œstrœ}",
        "source": "OpenAIModel-yyWKU",
        "sourceHandle": "{œdataTypeœ: œOpenAIModelœ, œidœ: œOpenAIModel-yyWKUœ, œnameœ: œtext_outputœ, œoutput_typesœ: [œMessageœ]}",
        "target": "ChatOutput-U2VPH",
        "targetHandle": "{œfieldNameœ: œinput_valueœ, œidœ: œChatOutput-U2VPHœ, œinputTypesœ: [œDataœ, œDataFrameœ, œMessageœ], œtypeœ: œstrœ}"
      },
      {
        "data": {
          "sourceHandle": {
            "dataType": "OpenAIEmbeddings",
            "id": "OpenAIEmbeddings-2w6Mu",
            "name": "embeddings",
            "output_types": [
              "Embeddings"
            ]
          },
          "targetHandle": {
            "fieldName": "embedding_model",
            "id": "AstraDB-zSJLX",
            "inputTypes": [
              "Embeddings"
            ],
            "type": "other"
          }
        },
        "id": "xy-edge__OpenAIEmbeddings-2w6Mu{œdataTypeœ:œOpenAIEmbeddingsœ,œidœ:œOpenAIEmbeddings-2w6Muœ,œnameœ:œembeddingsœ,œoutput_typesœ:[œEmbeddingsœ]}-AstraDB-zSJLX{œfieldNameœ:œembedding_modelœ,œidœ:œAstraDB-zSJLXœ,œinputTypesœ:[œEmbeddingsœ],œtypeœ:œotherœ}",
        "source": "OpenAIEmbeddings-2w6Mu",
        "sourceHandle": "{œdataTypeœ: œOpenAIEmbeddingsœ, œidœ: œOpenAIEmbeddings-2w6Muœ, œnameœ: œembeddingsœ, œoutput_typesœ: [œEmbeddingsœ]}",
        "target": "AstraDB-zSJLX",
        "targetHandle": "{œfieldNameœ: œembedding_modelœ, œidœ: œAstraDB-zSJLXœ, œinputTypesœ: [œEmbeddingsœ], œtypeœ: œotherœ}"
      },
      {
        "data": {
          "sourceHandle": {
            "dataType": "ChatInput",
            "id": "ChatInput-avIze",
            "name": "message",
            "output_types": [
              "Message"
            ]
          },
          "targetHandle": {
            "fieldName": "search_query",
            "id": "AstraDB-zSJLX",
            "inputTypes": [
              "Message"
            ],
            "type": "str"
          }
        },
        "id": "xy-edge__ChatInput-avIze{œdataTypeœ:œChatInputœ,œidœ:œChatInput-avIzeœ,œnameœ:œmessageœ,œoutput_typesœ:[œMessageœ]}-AstraDB-zSJLX{œfieldNameœ:œsearch_queryœ,œidœ:œAstraDB-zSJLXœ,œinputTypesœ:[œMessageœ],œtypeœ:œstrœ}",
        "source": "ChatInput-avIze",
        "sourceHandle": "{œdataTypeœ: œChatInputœ, œidœ: œChatInput-avIzeœ, œnameœ: œmessageœ, œoutput_typesœ: [œMessageœ]}",
        "target": "AstraDB-zSJLX",
        "targetHandle": "{œfieldNameœ: œsearch_queryœ, œidœ: œAstraDB-zSJLXœ, œinputTypesœ: [œMessageœ], œtypeœ: œstrœ}"
      },
      {
        "data": {
          "sourceHandle": {
            "dataType": "AstraDB",
            "id": "AstraDB-zSJLX",
            "name": "search_results",
            "output_types": [
              "Data"
            ]
          },
          "targetHandle": {
            "fieldName": "data",
            "id": "ParseData-EqIYf",
            "inputTypes": [
              "Data"
            ],
            "type": "other"
          }
        },
        "id": "xy-edge__AstraDB-zSJLX{œdataTypeœ:œAstraDBœ,œidœ:œAstraDB-zSJLXœ,œnameœ:œsearch_resultsœ,œoutput_typesœ:[œDataœ]}-ParseData-EqIYf{œfieldNameœ:œdataœ,œidœ:œParseData-EqIYfœ,œinputTypesœ:[œDataœ],œtypeœ:œotherœ}",
        "source": "AstraDB-zSJLX",
        "sourceHandle": "{œdataTypeœ: œAstraDBœ, œidœ: œAstraDB-zSJLXœ, œnameœ: œsearch_resultsœ, œoutput_typesœ: [œDataœ]}",
        "target": "ParseData-EqIYf",
        "targetHandle": "{œfieldNameœ: œdataœ, œidœ: œParseData-EqIYfœ, œinputTypesœ: [œDataœ], œtypeœ: œotherœ}"
      },
      {
        "data": {
          "sourceHandle": {
<<<<<<< HEAD
            "dataType": "OpenAIEmbeddings",
            "id": "OpenAIEmbeddings-d7EtR",
            "name": "embeddings",
            "output_types": [
              "Embeddings"
=======
            "dataType": "SplitText",
            "id": "SplitText-D5Iad",
            "name": "chunks",
            "output_types": [
              "Data"
>>>>>>> 7b3dc0b4
            ]
          },
          "targetHandle": {
            "fieldName": "ingest_data",
            "id": "AstraDB-yEyTF",
            "inputTypes": [
              "Data"
            ],
            "type": "other"
          }
        },
        "id": "xy-edge__SplitText-D5Iad{œdataTypeœ:œSplitTextœ,œidœ:œSplitText-D5Iadœ,œnameœ:œchunksœ,œoutput_typesœ:[œDataœ]}-AstraDB-yEyTF{œfieldNameœ:œingest_dataœ,œidœ:œAstraDB-yEyTFœ,œinputTypesœ:[œDataœ],œtypeœ:œotherœ}",
        "source": "SplitText-D5Iad",
        "sourceHandle": "{œdataTypeœ: œSplitTextœ, œidœ: œSplitText-D5Iadœ, œnameœ: œchunksœ, œoutput_typesœ: [œDataœ]}",
        "target": "AstraDB-yEyTF",
        "targetHandle": "{œfieldNameœ: œingest_dataœ, œidœ: œAstraDB-yEyTFœ, œinputTypesœ: [œDataœ], œtypeœ: œotherœ}"
      },
      {
        "data": {
          "sourceHandle": {
<<<<<<< HEAD
            "dataType": "SplitText",
            "id": "SplitText-HWKil",
            "name": "chunks",
            "output_types": [
              "Data"
=======
            "dataType": "OpenAIEmbeddings",
            "id": "OpenAIEmbeddings-w9JOe",
            "name": "embeddings",
            "output_types": [
              "Embeddings"
>>>>>>> 7b3dc0b4
            ]
          },
          "targetHandle": {
            "fieldName": "embedding_model",
            "id": "AstraDB-yEyTF",
            "inputTypes": [
              "Embeddings"
            ],
            "type": "other"
          }
        },
        "id": "xy-edge__OpenAIEmbeddings-w9JOe{œdataTypeœ:œOpenAIEmbeddingsœ,œidœ:œOpenAIEmbeddings-w9JOeœ,œnameœ:œembeddingsœ,œoutput_typesœ:[œEmbeddingsœ]}-AstraDB-yEyTF{œfieldNameœ:œembedding_modelœ,œidœ:œAstraDB-yEyTFœ,œinputTypesœ:[œEmbeddingsœ],œtypeœ:œotherœ}",
        "source": "OpenAIEmbeddings-w9JOe",
        "sourceHandle": "{œdataTypeœ: œOpenAIEmbeddingsœ, œidœ: œOpenAIEmbeddings-w9JOeœ, œnameœ: œembeddingsœ, œoutput_typesœ: [œEmbeddingsœ]}",
        "target": "AstraDB-yEyTF",
        "targetHandle": "{œfieldNameœ: œembedding_modelœ, œidœ: œAstraDB-yEyTFœ, œinputTypesœ: [œEmbeddingsœ], œtypeœ: œotherœ}"
      }
    ],
    "nodes": [
      {
        "data": {
          "description": "Get chat inputs from the Playground.",
          "display_name": "Chat Input",
          "id": "ChatInput-avIze",
          "node": {
            "base_classes": [
              "Message"
            ],
            "beta": false,
            "conditional_paths": [],
            "custom_fields": {},
            "description": "Get chat inputs from the Playground.",
            "display_name": "Chat Input",
            "documentation": "",
            "edited": false,
            "field_order": [
              "input_value",
              "should_store_message",
              "sender",
              "sender_name",
              "session_id",
              "files"
            ],
            "frozen": false,
            "icon": "MessagesSquare",
            "legacy": false,
            "lf_version": "1.1.1",
            "metadata": {},
            "output_types": [],
            "outputs": [
              {
                "allows_loop": false,
                "cache": true,
                "display_name": "Message",
                "method": "message_response",
                "name": "message",
                "selected": "Message",
                "tool_mode": true,
                "types": [
                  "Message"
                ],
<<<<<<< HEAD
                "value": "__UNDEFINED__"
              },
              {
                "allows_loop": false,
                "cache": true,
                "display_name": "Toolset",
                "method": "to_toolkit",
                "name": "component_as_tool",
                "selected": "Tool",
                "tool_mode": true,
                "types": [
                  "Tool"
                ],
=======
>>>>>>> 7b3dc0b4
                "value": "__UNDEFINED__"
              }
            ],
            "pinned": false,
            "template": {
              "_type": "Component",
              "background_color": {
                "_input_type": "MessageTextInput",
                "advanced": true,
                "display_name": "Background Color",
                "dynamic": false,
                "info": "The background color of the icon.",
                "input_types": [
                  "Message"
                ],
                "list": false,
                "load_from_db": false,
                "name": "background_color",
                "placeholder": "",
                "required": false,
                "show": true,
                "title_case": false,
                "trace_as_input": true,
                "trace_as_metadata": true,
                "type": "str",
                "value": ""
              },
              "chat_icon": {
                "_input_type": "MessageTextInput",
                "advanced": true,
                "display_name": "Icon",
                "dynamic": false,
                "info": "The icon of the message.",
                "input_types": [
                  "Message"
                ],
                "list": false,
                "load_from_db": false,
                "name": "chat_icon",
                "placeholder": "",
                "required": false,
                "show": true,
                "title_case": false,
                "trace_as_input": true,
                "trace_as_metadata": true,
                "type": "str",
                "value": ""
              },
              "code": {
                "advanced": true,
                "dynamic": true,
                "fileTypes": [],
                "file_path": "",
                "info": "",
                "list": false,
                "load_from_db": false,
                "multiline": true,
                "name": "code",
                "password": false,
                "placeholder": "",
                "required": true,
                "show": true,
                "title_case": false,
                "type": "code",
                "value": "from langflow.base.data.utils import IMG_FILE_TYPES, TEXT_FILE_TYPES\nfrom langflow.base.io.chat import ChatComponent\nfrom langflow.inputs import BoolInput\nfrom langflow.io import (\n    DropdownInput,\n    FileInput,\n    MessageTextInput,\n    MultilineInput,\n    Output,\n)\nfrom langflow.schema.message import Message\nfrom langflow.utils.constants import (\n    MESSAGE_SENDER_AI,\n    MESSAGE_SENDER_NAME_USER,\n    MESSAGE_SENDER_USER,\n)\n\n\nclass ChatInput(ChatComponent):\n    display_name = \"Chat Input\"\n    description = \"Get chat inputs from the Playground.\"\n    icon = \"MessagesSquare\"\n    name = \"ChatInput\"\n    minimized = True\n\n    inputs = [\n        MultilineInput(\n            name=\"input_value\",\n            display_name=\"Text\",\n            value=\"\",\n            info=\"Message to be passed as input.\",\n            input_types=[],\n        ),\n        BoolInput(\n            name=\"should_store_message\",\n            display_name=\"Store Messages\",\n            info=\"Store the message in the history.\",\n            value=True,\n            advanced=True,\n        ),\n        DropdownInput(\n            name=\"sender\",\n            display_name=\"Sender Type\",\n            options=[MESSAGE_SENDER_AI, MESSAGE_SENDER_USER],\n            value=MESSAGE_SENDER_USER,\n            info=\"Type of sender.\",\n            advanced=True,\n        ),\n        MessageTextInput(\n            name=\"sender_name\",\n            display_name=\"Sender Name\",\n            info=\"Name of the sender.\",\n            value=MESSAGE_SENDER_NAME_USER,\n            advanced=True,\n        ),\n        MessageTextInput(\n            name=\"session_id\",\n            display_name=\"Session ID\",\n            info=\"The session ID of the chat. If empty, the current session ID parameter will be used.\",\n            advanced=True,\n        ),\n        FileInput(\n            name=\"files\",\n            display_name=\"Files\",\n            file_types=TEXT_FILE_TYPES + IMG_FILE_TYPES,\n            info=\"Files to be sent with the message.\",\n            advanced=True,\n            is_list=True,\n        ),\n        MessageTextInput(\n            name=\"background_color\",\n            display_name=\"Background Color\",\n            info=\"The background color of the icon.\",\n            advanced=True,\n        ),\n        MessageTextInput(\n            name=\"chat_icon\",\n            display_name=\"Icon\",\n            info=\"The icon of the message.\",\n            advanced=True,\n        ),\n        MessageTextInput(\n            name=\"text_color\",\n            display_name=\"Text Color\",\n            info=\"The text color of the name\",\n            advanced=True,\n        ),\n    ]\n    outputs = [\n        Output(display_name=\"Message\", name=\"message\", method=\"message_response\"),\n    ]\n\n    async def message_response(self) -> Message:\n        background_color = self.background_color\n        text_color = self.text_color\n        icon = self.chat_icon\n\n        message = await Message.create(\n            text=self.input_value,\n            sender=self.sender,\n            sender_name=self.sender_name,\n            session_id=self.session_id,\n            files=self.files,\n            properties={\n                \"background_color\": background_color,\n                \"text_color\": text_color,\n                \"icon\": icon,\n            },\n        )\n        if self.session_id and isinstance(message, Message) and self.should_store_message:\n            stored_message = await self.send_message(\n                message,\n            )\n            self.message.value = stored_message\n            message = stored_message\n\n        self.status = message\n        return message\n"
              },
              "files": {
                "advanced": true,
                "display_name": "Files",
                "dynamic": false,
                "fileTypes": [
                  "txt",
                  "md",
                  "mdx",
                  "csv",
                  "json",
                  "yaml",
                  "yml",
                  "xml",
                  "html",
                  "htm",
                  "pdf",
                  "docx",
                  "py",
                  "sh",
                  "sql",
                  "js",
                  "ts",
                  "tsx",
                  "jpg",
                  "jpeg",
                  "png",
                  "bmp",
                  "image"
                ],
                "file_path": "",
                "info": "Files to be sent with the message.",
                "list": true,
                "name": "files",
                "placeholder": "",
                "required": false,
                "show": true,
                "title_case": false,
                "trace_as_metadata": true,
                "type": "file",
                "value": ""
              },
              "input_value": {
                "advanced": false,
                "display_name": "Text",
                "dynamic": false,
                "info": "Message to be passed as input.",
                "input_types": [],
                "list": false,
                "load_from_db": false,
                "multiline": true,
                "name": "input_value",
                "placeholder": "",
                "required": false,
                "show": true,
                "title_case": false,
                "trace_as_input": true,
                "trace_as_metadata": true,
                "type": "str",
                "value": "What is the document is about?"
              },
              "sender": {
                "advanced": true,
                "display_name": "Sender Type",
                "dynamic": false,
                "info": "Type of sender.",
                "name": "sender",
                "options": [
                  "Machine",
                  "User"
                ],
                "placeholder": "",
                "required": false,
                "show": true,
                "title_case": false,
                "trace_as_metadata": true,
                "type": "str",
                "value": "User"
              },
              "sender_name": {
                "advanced": true,
                "display_name": "Sender Name",
                "dynamic": false,
                "info": "Name of the sender.",
                "input_types": [
                  "Message"
                ],
                "list": false,
                "load_from_db": false,
                "name": "sender_name",
                "placeholder": "",
                "required": false,
                "show": true,
                "title_case": false,
                "trace_as_input": true,
                "trace_as_metadata": true,
                "type": "str",
                "value": "User"
              },
              "session_id": {
                "advanced": true,
                "display_name": "Session ID",
                "dynamic": false,
                "info": "The session ID of the chat. If empty, the current session ID parameter will be used.",
                "input_types": [
                  "Message"
                ],
                "list": false,
                "load_from_db": false,
                "name": "session_id",
                "placeholder": "",
                "required": false,
                "show": true,
                "title_case": false,
                "trace_as_input": true,
                "trace_as_metadata": true,
                "type": "str",
                "value": ""
              },
              "should_store_message": {
                "advanced": true,
                "display_name": "Store Messages",
                "dynamic": false,
                "info": "Store the message in the history.",
                "list": false,
                "name": "should_store_message",
                "placeholder": "",
                "required": false,
                "show": true,
                "title_case": false,
                "trace_as_metadata": true,
                "type": "bool",
                "value": true
              },
              "text_color": {
                "_input_type": "MessageTextInput",
                "advanced": true,
                "display_name": "Text Color",
                "dynamic": false,
                "info": "The text color of the name",
                "input_types": [
                  "Message"
                ],
                "list": false,
                "load_from_db": false,
                "name": "text_color",
                "placeholder": "",
                "required": false,
                "show": true,
                "title_case": false,
                "trace_as_input": true,
                "trace_as_metadata": true,
                "type": "str",
                "value": ""
              }
            }
          },
          "type": "ChatInput"
        },
        "dragging": false,
        "height": 234,
        "id": "ChatInput-avIze",
        "measured": {
          "height": 234,
          "width": 320
        },
        "position": {
          "x": 741.9155057321848,
          "y": 453.4025695365494
        },
        "positionAbsolute": {
          "x": 743.9745420290319,
          "y": 463.6977510207854
        },
        "selected": false,
        "type": "genericNode",
        "width": 320
      },
      {
        "data": {
          "description": "Convert Data into plain text following a specified template.",
          "display_name": "Parse Data",
          "id": "ParseData-EqIYf",
          "node": {
            "base_classes": [
              "Message"
            ],
            "beta": false,
            "conditional_paths": [],
            "custom_fields": {},
            "description": "Convert Data into plain text following a specified template.",
            "display_name": "Parse Data",
            "documentation": "",
            "edited": false,
            "field_order": [
              "data",
              "template",
              "sep"
            ],
            "frozen": false,
            "icon": "message-square",
            "legacy": false,
            "lf_version": "1.1.1",
            "metadata": {
              "legacy_name": "Parse Data"
            },
            "output_types": [],
            "outputs": [
              {
                "allows_loop": false,
                "cache": true,
                "display_name": "Message",
                "method": "parse_data",
                "name": "text",
                "selected": "Message",
                "tool_mode": true,
                "types": [
                  "Message"
                ],
                "value": "__UNDEFINED__"
              },
              {
                "allows_loop": false,
                "cache": true,
                "display_name": "Data List",
                "method": "parse_data_as_list",
                "name": "data_list",
                "selected": "Data",
                "tool_mode": true,
                "types": [
                  "Data"
                ],
<<<<<<< HEAD
                "value": "__UNDEFINED__"
              },
              {
                "allows_loop": false,
                "cache": true,
                "display_name": "Toolset",
                "method": "to_toolkit",
                "name": "component_as_tool",
                "selected": "Tool",
                "tool_mode": true,
                "types": [
                  "Tool"
                ],
=======
>>>>>>> 7b3dc0b4
                "value": "__UNDEFINED__"
              }
            ],
            "pinned": false,
            "template": {
              "_type": "Component",
              "code": {
                "advanced": true,
                "dynamic": true,
                "fileTypes": [],
                "file_path": "",
                "info": "",
                "list": false,
                "load_from_db": false,
                "multiline": true,
                "name": "code",
                "password": false,
                "placeholder": "",
                "required": true,
                "show": true,
                "title_case": false,
                "type": "code",
                "value": "from langflow.custom import Component\nfrom langflow.helpers.data import data_to_text, data_to_text_list\nfrom langflow.io import DataInput, MultilineInput, Output, StrInput\nfrom langflow.schema import Data\nfrom langflow.schema.message import Message\n\n\nclass ParseDataComponent(Component):\n    display_name = \"Data to Message\"\n    description = \"Convert Data objects into Messages using any {field_name} from input data.\"\n    icon = \"message-square\"\n    name = \"ParseData\"\n    metadata = {\n        \"legacy_name\": \"Parse Data\",\n    }\n\n    inputs = [\n        DataInput(\n            name=\"data\",\n            display_name=\"Data\",\n            info=\"The data to convert to text.\",\n            is_list=True,\n            required=True,\n        ),\n        MultilineInput(\n            name=\"template\",\n            display_name=\"Template\",\n            info=\"The template to use for formatting the data. \"\n            \"It can contain the keys {text}, {data} or any other key in the Data.\",\n            value=\"{text}\",\n            required=True,\n        ),\n        StrInput(name=\"sep\", display_name=\"Separator\", advanced=True, value=\"\\n\"),\n    ]\n\n    outputs = [\n        Output(\n            display_name=\"Message\",\n            name=\"text\",\n            info=\"Data as a single Message, with each input Data separated by Separator\",\n            method=\"parse_data\",\n        ),\n        Output(\n            display_name=\"Data List\",\n            name=\"data_list\",\n            info=\"Data as a list of new Data, each having `text` formatted by Template\",\n            method=\"parse_data_as_list\",\n        ),\n    ]\n\n    def _clean_args(self) -> tuple[list[Data], str, str]:\n        data = self.data if isinstance(self.data, list) else [self.data]\n        template = self.template\n        sep = self.sep\n        return data, template, sep\n\n    def parse_data(self) -> Message:\n        data, template, sep = self._clean_args()\n        result_string = data_to_text(template, data, sep)\n        self.status = result_string\n        return Message(text=result_string)\n\n    def parse_data_as_list(self) -> list[Data]:\n        data, template, _ = self._clean_args()\n        text_list, data_list = data_to_text_list(template, data)\n        for item, text in zip(data_list, text_list, strict=True):\n            item.set_text(text)\n        self.status = data_list\n        return data_list\n"
              },
              "data": {
                "advanced": false,
                "display_name": "Data",
                "dynamic": false,
                "info": "The data to convert to text.",
                "input_types": [
                  "Data"
                ],
                "list": true,
                "name": "data",
                "placeholder": "",
                "required": true,
                "show": true,
                "title_case": false,
                "trace_as_input": true,
                "trace_as_metadata": true,
                "type": "other",
                "value": ""
              },
              "sep": {
                "advanced": true,
                "display_name": "Separator",
                "dynamic": false,
                "info": "",
                "list": false,
                "load_from_db": false,
                "name": "sep",
                "placeholder": "",
                "required": false,
                "show": true,
                "title_case": false,
                "trace_as_metadata": true,
                "type": "str",
                "value": "\n"
              },
              "template": {
                "advanced": false,
                "display_name": "Template",
                "dynamic": false,
                "info": "The template to use for formatting the data. It can contain the keys {text}, {data} or any other key in the Data.",
                "input_types": [
                  "Message"
                ],
                "list": false,
                "load_from_db": false,
                "multiline": true,
                "name": "template",
                "placeholder": "",
                "required": true,
                "show": true,
                "title_case": false,
                "trace_as_input": true,
                "trace_as_metadata": true,
                "type": "str",
                "value": "{text}"
              }
            }
          },
          "type": "ParseData"
        },
        "dragging": false,
        "height": 350,
        "id": "ParseData-EqIYf",
        "measured": {
          "height": 350,
          "width": 320
        },
        "position": {
          "x": 1606.0595305373527,
          "y": 751.4473696960695
        },
        "positionAbsolute": {
          "x": 1606.0595305373527,
          "y": 751.4473696960695
        },
        "selected": false,
        "type": "genericNode",
        "width": 320
      },
      {
        "data": {
          "description": "Create a prompt template with dynamic variables.",
          "display_name": "Prompt",
          "id": "Prompt-Ocmh0",
          "node": {
            "base_classes": [
              "Message"
            ],
            "beta": false,
            "conditional_paths": [],
            "custom_fields": {
              "template": [
                "context",
                "question"
              ]
            },
            "description": "Create a prompt template with dynamic variables.",
            "display_name": "Prompt",
            "documentation": "",
            "edited": false,
            "error": null,
            "field_order": [
              "template"
            ],
            "frozen": false,
            "full_path": null,
            "icon": "prompts",
            "is_composition": null,
            "is_input": null,
            "is_output": null,
            "legacy": false,
            "lf_version": "1.1.1",
            "metadata": {},
            "name": "",
            "output_types": [],
            "outputs": [
              {
                "allows_loop": false,
                "cache": true,
                "display_name": "Prompt Message",
                "method": "build_prompt",
                "name": "prompt",
                "selected": "Message",
                "tool_mode": true,
                "types": [
                  "Message"
                ],
<<<<<<< HEAD
                "value": "__UNDEFINED__"
              },
              {
                "allows_loop": false,
                "cache": true,
                "display_name": "Toolset",
                "method": "to_toolkit",
                "name": "component_as_tool",
                "selected": "Tool",
                "tool_mode": true,
                "types": [
                  "Tool"
                ],
=======
>>>>>>> 7b3dc0b4
                "value": "__UNDEFINED__"
              }
            ],
            "pinned": false,
            "template": {
              "_type": "Component",
              "code": {
                "advanced": true,
                "dynamic": true,
                "fileTypes": [],
                "file_path": "",
                "info": "",
                "list": false,
                "load_from_db": false,
                "multiline": true,
                "name": "code",
                "password": false,
                "placeholder": "",
                "required": true,
                "show": true,
                "title_case": false,
                "type": "code",
                "value": "from langflow.base.prompts.api_utils import process_prompt_template\nfrom langflow.custom import Component\nfrom langflow.inputs.inputs import DefaultPromptField\nfrom langflow.io import MessageTextInput, Output, PromptInput\nfrom langflow.schema.message import Message\nfrom langflow.template.utils import update_template_values\n\n\nclass PromptComponent(Component):\n    display_name: str = \"Prompt\"\n    description: str = \"Create a prompt template with dynamic variables.\"\n    icon = \"prompts\"\n    trace_type = \"prompt\"\n    name = \"Prompt\"\n\n    inputs = [\n        PromptInput(name=\"template\", display_name=\"Template\"),\n        MessageTextInput(\n            name=\"tool_placeholder\",\n            display_name=\"Tool Placeholder\",\n            tool_mode=True,\n            advanced=True,\n            info=\"A placeholder input for tool mode.\",\n        ),\n    ]\n\n    outputs = [\n        Output(display_name=\"Prompt Message\", name=\"prompt\", method=\"build_prompt\"),\n    ]\n\n    async def build_prompt(self) -> Message:\n        prompt = Message.from_template(**self._attributes)\n        self.status = prompt.text\n        return prompt\n\n    def _update_template(self, frontend_node: dict):\n        prompt_template = frontend_node[\"template\"][\"template\"][\"value\"]\n        custom_fields = frontend_node[\"custom_fields\"]\n        frontend_node_template = frontend_node[\"template\"]\n        _ = process_prompt_template(\n            template=prompt_template,\n            name=\"template\",\n            custom_fields=custom_fields,\n            frontend_node_template=frontend_node_template,\n        )\n        return frontend_node\n\n    async def update_frontend_node(self, new_frontend_node: dict, current_frontend_node: dict):\n        \"\"\"This function is called after the code validation is done.\"\"\"\n        frontend_node = await super().update_frontend_node(new_frontend_node, current_frontend_node)\n        template = frontend_node[\"template\"][\"template\"][\"value\"]\n        # Kept it duplicated for backwards compatibility\n        _ = process_prompt_template(\n            template=template,\n            name=\"template\",\n            custom_fields=frontend_node[\"custom_fields\"],\n            frontend_node_template=frontend_node[\"template\"],\n        )\n        # Now that template is updated, we need to grab any values that were set in the current_frontend_node\n        # and update the frontend_node with those values\n        update_template_values(new_template=frontend_node, previous_template=current_frontend_node[\"template\"])\n        return frontend_node\n\n    def _get_fallback_input(self, **kwargs):\n        return DefaultPromptField(**kwargs)\n"
              },
              "context": {
                "advanced": false,
                "display_name": "context",
                "dynamic": false,
                "field_type": "str",
                "fileTypes": [],
                "file_path": "",
                "info": "",
                "input_types": [
                  "Message",
                  "Text"
                ],
                "list": false,
                "load_from_db": false,
                "multiline": true,
                "name": "context",
                "placeholder": "",
                "required": false,
                "show": true,
                "title_case": false,
                "type": "str",
                "value": ""
              },
              "question": {
                "advanced": false,
                "display_name": "question",
                "dynamic": false,
                "field_type": "str",
                "fileTypes": [],
                "file_path": "",
                "info": "",
                "input_types": [
                  "Message",
                  "Text"
                ],
                "list": false,
                "load_from_db": false,
                "multiline": true,
                "name": "question",
                "placeholder": "",
                "required": false,
                "show": true,
                "title_case": false,
                "type": "str",
                "value": ""
              },
              "template": {
                "advanced": false,
                "display_name": "Template",
                "dynamic": false,
                "info": "",
                "list": false,
                "load_from_db": false,
                "name": "template",
                "placeholder": "",
                "required": false,
                "show": true,
                "title_case": false,
                "trace_as_input": true,
                "type": "prompt",
                "value": "{context}\n\n---\n\nGiven the context above, answer the question as best as possible.\n\nQuestion: {question}\n\nAnswer: "
              },
              "tool_placeholder": {
                "_input_type": "MessageTextInput",
                "advanced": true,
                "display_name": "Tool Placeholder",
                "dynamic": false,
                "info": "A placeholder input for tool mode.",
                "input_types": [
                  "Message"
                ],
                "list": false,
                "load_from_db": false,
                "name": "tool_placeholder",
                "placeholder": "",
                "required": false,
                "show": true,
                "title_case": false,
                "tool_mode": true,
                "trace_as_input": true,
                "trace_as_metadata": true,
                "type": "str",
                "value": ""
              }
            },
            "tool_mode": false
          },
          "type": "Prompt"
        },
        "dragging": false,
        "height": 433,
        "id": "Prompt-Ocmh0",
        "measured": {
          "height": 433,
          "width": 320
        },
        "position": {
          "x": 1977.9097981422992,
          "y": 640.5656416923846
        },
        "positionAbsolute": {
          "x": 1977.9097981422992,
          "y": 640.5656416923846
        },
        "selected": false,
        "type": "genericNode",
        "width": 320
      },
      {
        "data": {
          "description": "Split text into chunks based on specified criteria.",
          "display_name": "Split Text",
          "id": "SplitText-D5Iad",
          "node": {
            "base_classes": [
              "Data"
            ],
            "beta": false,
            "conditional_paths": [],
            "custom_fields": {},
            "description": "Split text into chunks based on specified criteria.",
            "display_name": "Split Text",
            "documentation": "",
            "edited": false,
            "field_order": [
              "data_inputs",
              "chunk_overlap",
              "chunk_size",
              "separator"
            ],
            "frozen": false,
            "icon": "scissors-line-dashed",
            "legacy": false,
            "lf_version": "1.1.1",
            "metadata": {},
            "output_types": [],
            "outputs": [
              {
                "allows_loop": false,
                "cache": true,
                "display_name": "Chunks",
                "method": "split_text",
                "name": "chunks",
                "selected": "Data",
                "tool_mode": true,
                "types": [
                  "Data"
                ],
                "value": "__UNDEFINED__"
              },
              {
                "allows_loop": false,
                "cache": true,
                "display_name": "DataFrame",
                "method": "as_dataframe",
                "name": "dataframe",
                "selected": "DataFrame",
                "tool_mode": true,
                "types": [
                  "DataFrame"
                ],
<<<<<<< HEAD
                "value": "__UNDEFINED__"
              },
              {
                "allows_loop": false,
                "cache": true,
                "display_name": "Toolset",
                "method": "to_toolkit",
                "name": "component_as_tool",
                "selected": "Tool",
                "tool_mode": true,
                "types": [
                  "Tool"
                ],
=======
>>>>>>> 7b3dc0b4
                "value": "__UNDEFINED__"
              }
            ],
            "pinned": false,
            "template": {
              "_type": "Component",
              "chunk_overlap": {
                "advanced": false,
                "display_name": "Chunk Overlap",
                "dynamic": false,
                "info": "Number of characters to overlap between chunks.",
                "list": false,
                "name": "chunk_overlap",
                "placeholder": "",
                "required": false,
                "show": true,
                "title_case": false,
                "trace_as_metadata": true,
                "type": "int",
                "value": 200
              },
              "chunk_size": {
                "advanced": false,
                "display_name": "Chunk Size",
                "dynamic": false,
                "info": "The maximum number of characters in each chunk.",
                "list": false,
                "name": "chunk_size",
                "placeholder": "",
                "required": false,
                "show": true,
                "title_case": false,
                "trace_as_metadata": true,
                "type": "int",
                "value": 1000
              },
              "code": {
                "advanced": true,
                "dynamic": true,
                "fileTypes": [],
                "file_path": "",
                "info": "",
                "list": false,
                "load_from_db": false,
                "multiline": true,
                "name": "code",
                "password": false,
                "placeholder": "",
                "required": true,
                "show": true,
                "title_case": false,
                "type": "code",
                "value": "from langchain_text_splitters import CharacterTextSplitter\n\nfrom langflow.custom import Component\nfrom langflow.io import HandleInput, IntInput, MessageTextInput, Output\nfrom langflow.schema import Data, DataFrame\nfrom langflow.utils.util import unescape_string\n\n\nclass SplitTextComponent(Component):\n    display_name: str = \"Split Text\"\n    description: str = \"Split text into chunks based on specified criteria.\"\n    icon = \"scissors-line-dashed\"\n    name = \"SplitText\"\n\n    inputs = [\n        HandleInput(\n            name=\"data_inputs\",\n            display_name=\"Input Documents\",\n            info=\"The data to split.\",\n            input_types=[\"Data\", \"DataFrame\"],\n            required=True,\n        ),\n        IntInput(\n            name=\"chunk_overlap\",\n            display_name=\"Chunk Overlap\",\n            info=\"Number of characters to overlap between chunks.\",\n            value=200,\n        ),\n        IntInput(\n            name=\"chunk_size\",\n            display_name=\"Chunk Size\",\n            info=\"The maximum number of characters in each chunk.\",\n            value=1000,\n        ),\n        MessageTextInput(\n            name=\"separator\",\n            display_name=\"Separator\",\n            info=\"The character to split on. Defaults to newline.\",\n            value=\"\\n\",\n        ),\n        MessageTextInput(\n            name=\"text_key\",\n            display_name=\"Text Key\",\n            info=\"The key to use for the text column.\",\n            value=\"text\",\n            advanced=True,\n        ),\n    ]\n\n    outputs = [\n        Output(display_name=\"Chunks\", name=\"chunks\", method=\"split_text\"),\n        Output(display_name=\"DataFrame\", name=\"dataframe\", method=\"as_dataframe\"),\n    ]\n\n    def _docs_to_data(self, docs) -> list[Data]:\n        return [Data(text=doc.page_content, data=doc.metadata) for doc in docs]\n\n    def _docs_to_dataframe(self, docs):\n        data_dicts = [{self.text_key: doc.page_content, **doc.metadata} for doc in docs]\n        return DataFrame(data_dicts)\n\n    def split_text_base(self):\n        separator = unescape_string(self.separator)\n        if isinstance(self.data_inputs, DataFrame):\n            if not len(self.data_inputs):\n                msg = \"DataFrame is empty\"\n                raise TypeError(msg)\n\n            self.data_inputs.text_key = self.text_key\n            try:\n                documents = self.data_inputs.to_lc_documents()\n            except Exception as e:\n                msg = f\"Error converting DataFrame to documents: {e}\"\n                raise TypeError(msg) from e\n        else:\n            if not self.data_inputs:\n                msg = \"No data inputs provided\"\n                raise TypeError(msg)\n\n            documents = []\n            if isinstance(self.data_inputs, Data):\n                self.data_inputs.text_key = self.text_key\n                documents = [self.data_inputs.to_lc_document()]\n            else:\n                try:\n                    documents = [input_.to_lc_document() for input_ in self.data_inputs if isinstance(input_, Data)]\n                    if not documents:\n                        msg = f\"No valid Data inputs found in {type(self.data_inputs)}\"\n                        raise TypeError(msg)\n                except AttributeError as e:\n                    msg = f\"Invalid input type in collection: {e}\"\n                    raise TypeError(msg) from e\n        try:\n            splitter = CharacterTextSplitter(\n                chunk_overlap=self.chunk_overlap,\n                chunk_size=self.chunk_size,\n                separator=separator,\n            )\n            return splitter.split_documents(documents)\n        except Exception as e:\n            msg = f\"Error splitting text: {e}\"\n            raise TypeError(msg) from e\n\n    def split_text(self) -> list[Data]:\n        return self._docs_to_data(self.split_text_base())\n\n    def as_dataframe(self) -> DataFrame:\n        return self._docs_to_dataframe(self.split_text_base())\n"
              },
              "data_inputs": {
                "advanced": false,
                "display_name": "Input Documents",
                "dynamic": false,
                "info": "The data to split.",
                "input_types": [
<<<<<<< HEAD
                  "Data"
                ],
                "list": true,
=======
                  "Data",
                  "DataFrame"
                ],
                "list": false,
>>>>>>> 7b3dc0b4
                "name": "data_inputs",
                "placeholder": "",
                "required": true,
                "show": true,
                "title_case": false,
                "trace_as_metadata": true,
                "type": "other",
                "value": ""
              },
              "separator": {
                "advanced": false,
                "display_name": "Separator",
                "dynamic": false,
                "info": "The character to split on. Defaults to newline.",
                "input_types": [
                  "Message"
                ],
                "list": false,
                "load_from_db": false,
                "name": "separator",
                "placeholder": "",
                "required": false,
                "show": true,
                "title_case": false,
                "trace_as_input": true,
                "trace_as_metadata": true,
                "type": "str",
                "value": "\n"
              },
              "text_key": {
                "_input_type": "MessageTextInput",
                "advanced": true,
                "display_name": "Text Key",
                "dynamic": false,
                "info": "The key to use for the text column.",
                "input_types": [
                  "Message"
                ],
                "list": false,
                "list_add_label": "Add More",
                "load_from_db": false,
                "name": "text_key",
                "placeholder": "",
                "required": false,
                "show": true,
                "title_case": false,
                "tool_mode": false,
                "trace_as_input": true,
                "trace_as_metadata": true,
                "type": "str",
                "value": "text"
              }
            }
          },
          "type": "SplitText"
        },
        "dragging": false,
        "height": 475,
        "id": "SplitText-D5Iad",
        "measured": {
          "height": 475,
          "width": 320
        },
        "position": {
          "x": 1683.4543896546102,
          "y": 1350.7871623588553
        },
        "positionAbsolute": {
          "x": 1683.4543896546102,
          "y": 1350.7871623588553
        },
        "selected": false,
        "type": "genericNode",
        "width": 320
      },
      {
        "data": {
          "id": "note-HG929",
          "node": {
            "description": "## 🐕 2. Retriever Flow\n\nThis flow answers your questions with contextual data retrieved from your vector database.\n\nOpen the **Playground** and ask, \n\n```\nWhat is this document about?\n```\n",
            "display_name": "",
            "documentation": "",
            "template": {
              "backgroundColor": "neutral"
            }
          },
          "type": "note"
        },
        "dragging": false,
        "height": 324,
        "id": "note-HG929",
        "measured": {
          "height": 324,
          "width": 325
        },
        "position": {
          "x": 374.388314931542,
          "y": 486.18094072679895
        },
        "positionAbsolute": {
          "x": 374.388314931542,
          "y": 486.18094072679895
        },
        "resizing": false,
        "selected": false,
        "style": {
          "height": 324,
          "width": 324
        },
        "type": "noteNode",
        "width": 324
      },
      {
        "data": {
          "id": "note-buSz0",
          "node": {
            "description": "## 📖 README\n\nLoad your data into a vector database with the 📚 **Load Data** flow, and then use your data as chat context with the 🐕 **Retriever** flow.\n\n**🚨 Add your OpenAI API key as a global variable to easily add it to all of the OpenAI components in this flow.** \n\n**Quick start**\n1. Run the 📚 **Load Data** flow.\n2. Run the 🐕 **Retriever** flow.\n\n**Next steps** \n\n- Experiment by changing the prompt and the loaded data to see how the bot's responses change. \n\nFor more info, see the [Langflow docs](https://docs.langflow.org/starter-projects-vector-store-rag).",
            "display_name": "Read Me",
            "documentation": "",
            "template": {
              "backgroundColor": "neutral"
            }
          },
          "type": "note"
        },
        "dragging": false,
        "height": 324,
        "id": "note-buSz0",
        "measured": {
          "height": 324,
          "width": 325
        },
        "position": {
          "x": 94.28986613312418,
          "y": 907.6428043837066
        },
        "positionAbsolute": {
          "x": 94.28986613312418,
          "y": 907.6428043837066
        },
        "resizing": false,
        "selected": false,
        "style": {
          "height": 324,
          "width": 324
        },
        "type": "noteNode",
        "width": 324
      },
      {
        "data": {
          "description": "Display a chat message in the Playground.",
          "display_name": "Chat Output",
          "id": "ChatOutput-U2VPH",
          "node": {
            "base_classes": [
              "Message"
            ],
            "beta": false,
            "conditional_paths": [],
            "custom_fields": {},
            "description": "Display a chat message in the Playground.",
            "display_name": "Chat Output",
            "documentation": "",
            "edited": false,
            "field_order": [
              "input_value",
              "should_store_message",
              "sender",
              "sender_name",
              "session_id",
              "data_template",
              "background_color",
              "chat_icon",
              "text_color"
            ],
            "frozen": false,
            "icon": "MessagesSquare",
            "legacy": false,
            "lf_version": "1.1.1",
            "metadata": {},
            "output_types": [],
            "outputs": [
              {
                "allows_loop": false,
                "cache": true,
                "display_name": "Message",
                "method": "message_response",
                "name": "message",
                "selected": "Message",
                "tool_mode": true,
                "types": [
                  "Message"
                ],
<<<<<<< HEAD
                "value": "__UNDEFINED__"
              },
              {
                "allows_loop": false,
                "cache": true,
                "display_name": "Toolset",
                "method": "to_toolkit",
                "name": "component_as_tool",
                "selected": "Tool",
                "tool_mode": true,
                "types": [
                  "Tool"
                ],
=======
>>>>>>> 7b3dc0b4
                "value": "__UNDEFINED__"
              }
            ],
            "pinned": false,
            "template": {
              "_type": "Component",
              "background_color": {
                "_input_type": "MessageTextInput",
                "advanced": true,
                "display_name": "Background Color",
                "dynamic": false,
                "info": "The background color of the icon.",
                "input_types": [
                  "Message"
                ],
                "list": false,
                "load_from_db": false,
                "name": "background_color",
                "placeholder": "",
                "required": false,
                "show": true,
                "title_case": false,
                "tool_mode": false,
                "trace_as_input": true,
                "trace_as_metadata": true,
                "type": "str",
                "value": ""
              },
              "chat_icon": {
                "_input_type": "MessageTextInput",
                "advanced": true,
                "display_name": "Icon",
                "dynamic": false,
                "info": "The icon of the message.",
                "input_types": [
                  "Message"
                ],
                "list": false,
                "load_from_db": false,
                "name": "chat_icon",
                "placeholder": "",
                "required": false,
                "show": true,
                "title_case": false,
                "tool_mode": false,
                "trace_as_input": true,
                "trace_as_metadata": true,
                "type": "str",
                "value": ""
              },
              "clean_data": {
                "_input_type": "BoolInput",
                "advanced": true,
                "display_name": "Basic Clean Data",
                "dynamic": false,
                "info": "Whether to clean the data",
                "list": false,
                "list_add_label": "Add More",
                "name": "clean_data",
                "placeholder": "",
                "required": false,
                "show": true,
                "title_case": false,
                "tool_mode": false,
                "trace_as_metadata": true,
                "type": "bool",
                "value": true
              },
              "code": {
                "advanced": true,
                "dynamic": true,
                "fileTypes": [],
                "file_path": "",
                "info": "",
                "list": false,
                "load_from_db": false,
                "multiline": true,
                "name": "code",
                "password": false,
                "placeholder": "",
                "required": true,
                "show": true,
                "title_case": false,
                "type": "code",
                "value": "from collections.abc import Generator\nfrom typing import Any\n\nfrom langflow.base.io.chat import ChatComponent\nfrom langflow.inputs import BoolInput\nfrom langflow.inputs.inputs import HandleInput\nfrom langflow.io import DropdownInput, MessageTextInput, Output\nfrom langflow.schema.data import Data\nfrom langflow.schema.dataframe import DataFrame\nfrom langflow.schema.message import Message\nfrom langflow.schema.properties import Source\nfrom langflow.utils.constants import (\n    MESSAGE_SENDER_AI,\n    MESSAGE_SENDER_NAME_AI,\n    MESSAGE_SENDER_USER,\n)\n\n\nclass ChatOutput(ChatComponent):\n    display_name = \"Chat Output\"\n    description = \"Display a chat message in the Playground.\"\n    icon = \"MessagesSquare\"\n    name = \"ChatOutput\"\n    minimized = True\n\n    inputs = [\n        HandleInput(\n            name=\"input_value\",\n            display_name=\"Text\",\n            info=\"Message to be passed as output.\",\n            input_types=[\"Data\", \"DataFrame\", \"Message\"],\n            required=True,\n        ),\n        BoolInput(\n            name=\"should_store_message\",\n            display_name=\"Store Messages\",\n            info=\"Store the message in the history.\",\n            value=True,\n            advanced=True,\n        ),\n        DropdownInput(\n            name=\"sender\",\n            display_name=\"Sender Type\",\n            options=[MESSAGE_SENDER_AI, MESSAGE_SENDER_USER],\n            value=MESSAGE_SENDER_AI,\n            advanced=True,\n            info=\"Type of sender.\",\n        ),\n        MessageTextInput(\n            name=\"sender_name\",\n            display_name=\"Sender Name\",\n            info=\"Name of the sender.\",\n            value=MESSAGE_SENDER_NAME_AI,\n            advanced=True,\n        ),\n        MessageTextInput(\n            name=\"session_id\",\n            display_name=\"Session ID\",\n            info=\"The session ID of the chat. If empty, the current session ID parameter will be used.\",\n            advanced=True,\n        ),\n        MessageTextInput(\n            name=\"data_template\",\n            display_name=\"Data Template\",\n            value=\"{text}\",\n            advanced=True,\n            info=\"Template to convert Data to Text. If left empty, it will be dynamically set to the Data's text key.\",\n        ),\n        MessageTextInput(\n            name=\"background_color\",\n            display_name=\"Background Color\",\n            info=\"The background color of the icon.\",\n            advanced=True,\n        ),\n        MessageTextInput(\n            name=\"chat_icon\",\n            display_name=\"Icon\",\n            info=\"The icon of the message.\",\n            advanced=True,\n        ),\n        MessageTextInput(\n            name=\"text_color\",\n            display_name=\"Text Color\",\n            info=\"The text color of the name\",\n            advanced=True,\n        ),\n        BoolInput(\n            name=\"clean_data\",\n            display_name=\"Basic Clean Data\",\n            value=True,\n            info=\"Whether to clean the data\",\n            advanced=True,\n        ),\n    ]\n    outputs = [\n        Output(\n            display_name=\"Message\",\n            name=\"message\",\n            method=\"message_response\",\n        ),\n    ]\n\n    def _build_source(self, id_: str | None, display_name: str | None, source: str | None) -> Source:\n        source_dict = {}\n        if id_:\n            source_dict[\"id\"] = id_\n        if display_name:\n            source_dict[\"display_name\"] = display_name\n        if source:\n            # Handle case where source is a ChatOpenAI object\n            if hasattr(source, \"model_name\"):\n                source_dict[\"source\"] = source.model_name\n            elif hasattr(source, \"model\"):\n                source_dict[\"source\"] = str(source.model)\n            else:\n                source_dict[\"source\"] = str(source)\n        return Source(**source_dict)\n\n    async def message_response(self) -> Message:\n        # First convert the input to string if needed\n        text = self.convert_to_string()\n        # Get source properties\n        source, icon, display_name, source_id = self.get_properties_from_source_component()\n        background_color = self.background_color\n        text_color = self.text_color\n        if self.chat_icon:\n            icon = self.chat_icon\n\n        # Create or use existing Message object\n        if isinstance(self.input_value, Message):\n            message = self.input_value\n            # Update message properties\n            message.text = text\n        else:\n            message = Message(text=text)\n\n        # Set message properties\n        message.sender = self.sender\n        message.sender_name = self.sender_name\n        message.session_id = self.session_id\n        message.flow_id = self.graph.flow_id if hasattr(self, \"graph\") else None\n        message.properties.source = self._build_source(source_id, display_name, source)\n        message.properties.icon = icon\n        message.properties.background_color = background_color\n        message.properties.text_color = text_color\n\n        # Store message if needed\n        if self.session_id and self.should_store_message:\n            stored_message = await self.send_message(message)\n            self.message.value = stored_message\n            message = stored_message\n\n        self.status = message\n        return message\n\n    def _validate_input(self) -> None:\n        \"\"\"Validate the input data and raise ValueError if invalid.\"\"\"\n        if self.input_value is None:\n            msg = \"Input data cannot be None\"\n            raise ValueError(msg)\n        if isinstance(self.input_value, list) and not all(\n            isinstance(item, Message | Data | DataFrame | str) for item in self.input_value\n        ):\n            invalid_types = [\n                type(item).__name__\n                for item in self.input_value\n                if not isinstance(item, Message | Data | DataFrame | str)\n            ]\n            msg = f\"Expected Data or DataFrame or Message or str, got {invalid_types}\"\n            raise TypeError(msg)\n        if not isinstance(\n            self.input_value,\n            Message | Data | DataFrame | str | list | Generator | type(None),\n        ):\n            type_name = type(self.input_value).__name__\n            msg = f\"Expected Data or DataFrame or Message or str, Generator or None, got {type_name}\"\n            raise TypeError(msg)\n\n    def _safe_convert(self, data: Any) -> str:\n        \"\"\"Safely convert input data to string.\"\"\"\n        try:\n            if isinstance(data, str):\n                return data\n            if isinstance(data, Message):\n                return data.get_text()\n            if isinstance(data, Data):\n                if data.get_text() is None:\n                    msg = \"Empty Data object\"\n                    raise ValueError(msg)\n                return data.get_text()\n            if isinstance(data, DataFrame):\n                if self.clean_data:\n                    # Remove empty rows\n                    data = data.dropna(how=\"all\")\n                    # Remove empty lines in each cell\n                    data = data.replace(r\"^\\s*$\", \"\", regex=True)\n                    # Replace multiple newlines with a single newline\n                    data = data.replace(r\"\\n+\", \"\\n\", regex=True)\n                return (\n                    data.replace(r\"\\|\", r\"\\\\|\", regex=True)\n                    .applymap(lambda x: (str(x).replace(\"\\n\", \"<br/>\") if isinstance(x, str) else x))\n                    .to_markdown(index=False)\n                )\n            return str(data)\n        except (ValueError, TypeError, AttributeError) as e:\n            msg = f\"Error converting data: {e!s}\"\n            raise ValueError(msg) from e\n\n    def convert_to_string(self) -> str | Generator[Any, None, None]:\n        \"\"\"Convert input data to string with proper error handling.\"\"\"\n        self._validate_input()\n        if isinstance(self.input_value, list):\n            return \"\\n\".join([self._safe_convert(item) for item in self.input_value])\n        if isinstance(self.input_value, Generator):\n            return self.input_value\n        return self._safe_convert(self.input_value)\n"
              },
              "data_template": {
                "_input_type": "MessageTextInput",
                "advanced": true,
                "display_name": "Data Template",
                "dynamic": false,
                "info": "Template to convert Data to Text. If left empty, it will be dynamically set to the Data's text key.",
                "input_types": [
                  "Message"
                ],
                "list": false,
                "load_from_db": false,
                "name": "data_template",
                "placeholder": "",
                "required": false,
                "show": true,
                "title_case": false,
                "tool_mode": false,
                "trace_as_input": true,
                "trace_as_metadata": true,
                "type": "str",
                "value": "{text}"
              },
              "input_value": {
                "_input_type": "MessageInput",
                "advanced": false,
                "display_name": "Text",
                "dynamic": false,
                "info": "Message to be passed as output.",
                "input_types": [
<<<<<<< HEAD
=======
                  "Data",
                  "DataFrame",
>>>>>>> 7b3dc0b4
                  "Message"
                ],
                "list": false,
                "load_from_db": false,
                "name": "input_value",
                "placeholder": "",
                "required": true,
                "show": true,
                "title_case": false,
                "trace_as_input": true,
                "trace_as_metadata": true,
                "type": "str",
                "value": ""
              },
              "sender": {
                "_input_type": "DropdownInput",
                "advanced": true,
                "combobox": false,
                "display_name": "Sender Type",
                "dynamic": false,
                "info": "Type of sender.",
                "name": "sender",
                "options": [
                  "Machine",
                  "User"
                ],
                "placeholder": "",
                "required": false,
                "show": true,
                "title_case": false,
                "tool_mode": false,
                "trace_as_metadata": true,
                "type": "str",
                "value": "Machine"
              },
              "sender_name": {
                "_input_type": "MessageTextInput",
                "advanced": true,
                "display_name": "Sender Name",
                "dynamic": false,
                "info": "Name of the sender.",
                "input_types": [
                  "Message"
                ],
                "list": false,
                "load_from_db": false,
                "name": "sender_name",
                "placeholder": "",
                "required": false,
                "show": true,
                "title_case": false,
                "tool_mode": false,
                "trace_as_input": true,
                "trace_as_metadata": true,
                "type": "str",
                "value": "AI"
              },
              "session_id": {
                "_input_type": "MessageTextInput",
                "advanced": true,
                "display_name": "Session ID",
                "dynamic": false,
                "info": "The session ID of the chat. If empty, the current session ID parameter will be used.",
                "input_types": [
                  "Message"
                ],
                "list": false,
                "load_from_db": false,
                "name": "session_id",
                "placeholder": "",
                "required": false,
                "show": true,
                "title_case": false,
                "tool_mode": false,
                "trace_as_input": true,
                "trace_as_metadata": true,
                "type": "str",
                "value": ""
              },
              "should_store_message": {
                "_input_type": "BoolInput",
                "advanced": true,
                "display_name": "Store Messages",
                "dynamic": false,
                "info": "Store the message in the history.",
                "list": false,
                "name": "should_store_message",
                "placeholder": "",
                "required": false,
                "show": true,
                "title_case": false,
                "trace_as_metadata": true,
                "type": "bool",
                "value": true
              },
              "text_color": {
                "_input_type": "MessageTextInput",
                "advanced": true,
                "display_name": "Text Color",
                "dynamic": false,
                "info": "The text color of the name",
                "input_types": [
                  "Message"
                ],
                "list": false,
                "load_from_db": false,
                "name": "text_color",
                "placeholder": "",
                "required": false,
                "show": true,
                "title_case": false,
                "tool_mode": false,
                "trace_as_input": true,
                "trace_as_metadata": true,
                "type": "str",
                "value": ""
              }
            },
            "tool_mode": false
          },
          "type": "ChatOutput"
        },
        "dragging": false,
        "height": 234,
        "id": "ChatOutput-U2VPH",
        "measured": {
          "height": 234,
          "width": 320
        },
        "position": {
          "x": 2738.611008351098,
          "y": 829.6219994149209
        },
        "positionAbsolute": {
          "x": 2734.385670401691,
          "y": 810.6079786425926
        },
        "selected": false,
        "type": "genericNode",
        "width": 320
      },
      {
        "data": {
          "id": "OpenAIEmbeddings-2w6Mu",
          "node": {
            "base_classes": [
              "Embeddings"
            ],
            "beta": false,
            "conditional_paths": [],
            "custom_fields": {},
            "description": "Generate embeddings using OpenAI models.",
            "display_name": "OpenAI Embeddings",
            "documentation": "",
            "edited": false,
            "field_order": [
              "default_headers",
              "default_query",
              "chunk_size",
              "client",
              "deployment",
              "embedding_ctx_length",
              "max_retries",
              "model",
              "model_kwargs",
              "openai_api_key",
              "openai_api_base",
              "openai_api_type",
              "openai_api_version",
              "openai_organization",
              "openai_proxy",
              "request_timeout",
              "show_progress_bar",
              "skip_empty",
              "tiktoken_model_name",
              "tiktoken_enable",
              "dimensions"
            ],
            "frozen": false,
            "icon": "OpenAI",
            "legacy": false,
            "lf_version": "1.1.1",
            "metadata": {},
            "output_types": [],
            "outputs": [
              {
                "allows_loop": false,
                "cache": true,
                "display_name": "Embeddings",
                "method": "build_embeddings",
                "name": "embeddings",
                "required_inputs": [
                  "openai_api_key"
                ],
                "selected": "Embeddings",
                "tool_mode": true,
                "types": [
                  "Embeddings"
                ],
<<<<<<< HEAD
                "value": "__UNDEFINED__"
              },
              {
                "allows_loop": false,
                "cache": true,
                "display_name": "Toolset",
                "method": "to_toolkit",
                "name": "component_as_tool",
                "required_inputs": [],
                "selected": "Tool",
                "tool_mode": true,
                "types": [
                  "Tool"
                ],
=======
>>>>>>> 7b3dc0b4
                "value": "__UNDEFINED__"
              }
            ],
            "pinned": false,
            "template": {
              "_type": "Component",
              "chunk_size": {
                "_input_type": "IntInput",
                "advanced": true,
                "display_name": "Chunk Size",
                "dynamic": false,
                "info": "",
                "list": false,
                "name": "chunk_size",
                "placeholder": "",
                "required": false,
                "show": true,
                "title_case": false,
                "trace_as_metadata": true,
                "type": "int",
                "value": 1000
              },
              "client": {
                "_input_type": "MessageTextInput",
                "advanced": true,
                "display_name": "Client",
                "dynamic": false,
                "info": "",
                "input_types": [
                  "Message"
                ],
                "list": false,
                "load_from_db": false,
                "name": "client",
                "placeholder": "",
                "required": false,
                "show": true,
                "title_case": false,
                "tool_mode": false,
                "trace_as_input": true,
                "trace_as_metadata": true,
                "type": "str",
                "value": ""
              },
              "code": {
                "advanced": true,
                "dynamic": true,
                "fileTypes": [],
                "file_path": "",
                "info": "",
                "list": false,
                "load_from_db": false,
                "multiline": true,
                "name": "code",
                "password": false,
                "placeholder": "",
                "required": true,
                "show": true,
                "title_case": false,
                "type": "code",
                "value": "from langchain_openai import OpenAIEmbeddings\n\nfrom langflow.base.embeddings.model import LCEmbeddingsModel\nfrom langflow.base.models.openai_constants import OPENAI_EMBEDDING_MODEL_NAMES\nfrom langflow.field_typing import Embeddings\nfrom langflow.io import BoolInput, DictInput, DropdownInput, FloatInput, IntInput, MessageTextInput, SecretStrInput\n\n\nclass OpenAIEmbeddingsComponent(LCEmbeddingsModel):\n    display_name = \"OpenAI Embeddings\"\n    description = \"Generate embeddings using OpenAI models.\"\n    icon = \"OpenAI\"\n    name = \"OpenAIEmbeddings\"\n\n    inputs = [\n        DictInput(\n            name=\"default_headers\",\n            display_name=\"Default Headers\",\n            advanced=True,\n            info=\"Default headers to use for the API request.\",\n        ),\n        DictInput(\n            name=\"default_query\",\n            display_name=\"Default Query\",\n            advanced=True,\n            info=\"Default query parameters to use for the API request.\",\n        ),\n        IntInput(name=\"chunk_size\", display_name=\"Chunk Size\", advanced=True, value=1000),\n        MessageTextInput(name=\"client\", display_name=\"Client\", advanced=True),\n        MessageTextInput(name=\"deployment\", display_name=\"Deployment\", advanced=True),\n        IntInput(name=\"embedding_ctx_length\", display_name=\"Embedding Context Length\", advanced=True, value=1536),\n        IntInput(name=\"max_retries\", display_name=\"Max Retries\", value=3, advanced=True),\n        DropdownInput(\n            name=\"model\",\n            display_name=\"Model\",\n            advanced=False,\n            options=OPENAI_EMBEDDING_MODEL_NAMES,\n            value=\"text-embedding-3-small\",\n        ),\n        DictInput(name=\"model_kwargs\", display_name=\"Model Kwargs\", advanced=True),\n        SecretStrInput(name=\"openai_api_key\", display_name=\"OpenAI API Key\", value=\"OPENAI_API_KEY\", required=True),\n        MessageTextInput(name=\"openai_api_base\", display_name=\"OpenAI API Base\", advanced=True),\n        MessageTextInput(name=\"openai_api_type\", display_name=\"OpenAI API Type\", advanced=True),\n        MessageTextInput(name=\"openai_api_version\", display_name=\"OpenAI API Version\", advanced=True),\n        MessageTextInput(\n            name=\"openai_organization\",\n            display_name=\"OpenAI Organization\",\n            advanced=True,\n        ),\n        MessageTextInput(name=\"openai_proxy\", display_name=\"OpenAI Proxy\", advanced=True),\n        FloatInput(name=\"request_timeout\", display_name=\"Request Timeout\", advanced=True),\n        BoolInput(name=\"show_progress_bar\", display_name=\"Show Progress Bar\", advanced=True),\n        BoolInput(name=\"skip_empty\", display_name=\"Skip Empty\", advanced=True),\n        MessageTextInput(\n            name=\"tiktoken_model_name\",\n            display_name=\"TikToken Model Name\",\n            advanced=True,\n        ),\n        BoolInput(\n            name=\"tiktoken_enable\",\n            display_name=\"TikToken Enable\",\n            advanced=True,\n            value=True,\n            info=\"If False, you must have transformers installed.\",\n        ),\n        IntInput(\n            name=\"dimensions\",\n            display_name=\"Dimensions\",\n            info=\"The number of dimensions the resulting output embeddings should have. \"\n            \"Only supported by certain models.\",\n            advanced=True,\n        ),\n    ]\n\n    def build_embeddings(self) -> Embeddings:\n        return OpenAIEmbeddings(\n            client=self.client or None,\n            model=self.model,\n            dimensions=self.dimensions or None,\n            deployment=self.deployment or None,\n            api_version=self.openai_api_version or None,\n            base_url=self.openai_api_base or None,\n            openai_api_type=self.openai_api_type or None,\n            openai_proxy=self.openai_proxy or None,\n            embedding_ctx_length=self.embedding_ctx_length,\n            api_key=self.openai_api_key or None,\n            organization=self.openai_organization or None,\n            allowed_special=\"all\",\n            disallowed_special=\"all\",\n            chunk_size=self.chunk_size,\n            max_retries=self.max_retries,\n            timeout=self.request_timeout or None,\n            tiktoken_enabled=self.tiktoken_enable,\n            tiktoken_model_name=self.tiktoken_model_name or None,\n            show_progress_bar=self.show_progress_bar,\n            model_kwargs=self.model_kwargs,\n            skip_empty=self.skip_empty,\n            default_headers=self.default_headers or None,\n            default_query=self.default_query or None,\n        )\n"
              },
              "default_headers": {
                "_input_type": "DictInput",
                "advanced": true,
                "display_name": "Default Headers",
                "dynamic": false,
                "info": "Default headers to use for the API request.",
                "list": false,
                "name": "default_headers",
                "placeholder": "",
                "required": false,
                "show": true,
                "title_case": false,
                "trace_as_input": true,
                "type": "dict",
                "value": {}
              },
              "default_query": {
                "_input_type": "DictInput",
                "advanced": true,
                "display_name": "Default Query",
                "dynamic": false,
                "info": "Default query parameters to use for the API request.",
                "list": false,
                "name": "default_query",
                "placeholder": "",
                "required": false,
                "show": true,
                "title_case": false,
                "trace_as_input": true,
                "type": "dict",
                "value": {}
              },
              "deployment": {
                "_input_type": "MessageTextInput",
                "advanced": true,
                "display_name": "Deployment",
                "dynamic": false,
                "info": "",
                "input_types": [
                  "Message"
                ],
                "list": false,
                "load_from_db": false,
                "name": "deployment",
                "placeholder": "",
                "required": false,
                "show": true,
                "title_case": false,
                "tool_mode": false,
                "trace_as_input": true,
                "trace_as_metadata": true,
                "type": "str",
                "value": ""
              },
              "dimensions": {
                "_input_type": "IntInput",
                "advanced": true,
                "display_name": "Dimensions",
                "dynamic": false,
                "info": "The number of dimensions the resulting output embeddings should have. Only supported by certain models.",
                "list": false,
                "name": "dimensions",
                "placeholder": "",
                "required": false,
                "show": true,
                "title_case": false,
                "trace_as_metadata": true,
                "type": "int",
                "value": ""
              },
              "embedding_ctx_length": {
                "_input_type": "IntInput",
                "advanced": true,
                "display_name": "Embedding Context Length",
                "dynamic": false,
                "info": "",
                "list": false,
                "name": "embedding_ctx_length",
                "placeholder": "",
                "required": false,
                "show": true,
                "title_case": false,
                "trace_as_metadata": true,
                "type": "int",
                "value": 1536
              },
              "max_retries": {
                "_input_type": "IntInput",
                "advanced": true,
                "display_name": "Max Retries",
                "dynamic": false,
                "info": "",
                "list": false,
                "name": "max_retries",
                "placeholder": "",
                "required": false,
                "show": true,
                "title_case": false,
                "trace_as_metadata": true,
                "type": "int",
                "value": 3
              },
              "model": {
                "_input_type": "DropdownInput",
                "advanced": false,
                "combobox": false,
                "display_name": "Model",
                "dynamic": false,
                "info": "",
                "name": "model",
                "options": [
                  "text-embedding-3-small",
                  "text-embedding-3-large",
                  "text-embedding-ada-002"
                ],
                "placeholder": "",
                "required": false,
                "show": true,
                "title_case": false,
                "tool_mode": false,
                "trace_as_metadata": true,
                "type": "str",
                "value": "text-embedding-3-small"
              },
              "model_kwargs": {
                "_input_type": "DictInput",
                "advanced": true,
                "display_name": "Model Kwargs",
                "dynamic": false,
                "info": "",
                "list": false,
                "name": "model_kwargs",
                "placeholder": "",
                "required": false,
                "show": true,
                "title_case": false,
                "trace_as_input": true,
                "type": "dict",
                "value": {}
              },
              "openai_api_base": {
                "_input_type": "MessageTextInput",
                "advanced": true,
                "display_name": "OpenAI API Base",
                "dynamic": false,
                "info": "",
                "input_types": [
                  "Message"
                ],
                "list": false,
                "load_from_db": false,
                "name": "openai_api_base",
                "placeholder": "",
                "required": false,
                "show": true,
                "title_case": false,
                "tool_mode": false,
                "trace_as_input": true,
                "trace_as_metadata": true,
                "type": "str",
                "value": ""
              },
              "openai_api_key": {
                "_input_type": "SecretStrInput",
                "advanced": false,
                "display_name": "OpenAI API Key",
                "dynamic": false,
                "info": "",
                "input_types": [
                  "Message"
                ],
                "load_from_db": true,
                "name": "openai_api_key",
                "password": true,
                "placeholder": "",
                "required": true,
                "show": true,
                "title_case": false,
                "type": "str",
                "value": "OPENAI_API_KEY"
              },
              "openai_api_type": {
                "_input_type": "MessageTextInput",
                "advanced": true,
                "display_name": "OpenAI API Type",
                "dynamic": false,
                "info": "",
                "input_types": [
                  "Message"
                ],
                "list": false,
                "load_from_db": false,
                "name": "openai_api_type",
                "placeholder": "",
                "required": false,
                "show": true,
                "title_case": false,
                "tool_mode": false,
                "trace_as_input": true,
                "trace_as_metadata": true,
                "type": "str",
                "value": ""
              },
              "openai_api_version": {
                "_input_type": "MessageTextInput",
                "advanced": true,
                "display_name": "OpenAI API Version",
                "dynamic": false,
                "info": "",
                "input_types": [
                  "Message"
                ],
                "list": false,
                "load_from_db": false,
                "name": "openai_api_version",
                "placeholder": "",
                "required": false,
                "show": true,
                "title_case": false,
                "tool_mode": false,
                "trace_as_input": true,
                "trace_as_metadata": true,
                "type": "str",
                "value": ""
              },
              "openai_organization": {
                "_input_type": "MessageTextInput",
                "advanced": true,
                "display_name": "OpenAI Organization",
                "dynamic": false,
                "info": "",
                "input_types": [
                  "Message"
                ],
                "list": false,
                "load_from_db": false,
                "name": "openai_organization",
                "placeholder": "",
                "required": false,
                "show": true,
                "title_case": false,
                "tool_mode": false,
                "trace_as_input": true,
                "trace_as_metadata": true,
                "type": "str",
                "value": ""
              },
              "openai_proxy": {
                "_input_type": "MessageTextInput",
                "advanced": true,
                "display_name": "OpenAI Proxy",
                "dynamic": false,
                "info": "",
                "input_types": [
                  "Message"
                ],
                "list": false,
                "load_from_db": false,
                "name": "openai_proxy",
                "placeholder": "",
                "required": false,
                "show": true,
                "title_case": false,
                "tool_mode": false,
                "trace_as_input": true,
                "trace_as_metadata": true,
                "type": "str",
                "value": ""
              },
              "request_timeout": {
                "_input_type": "FloatInput",
                "advanced": true,
                "display_name": "Request Timeout",
                "dynamic": false,
                "info": "",
                "list": false,
                "name": "request_timeout",
                "placeholder": "",
                "required": false,
                "show": true,
                "title_case": false,
                "trace_as_metadata": true,
                "type": "float",
                "value": ""
              },
              "show_progress_bar": {
                "_input_type": "BoolInput",
                "advanced": true,
                "display_name": "Show Progress Bar",
                "dynamic": false,
                "info": "",
                "list": false,
                "name": "show_progress_bar",
                "placeholder": "",
                "required": false,
                "show": true,
                "title_case": false,
                "trace_as_metadata": true,
                "type": "bool",
                "value": false
              },
              "skip_empty": {
                "_input_type": "BoolInput",
                "advanced": true,
                "display_name": "Skip Empty",
                "dynamic": false,
                "info": "",
                "list": false,
                "name": "skip_empty",
                "placeholder": "",
                "required": false,
                "show": true,
                "title_case": false,
                "trace_as_metadata": true,
                "type": "bool",
                "value": false
              },
              "tiktoken_enable": {
                "_input_type": "BoolInput",
                "advanced": true,
                "display_name": "TikToken Enable",
                "dynamic": false,
                "info": "If False, you must have transformers installed.",
                "list": false,
                "name": "tiktoken_enable",
                "placeholder": "",
                "required": false,
                "show": true,
                "title_case": false,
                "trace_as_metadata": true,
                "type": "bool",
                "value": true
              },
              "tiktoken_model_name": {
                "_input_type": "MessageTextInput",
                "advanced": true,
                "display_name": "TikToken Model Name",
                "dynamic": false,
                "info": "",
                "input_types": [
                  "Message"
                ],
                "list": false,
                "load_from_db": false,
                "name": "tiktoken_model_name",
                "placeholder": "",
                "required": false,
                "show": true,
                "title_case": false,
                "tool_mode": false,
                "trace_as_input": true,
                "trace_as_metadata": true,
                "type": "str",
                "value": ""
              }
            },
            "tool_mode": false
          },
          "type": "OpenAIEmbeddings"
        },
        "dragging": false,
        "height": 320,
        "id": "OpenAIEmbeddings-2w6Mu",
        "measured": {
          "height": 320,
          "width": 320
        },
        "position": {
          "x": 825.435626932521,
          "y": 739.6327999745448
        },
        "positionAbsolute": {
          "x": 825.435626932521,
          "y": 739.6327999745448
        },
        "selected": false,
        "type": "genericNode",
        "width": 320
      },
      {
        "data": {
          "id": "note-k6tqu",
          "node": {
            "description": "## 📚 1. Load Data Flow\n\nRun this first! Load data from a local file and embed it into the vector database.\n\nSelect a Database and a Collection, or create new ones. \n\nClick ▶️ **Run component** on the **Astra DB** component to load your data.\n\n* If you're using OSS Langflow, add your Astra DB Application Token to the Astra DB component.\n\n#### Next steps:\n Experiment by changing the prompt and the contextual data to see how the retrieval flow's responses change.",
            "display_name": "",
            "documentation": "",
            "template": {
              "backgroundColor": "neutral"
            }
          },
          "type": "note"
        },
        "dragging": false,
        "height": 324,
        "id": "note-k6tqu",
        "measured": {
          "height": 324,
          "width": 325
        },
        "position": {
          "x": 955.3277857006676,
          "y": 1552.171191793604
        },
        "positionAbsolute": {
          "x": 955.3277857006676,
          "y": 1552.171191793604
        },
        "resizing": false,
        "selected": false,
        "style": {
          "height": 324,
          "width": 324
        },
        "type": "noteNode",
        "width": 324
      },
      {
        "data": {
          "id": "OpenAIEmbeddings-w9JOe",
          "node": {
            "base_classes": [
              "Embeddings"
            ],
            "beta": false,
            "conditional_paths": [],
            "custom_fields": {},
            "description": "Generate embeddings using OpenAI models.",
            "display_name": "OpenAI Embeddings",
            "documentation": "",
            "edited": false,
            "field_order": [
              "default_headers",
              "default_query",
              "chunk_size",
              "client",
              "deployment",
              "embedding_ctx_length",
              "max_retries",
              "model",
              "model_kwargs",
              "openai_api_key",
              "openai_api_base",
              "openai_api_type",
              "openai_api_version",
              "openai_organization",
              "openai_proxy",
              "request_timeout",
              "show_progress_bar",
              "skip_empty",
              "tiktoken_model_name",
              "tiktoken_enable",
              "dimensions"
            ],
            "frozen": false,
            "icon": "OpenAI",
            "legacy": false,
            "lf_version": "1.1.1",
            "metadata": {},
            "output_types": [],
            "outputs": [
              {
                "allows_loop": false,
                "cache": true,
                "display_name": "Embeddings",
                "method": "build_embeddings",
                "name": "embeddings",
                "required_inputs": [
                  "openai_api_key"
                ],
                "selected": "Embeddings",
                "tool_mode": true,
                "types": [
                  "Embeddings"
                ],
<<<<<<< HEAD
                "value": "__UNDEFINED__"
              },
              {
                "allows_loop": false,
                "cache": true,
                "display_name": "Toolset",
                "method": "to_toolkit",
                "name": "component_as_tool",
                "required_inputs": [],
                "selected": "Tool",
                "tool_mode": true,
                "types": [
                  "Tool"
                ],
=======
>>>>>>> 7b3dc0b4
                "value": "__UNDEFINED__"
              }
            ],
            "pinned": false,
            "template": {
              "_type": "Component",
              "chunk_size": {
                "_input_type": "IntInput",
                "advanced": true,
                "display_name": "Chunk Size",
                "dynamic": false,
                "info": "",
                "list": false,
                "name": "chunk_size",
                "placeholder": "",
                "required": false,
                "show": true,
                "title_case": false,
                "trace_as_metadata": true,
                "type": "int",
                "value": 1000
              },
              "client": {
                "_input_type": "MessageTextInput",
                "advanced": true,
                "display_name": "Client",
                "dynamic": false,
                "info": "",
                "input_types": [
                  "Message"
                ],
                "list": false,
                "load_from_db": false,
                "name": "client",
                "placeholder": "",
                "required": false,
                "show": true,
                "title_case": false,
                "tool_mode": false,
                "trace_as_input": true,
                "trace_as_metadata": true,
                "type": "str",
                "value": ""
              },
              "code": {
                "advanced": true,
                "dynamic": true,
                "fileTypes": [],
                "file_path": "",
                "info": "",
                "list": false,
                "load_from_db": false,
                "multiline": true,
                "name": "code",
                "password": false,
                "placeholder": "",
                "required": true,
                "show": true,
                "title_case": false,
                "type": "code",
                "value": "from langchain_openai import OpenAIEmbeddings\n\nfrom langflow.base.embeddings.model import LCEmbeddingsModel\nfrom langflow.base.models.openai_constants import OPENAI_EMBEDDING_MODEL_NAMES\nfrom langflow.field_typing import Embeddings\nfrom langflow.io import BoolInput, DictInput, DropdownInput, FloatInput, IntInput, MessageTextInput, SecretStrInput\n\n\nclass OpenAIEmbeddingsComponent(LCEmbeddingsModel):\n    display_name = \"OpenAI Embeddings\"\n    description = \"Generate embeddings using OpenAI models.\"\n    icon = \"OpenAI\"\n    name = \"OpenAIEmbeddings\"\n\n    inputs = [\n        DictInput(\n            name=\"default_headers\",\n            display_name=\"Default Headers\",\n            advanced=True,\n            info=\"Default headers to use for the API request.\",\n        ),\n        DictInput(\n            name=\"default_query\",\n            display_name=\"Default Query\",\n            advanced=True,\n            info=\"Default query parameters to use for the API request.\",\n        ),\n        IntInput(name=\"chunk_size\", display_name=\"Chunk Size\", advanced=True, value=1000),\n        MessageTextInput(name=\"client\", display_name=\"Client\", advanced=True),\n        MessageTextInput(name=\"deployment\", display_name=\"Deployment\", advanced=True),\n        IntInput(name=\"embedding_ctx_length\", display_name=\"Embedding Context Length\", advanced=True, value=1536),\n        IntInput(name=\"max_retries\", display_name=\"Max Retries\", value=3, advanced=True),\n        DropdownInput(\n            name=\"model\",\n            display_name=\"Model\",\n            advanced=False,\n            options=OPENAI_EMBEDDING_MODEL_NAMES,\n            value=\"text-embedding-3-small\",\n        ),\n        DictInput(name=\"model_kwargs\", display_name=\"Model Kwargs\", advanced=True),\n        SecretStrInput(name=\"openai_api_key\", display_name=\"OpenAI API Key\", value=\"OPENAI_API_KEY\", required=True),\n        MessageTextInput(name=\"openai_api_base\", display_name=\"OpenAI API Base\", advanced=True),\n        MessageTextInput(name=\"openai_api_type\", display_name=\"OpenAI API Type\", advanced=True),\n        MessageTextInput(name=\"openai_api_version\", display_name=\"OpenAI API Version\", advanced=True),\n        MessageTextInput(\n            name=\"openai_organization\",\n            display_name=\"OpenAI Organization\",\n            advanced=True,\n        ),\n        MessageTextInput(name=\"openai_proxy\", display_name=\"OpenAI Proxy\", advanced=True),\n        FloatInput(name=\"request_timeout\", display_name=\"Request Timeout\", advanced=True),\n        BoolInput(name=\"show_progress_bar\", display_name=\"Show Progress Bar\", advanced=True),\n        BoolInput(name=\"skip_empty\", display_name=\"Skip Empty\", advanced=True),\n        MessageTextInput(\n            name=\"tiktoken_model_name\",\n            display_name=\"TikToken Model Name\",\n            advanced=True,\n        ),\n        BoolInput(\n            name=\"tiktoken_enable\",\n            display_name=\"TikToken Enable\",\n            advanced=True,\n            value=True,\n            info=\"If False, you must have transformers installed.\",\n        ),\n        IntInput(\n            name=\"dimensions\",\n            display_name=\"Dimensions\",\n            info=\"The number of dimensions the resulting output embeddings should have. \"\n            \"Only supported by certain models.\",\n            advanced=True,\n        ),\n    ]\n\n    def build_embeddings(self) -> Embeddings:\n        return OpenAIEmbeddings(\n            client=self.client or None,\n            model=self.model,\n            dimensions=self.dimensions or None,\n            deployment=self.deployment or None,\n            api_version=self.openai_api_version or None,\n            base_url=self.openai_api_base or None,\n            openai_api_type=self.openai_api_type or None,\n            openai_proxy=self.openai_proxy or None,\n            embedding_ctx_length=self.embedding_ctx_length,\n            api_key=self.openai_api_key or None,\n            organization=self.openai_organization or None,\n            allowed_special=\"all\",\n            disallowed_special=\"all\",\n            chunk_size=self.chunk_size,\n            max_retries=self.max_retries,\n            timeout=self.request_timeout or None,\n            tiktoken_enabled=self.tiktoken_enable,\n            tiktoken_model_name=self.tiktoken_model_name or None,\n            show_progress_bar=self.show_progress_bar,\n            model_kwargs=self.model_kwargs,\n            skip_empty=self.skip_empty,\n            default_headers=self.default_headers or None,\n            default_query=self.default_query or None,\n        )\n"
              },
              "default_headers": {
                "_input_type": "DictInput",
                "advanced": true,
                "display_name": "Default Headers",
                "dynamic": false,
                "info": "Default headers to use for the API request.",
                "list": false,
                "name": "default_headers",
                "placeholder": "",
                "required": false,
                "show": true,
                "title_case": false,
                "trace_as_input": true,
                "type": "dict",
                "value": {}
              },
              "default_query": {
                "_input_type": "DictInput",
                "advanced": true,
                "display_name": "Default Query",
                "dynamic": false,
                "info": "Default query parameters to use for the API request.",
                "list": false,
                "name": "default_query",
                "placeholder": "",
                "required": false,
                "show": true,
                "title_case": false,
                "trace_as_input": true,
                "type": "dict",
                "value": {}
              },
              "deployment": {
                "_input_type": "MessageTextInput",
                "advanced": true,
                "display_name": "Deployment",
                "dynamic": false,
                "info": "",
                "input_types": [
                  "Message"
                ],
                "list": false,
                "load_from_db": false,
                "name": "deployment",
                "placeholder": "",
                "required": false,
                "show": true,
                "title_case": false,
                "tool_mode": false,
                "trace_as_input": true,
                "trace_as_metadata": true,
                "type": "str",
                "value": ""
              },
              "dimensions": {
                "_input_type": "IntInput",
                "advanced": true,
                "display_name": "Dimensions",
                "dynamic": false,
                "info": "The number of dimensions the resulting output embeddings should have. Only supported by certain models.",
                "list": false,
                "name": "dimensions",
                "placeholder": "",
                "required": false,
                "show": true,
                "title_case": false,
                "trace_as_metadata": true,
                "type": "int",
                "value": ""
              },
              "embedding_ctx_length": {
                "_input_type": "IntInput",
                "advanced": true,
                "display_name": "Embedding Context Length",
                "dynamic": false,
                "info": "",
                "list": false,
                "name": "embedding_ctx_length",
                "placeholder": "",
                "required": false,
                "show": true,
                "title_case": false,
                "trace_as_metadata": true,
                "type": "int",
                "value": 1536
              },
              "max_retries": {
                "_input_type": "IntInput",
                "advanced": true,
                "display_name": "Max Retries",
                "dynamic": false,
                "info": "",
                "list": false,
                "name": "max_retries",
                "placeholder": "",
                "required": false,
                "show": true,
                "title_case": false,
                "trace_as_metadata": true,
                "type": "int",
                "value": 3
              },
              "model": {
                "_input_type": "DropdownInput",
                "advanced": false,
                "combobox": false,
                "display_name": "Model",
                "dynamic": false,
                "info": "",
                "name": "model",
                "options": [
                  "text-embedding-3-small",
                  "text-embedding-3-large",
                  "text-embedding-ada-002"
                ],
                "placeholder": "",
                "required": false,
                "show": true,
                "title_case": false,
                "tool_mode": false,
                "trace_as_metadata": true,
                "type": "str",
                "value": "text-embedding-3-small"
              },
              "model_kwargs": {
                "_input_type": "DictInput",
                "advanced": true,
                "display_name": "Model Kwargs",
                "dynamic": false,
                "info": "",
                "list": false,
                "name": "model_kwargs",
                "placeholder": "",
                "required": false,
                "show": true,
                "title_case": false,
                "trace_as_input": true,
                "type": "dict",
                "value": {}
              },
              "openai_api_base": {
                "_input_type": "MessageTextInput",
                "advanced": true,
                "display_name": "OpenAI API Base",
                "dynamic": false,
                "info": "",
                "input_types": [
                  "Message"
                ],
                "list": false,
                "load_from_db": false,
                "name": "openai_api_base",
                "placeholder": "",
                "required": false,
                "show": true,
                "title_case": false,
                "tool_mode": false,
                "trace_as_input": true,
                "trace_as_metadata": true,
                "type": "str",
                "value": ""
              },
              "openai_api_key": {
                "_input_type": "SecretStrInput",
                "advanced": false,
                "display_name": "OpenAI API Key",
                "dynamic": false,
                "info": "",
                "input_types": [
                  "Message"
                ],
                "load_from_db": true,
                "name": "openai_api_key",
                "password": true,
                "placeholder": "",
                "required": true,
                "show": true,
                "title_case": false,
                "type": "str",
                "value": "OPENAI_API_KEY"
              },
              "openai_api_type": {
                "_input_type": "MessageTextInput",
                "advanced": true,
                "display_name": "OpenAI API Type",
                "dynamic": false,
                "info": "",
                "input_types": [
                  "Message"
                ],
                "list": false,
                "load_from_db": false,
                "name": "openai_api_type",
                "placeholder": "",
                "required": false,
                "show": true,
                "title_case": false,
                "tool_mode": false,
                "trace_as_input": true,
                "trace_as_metadata": true,
                "type": "str",
                "value": ""
              },
              "openai_api_version": {
                "_input_type": "MessageTextInput",
                "advanced": true,
                "display_name": "OpenAI API Version",
                "dynamic": false,
                "info": "",
                "input_types": [
                  "Message"
                ],
                "list": false,
                "load_from_db": false,
                "name": "openai_api_version",
                "placeholder": "",
                "required": false,
                "show": true,
                "title_case": false,
                "tool_mode": false,
                "trace_as_input": true,
                "trace_as_metadata": true,
                "type": "str",
                "value": ""
              },
              "openai_organization": {
                "_input_type": "MessageTextInput",
                "advanced": true,
                "display_name": "OpenAI Organization",
                "dynamic": false,
                "info": "",
                "input_types": [
                  "Message"
                ],
                "list": false,
                "load_from_db": false,
                "name": "openai_organization",
                "placeholder": "",
                "required": false,
                "show": true,
                "title_case": false,
                "tool_mode": false,
                "trace_as_input": true,
                "trace_as_metadata": true,
                "type": "str",
                "value": ""
              },
              "openai_proxy": {
                "_input_type": "MessageTextInput",
                "advanced": true,
                "display_name": "OpenAI Proxy",
                "dynamic": false,
                "info": "",
                "input_types": [
                  "Message"
                ],
                "list": false,
                "load_from_db": false,
                "name": "openai_proxy",
                "placeholder": "",
                "required": false,
                "show": true,
                "title_case": false,
                "tool_mode": false,
                "trace_as_input": true,
                "trace_as_metadata": true,
                "type": "str",
                "value": ""
              },
              "request_timeout": {
                "_input_type": "FloatInput",
                "advanced": true,
                "display_name": "Request Timeout",
                "dynamic": false,
                "info": "",
                "list": false,
                "name": "request_timeout",
                "placeholder": "",
                "required": false,
                "show": true,
                "title_case": false,
                "trace_as_metadata": true,
                "type": "float",
                "value": ""
              },
              "show_progress_bar": {
                "_input_type": "BoolInput",
                "advanced": true,
                "display_name": "Show Progress Bar",
                "dynamic": false,
                "info": "",
                "list": false,
                "name": "show_progress_bar",
                "placeholder": "",
                "required": false,
                "show": true,
                "title_case": false,
                "trace_as_metadata": true,
                "type": "bool",
                "value": false
              },
              "skip_empty": {
                "_input_type": "BoolInput",
                "advanced": true,
                "display_name": "Skip Empty",
                "dynamic": false,
                "info": "",
                "list": false,
                "name": "skip_empty",
                "placeholder": "",
                "required": false,
                "show": true,
                "title_case": false,
                "trace_as_metadata": true,
                "type": "bool",
                "value": false
              },
              "tiktoken_enable": {
                "_input_type": "BoolInput",
                "advanced": true,
                "display_name": "TikToken Enable",
                "dynamic": false,
                "info": "If False, you must have transformers installed.",
                "list": false,
                "name": "tiktoken_enable",
                "placeholder": "",
                "required": false,
                "show": true,
                "title_case": false,
                "trace_as_metadata": true,
                "type": "bool",
                "value": true
              },
              "tiktoken_model_name": {
                "_input_type": "MessageTextInput",
                "advanced": true,
                "display_name": "TikToken Model Name",
                "dynamic": false,
                "info": "",
                "input_types": [
                  "Message"
                ],
                "list": false,
                "load_from_db": false,
                "name": "tiktoken_model_name",
                "placeholder": "",
                "required": false,
                "show": true,
                "title_case": false,
                "tool_mode": false,
                "trace_as_input": true,
                "trace_as_metadata": true,
                "type": "str",
                "value": ""
              }
            },
            "tool_mode": false
          },
          "type": "OpenAIEmbeddings"
        },
        "dragging": false,
        "height": 320,
        "id": "OpenAIEmbeddings-w9JOe",
        "measured": {
          "height": 320,
          "width": 320
        },
        "position": {
          "x": 1690.9220896443658,
          "y": 1866.483269483266
        },
        "positionAbsolute": {
          "x": 1690.9220896443658,
          "y": 1866.483269483266
        },
        "selected": false,
        "type": "genericNode",
        "width": 320
      },
      {
        "data": {
          "id": "File-LJbaq",
          "node": {
            "base_classes": [
              "Data"
            ],
            "beta": false,
            "conditional_paths": [],
            "custom_fields": {},
            "description": "Load a file to be used in your project.",
            "display_name": "File",
            "documentation": "",
            "edited": false,
            "field_order": [
              "path",
              "silent_errors",
              "use_multithreading",
              "concurrency_multithreading"
            ],
            "frozen": false,
            "icon": "file-text",
            "legacy": false,
            "lf_version": "1.1.1",
            "metadata": {},
            "output_types": [],
            "outputs": [
              {
                "allows_loop": false,
                "cache": true,
                "display_name": "Data",
                "method": "load_files",
                "name": "data",
                "required_inputs": [],
                "selected": "Data",
                "tool_mode": true,
                "types": [
                  "Data"
                ],
<<<<<<< HEAD
                "value": "__UNDEFINED__"
              },
              {
                "allows_loop": false,
                "cache": true,
                "display_name": "Toolset",
                "method": "to_toolkit",
                "name": "component_as_tool",
                "selected": "Tool",
                "tool_mode": true,
                "types": [
                  "Tool"
                ],
=======
>>>>>>> 7b3dc0b4
                "value": "__UNDEFINED__"
              }
            ],
            "pinned": false,
            "template": {
              "_type": "Component",
              "code": {
                "advanced": true,
                "dynamic": true,
                "fileTypes": [],
                "file_path": "",
                "info": "",
                "list": false,
                "load_from_db": false,
                "multiline": true,
                "name": "code",
                "password": false,
                "placeholder": "",
                "required": true,
                "show": true,
                "title_case": false,
                "type": "code",
                "value": "from langflow.base.data import BaseFileComponent\nfrom langflow.base.data.utils import TEXT_FILE_TYPES, parallel_load_data, parse_text_file_to_data\nfrom langflow.io import BoolInput, IntInput\nfrom langflow.schema import Data\n\n\nclass FileComponent(BaseFileComponent):\n    \"\"\"Handles loading and processing of individual or zipped text files.\n\n    This component supports processing multiple valid files within a zip archive,\n    resolving paths, validating file types, and optionally using multithreading for processing.\n    \"\"\"\n\n    display_name = \"File\"\n    description = \"Load a file to be used in your project.\"\n    icon = \"file-text\"\n    name = \"File\"\n\n    VALID_EXTENSIONS = TEXT_FILE_TYPES\n\n    inputs = [\n        *BaseFileComponent._base_inputs,\n        BoolInput(\n            name=\"use_multithreading\",\n            display_name=\"[Deprecated] Use Multithreading\",\n            advanced=True,\n            value=True,\n            info=\"Set 'Processing Concurrency' greater than 1 to enable multithreading.\",\n        ),\n        IntInput(\n            name=\"concurrency_multithreading\",\n            display_name=\"Processing Concurrency\",\n            advanced=True,\n            info=\"When multiple files are being processed, the number of files to process concurrently.\",\n            value=1,\n        ),\n    ]\n\n    outputs = [\n        *BaseFileComponent._base_outputs,\n    ]\n\n    def process_files(self, file_list: list[BaseFileComponent.BaseFile]) -> list[BaseFileComponent.BaseFile]:\n        \"\"\"Processes files either sequentially or in parallel, depending on concurrency settings.\n\n        Args:\n            file_list (list[BaseFileComponent.BaseFile]): List of files to process.\n\n        Returns:\n            list[BaseFileComponent.BaseFile]: Updated list of files with merged data.\n        \"\"\"\n\n        def process_file(file_path: str, *, silent_errors: bool = False) -> Data | None:\n            \"\"\"Processes a single file and returns its Data object.\"\"\"\n            try:\n                return parse_text_file_to_data(file_path, silent_errors=silent_errors)\n            except FileNotFoundError as e:\n                msg = f\"File not found: {file_path}. Error: {e}\"\n                self.log(msg)\n                if not silent_errors:\n                    raise\n                return None\n            except Exception as e:\n                msg = f\"Unexpected error processing {file_path}: {e}\"\n                self.log(msg)\n                if not silent_errors:\n                    raise\n                return None\n\n        if not file_list:\n            msg = \"No files to process.\"\n            raise ValueError(msg)\n\n        concurrency = 1 if not self.use_multithreading else max(1, self.concurrency_multithreading)\n        file_count = len(file_list)\n\n        parallel_processing_threshold = 2\n        if concurrency < parallel_processing_threshold or file_count < parallel_processing_threshold:\n            if file_count > 1:\n                self.log(f\"Processing {file_count} files sequentially.\")\n            processed_data = [process_file(str(file.path), silent_errors=self.silent_errors) for file in file_list]\n        else:\n            self.log(f\"Starting parallel processing of {file_count} files with concurrency: {concurrency}.\")\n            file_paths = [str(file.path) for file in file_list]\n            processed_data = parallel_load_data(\n                file_paths,\n                silent_errors=self.silent_errors,\n                load_function=process_file,\n                max_concurrency=concurrency,\n            )\n\n        # Use rollup_basefile_data to merge processed data with BaseFile objects\n        return self.rollup_data(file_list, processed_data)\n"
              },
              "concurrency_multithreading": {
                "_input_type": "IntInput",
                "advanced": true,
                "display_name": "Processing Concurrency",
                "dynamic": false,
                "info": "When multiple files are being processed, the number of files to process concurrently.",
                "list": false,
                "name": "concurrency_multithreading",
                "placeholder": "",
                "required": false,
                "show": true,
                "title_case": false,
                "trace_as_metadata": true,
                "type": "int",
                "value": 4
              },
              "delete_server_file_after_processing": {
                "_input_type": "BoolInput",
                "advanced": true,
                "display_name": "Delete Server File After Processing",
                "dynamic": false,
                "info": "If true, the Server File Path will be deleted after processing.",
                "list": false,
                "name": "delete_server_file_after_processing",
                "placeholder": "",
                "required": false,
                "show": true,
                "title_case": false,
                "trace_as_metadata": true,
                "type": "bool",
                "value": true
              },
              "file_path": {
                "_input_type": "HandleInput",
                "advanced": true,
                "display_name": "Server File Path",
                "dynamic": false,
                "info": "Data object with a 'file_path' property pointing to server file or a Message object with a path to the file. Supercedes 'Path' but supports same file types.",
                "input_types": [
                  "Data",
                  "Message"
                ],
                "list": true,
                "name": "file_path",
                "placeholder": "",
                "required": false,
                "show": true,
                "title_case": false,
                "trace_as_metadata": true,
                "type": "other",
                "value": ""
              },
              "ignore_unspecified_files": {
                "_input_type": "BoolInput",
                "advanced": true,
                "display_name": "Ignore Unspecified Files",
                "dynamic": false,
                "info": "If true, Data with no 'file_path' property will be ignored.",
                "list": false,
                "name": "ignore_unspecified_files",
                "placeholder": "",
                "required": false,
                "show": true,
                "title_case": false,
                "trace_as_metadata": true,
                "type": "bool",
                "value": false
              },
              "ignore_unsupported_extensions": {
                "_input_type": "BoolInput",
                "advanced": true,
                "display_name": "Ignore Unsupported Extensions",
                "dynamic": false,
                "info": "If true, files with unsupported extensions will not be processed.",
                "list": false,
                "name": "ignore_unsupported_extensions",
                "placeholder": "",
                "required": false,
                "show": true,
                "title_case": false,
                "trace_as_metadata": true,
                "type": "bool",
                "value": true
              },
              "path": {
                "_input_type": "FileInput",
                "advanced": false,
                "display_name": "Path",
                "dynamic": false,
                "fileTypes": [
                  "txt",
                  "md",
                  "mdx",
                  "csv",
                  "json",
                  "yaml",
                  "yml",
                  "xml",
                  "html",
                  "htm",
                  "pdf",
                  "docx",
                  "py",
                  "sh",
                  "sql",
                  "js",
                  "ts",
                  "tsx",
                  "zip",
                  "tar",
                  "tgz",
                  "bz2",
                  "gz"
                ],
                "file_path": "4c491583-732f-4c0a-9fe2-77753034170c/2025-01-07_11-26-26_1706.03762v7.pdf",
                "info": "Supported file extensions: txt, md, mdx, csv, json, yaml, yml, xml, html, htm, pdf, docx, py, sh, sql, js, ts, tsx; optionally bundled in file extensions: zip, tar, tgz, bz2, gz",
                "list": false,
                "name": "path",
                "placeholder": "",
                "required": false,
                "show": true,
                "title_case": false,
                "trace_as_metadata": true,
                "type": "file",
                "value": ""
              },
              "silent_errors": {
                "_input_type": "BoolInput",
                "advanced": true,
                "display_name": "Silent Errors",
                "dynamic": false,
                "info": "If true, errors will not raise an exception.",
                "list": false,
                "name": "silent_errors",
                "placeholder": "",
                "required": false,
                "show": true,
                "title_case": false,
                "trace_as_metadata": true,
                "type": "bool",
                "value": false
              },
              "use_multithreading": {
                "_input_type": "BoolInput",
                "advanced": true,
                "display_name": "[Deprecated] Use Multithreading",
                "dynamic": false,
                "info": "Set 'Processing Concurrency' greater than 1 to enable multithreading.",
                "list": false,
                "name": "use_multithreading",
                "placeholder": "",
                "required": false,
                "show": true,
                "title_case": false,
                "trace_as_metadata": true,
                "type": "bool",
                "value": false
              }
            },
            "tool_mode": false
          },
          "type": "File"
        },
        "dragging": false,
        "height": 367,
        "id": "File-LJbaq",
        "measured": {
          "height": 367,
          "width": 320
        },
        "position": {
          "x": 1314.0643184619548,
          "y": 1508.2155181023356
        },
        "positionAbsolute": {
          "x": 1318.9043936921921,
          "y": 1484.0151419511485
        },
        "selected": false,
        "type": "genericNode",
        "width": 320
      },
      {
        "data": {
          "id": "note-Q02Xp",
          "node": {
            "description": "### 💡 Add your OpenAI API key here 👇",
            "display_name": "",
            "documentation": "",
            "template": {
              "backgroundColor": "transparent"
            }
          },
          "type": "note"
        },
        "dragging": false,
        "height": 324,
        "id": "note-Q02Xp",
        "measured": {
          "height": 324,
          "width": 324
        },
        "position": {
          "x": 1692.2322233423606,
          "y": 1821.9077961087607
        },
        "positionAbsolute": {
          "x": 1692.2322233423606,
          "y": 1821.9077961087607
        },
        "selected": false,
        "type": "noteNode",
        "width": 324
      },
      {
        "data": {
          "id": "note-AFRtd",
          "node": {
            "description": "### 💡 Add your OpenAI API key here 👇",
            "display_name": "",
            "documentation": "",
            "template": {
              "backgroundColor": "transparent"
            }
          },
          "type": "note"
        },
        "dragging": false,
        "height": 324,
        "id": "note-AFRtd",
        "measured": {
          "height": 324,
          "width": 324
        },
        "position": {
          "x": 824.1003268813427,
          "y": 698.6951695764802
        },
        "positionAbsolute": {
          "x": 824.1003268813427,
          "y": 698.6951695764802
        },
        "selected": false,
        "type": "noteNode",
        "width": 324
      },
      {
        "data": {
          "id": "note-HQRSY",
          "node": {
            "description": "### 💡 Add your OpenAI API key here 👇",
            "display_name": "",
            "documentation": "",
            "template": {
              "backgroundColor": "transparent"
            }
          },
          "type": "note"
        },
        "dragging": false,
        "height": 324,
        "id": "note-HQRSY",
        "measured": {
          "height": 324,
          "width": 324
        },
        "position": {
          "x": 2350.297636215281,
          "y": 525.0687902842766
        },
        "positionAbsolute": {
          "x": 2350.297636215281,
          "y": 525.0687902842766
        },
        "selected": false,
        "type": "noteNode",
        "width": 324
      },
      {
        "data": {
          "id": "OpenAIModel-yyWKU",
          "node": {
            "base_classes": [
              "LanguageModel",
              "Message"
            ],
            "beta": false,
            "category": "models",
            "conditional_paths": [],
            "custom_fields": {},
            "description": "Generates text using OpenAI LLMs.",
            "display_name": "OpenAI",
            "documentation": "",
            "edited": false,
            "field_order": [
              "input_value",
              "system_message",
              "stream",
              "max_tokens",
              "model_kwargs",
              "json_mode",
              "model_name",
              "openai_api_base",
              "api_key",
              "temperature",
              "seed"
            ],
            "frozen": false,
            "icon": "OpenAI",
            "key": "OpenAIModel",
            "legacy": false,
            "metadata": {},
            "minimized": false,
            "output_types": [],
            "outputs": [
              {
                "allows_loop": false,
                "cache": true,
                "display_name": "Message",
                "method": "text_response",
                "name": "text_output",
                "required_inputs": [],
                "selected": "Message",
                "tool_mode": true,
                "types": [
                  "Message"
                ],
                "value": "__UNDEFINED__"
              },
              {
                "allows_loop": false,
                "cache": true,
                "display_name": "Language Model",
                "method": "build_model",
                "name": "model_output",
                "required_inputs": [
                  "api_key"
                ],
                "selected": "LanguageModel",
                "tool_mode": true,
                "types": [
                  "LanguageModel"
                ],
<<<<<<< HEAD
                "value": "__UNDEFINED__"
              },
              {
                "allows_loop": false,
                "cache": true,
                "display_name": "Toolset",
                "method": "to_toolkit",
                "name": "component_as_tool",
                "required_inputs": [],
                "selected": "Tool",
                "tool_mode": true,
                "types": [
                  "Tool"
                ],
=======
>>>>>>> 7b3dc0b4
                "value": "__UNDEFINED__"
              }
            ],
            "pinned": false,
            "score": 0.14285714285714285,
            "template": {
              "_type": "Component",
              "api_key": {
                "_input_type": "SecretStrInput",
                "advanced": false,
                "display_name": "OpenAI API Key",
                "dynamic": false,
                "info": "The OpenAI API Key to use for the OpenAI model.",
                "input_types": [
                  "Message"
                ],
                "load_from_db": true,
                "name": "api_key",
                "password": true,
                "placeholder": "",
                "required": true,
                "show": true,
                "title_case": false,
                "type": "str",
                "value": "OPENAI_API_KEY"
              },
              "code": {
                "advanced": true,
                "dynamic": true,
                "fileTypes": [],
                "file_path": "",
                "info": "",
                "list": false,
                "load_from_db": false,
                "multiline": true,
                "name": "code",
                "password": false,
                "placeholder": "",
                "required": true,
                "show": true,
                "title_case": false,
                "type": "code",
                "value": "from langchain_openai import ChatOpenAI\nfrom pydantic.v1 import SecretStr\n\nfrom langflow.base.models.model import LCModelComponent\nfrom langflow.base.models.openai_constants import OPENAI_MODEL_NAMES\nfrom langflow.field_typing import LanguageModel\nfrom langflow.field_typing.range_spec import RangeSpec\nfrom langflow.inputs import BoolInput, DictInput, DropdownInput, IntInput, SecretStrInput, SliderInput, StrInput\n\n\nclass OpenAIModelComponent(LCModelComponent):\n    display_name = \"OpenAI\"\n    description = \"Generates text using OpenAI LLMs.\"\n    icon = \"OpenAI\"\n    name = \"OpenAIModel\"\n\n    inputs = [\n        *LCModelComponent._base_inputs,\n        IntInput(\n            name=\"max_tokens\",\n            display_name=\"Max Tokens\",\n            advanced=True,\n            info=\"The maximum number of tokens to generate. Set to 0 for unlimited tokens.\",\n            range_spec=RangeSpec(min=0, max=128000),\n        ),\n        DictInput(\n            name=\"model_kwargs\",\n            display_name=\"Model Kwargs\",\n            advanced=True,\n            info=\"Additional keyword arguments to pass to the model.\",\n        ),\n        BoolInput(\n            name=\"json_mode\",\n            display_name=\"JSON Mode\",\n            advanced=True,\n            info=\"If True, it will output JSON regardless of passing a schema.\",\n        ),\n        DropdownInput(\n            name=\"model_name\",\n            display_name=\"Model Name\",\n            advanced=False,\n            options=OPENAI_MODEL_NAMES,\n            value=OPENAI_MODEL_NAMES[0],\n        ),\n        StrInput(\n            name=\"openai_api_base\",\n            display_name=\"OpenAI API Base\",\n            advanced=True,\n            info=\"The base URL of the OpenAI API. \"\n            \"Defaults to https://api.openai.com/v1. \"\n            \"You can change this to use other APIs like JinaChat, LocalAI and Prem.\",\n        ),\n        SecretStrInput(\n            name=\"api_key\",\n            display_name=\"OpenAI API Key\",\n            info=\"The OpenAI API Key to use for the OpenAI model.\",\n            advanced=False,\n            value=\"OPENAI_API_KEY\",\n            required=True,\n        ),\n        SliderInput(\n            name=\"temperature\", display_name=\"Temperature\", value=0.1, range_spec=RangeSpec(min=0, max=1, step=0.01)\n        ),\n        IntInput(\n            name=\"seed\",\n            display_name=\"Seed\",\n            info=\"The seed controls the reproducibility of the job.\",\n            advanced=True,\n            value=1,\n        ),\n        IntInput(\n            name=\"max_retries\",\n            display_name=\"Max Retries\",\n            info=\"The maximum number of retries to make when generating.\",\n            advanced=True,\n            value=5,\n        ),\n        IntInput(\n            name=\"timeout\",\n            display_name=\"Timeout\",\n            info=\"The timeout for requests to OpenAI completion API.\",\n            advanced=True,\n            value=700,\n        ),\n    ]\n\n    def build_model(self) -> LanguageModel:  # type: ignore[type-var]\n        openai_api_key = self.api_key\n        temperature = self.temperature\n        model_name: str = self.model_name\n        max_tokens = self.max_tokens\n        model_kwargs = self.model_kwargs or {}\n        openai_api_base = self.openai_api_base or \"https://api.openai.com/v1\"\n        json_mode = self.json_mode\n        seed = self.seed\n        max_retries = self.max_retries\n        timeout = self.timeout\n\n        api_key = SecretStr(openai_api_key).get_secret_value() if openai_api_key else None\n        output = ChatOpenAI(\n            max_tokens=max_tokens or None,\n            model_kwargs=model_kwargs,\n            model=model_name,\n            base_url=openai_api_base,\n            api_key=api_key,\n            temperature=temperature if temperature is not None else 0.1,\n            seed=seed,\n            max_retries=max_retries,\n            request_timeout=timeout,\n        )\n        if json_mode:\n            output = output.bind(response_format={\"type\": \"json_object\"})\n\n        return output\n\n    def _get_exception_message(self, e: Exception):\n        \"\"\"Get a message from an OpenAI exception.\n\n        Args:\n            e (Exception): The exception to get the message from.\n\n        Returns:\n            str: The message from the exception.\n        \"\"\"\n        try:\n            from openai import BadRequestError\n        except ImportError:\n            return None\n        if isinstance(e, BadRequestError):\n            message = e.body.get(\"message\")\n            if message:\n                return message\n        return None\n"
              },
              "input_value": {
                "_input_type": "MessageInput",
                "advanced": false,
                "display_name": "Input",
                "dynamic": false,
                "info": "",
                "input_types": [
                  "Message"
                ],
                "list": false,
                "list_add_label": "Add More",
                "load_from_db": false,
                "name": "input_value",
                "placeholder": "",
                "required": false,
                "show": true,
                "title_case": false,
                "tool_mode": false,
                "trace_as_input": true,
                "trace_as_metadata": true,
                "type": "str",
                "value": ""
              },
              "json_mode": {
                "_input_type": "BoolInput",
                "advanced": true,
                "display_name": "JSON Mode",
                "dynamic": false,
                "info": "If True, it will output JSON regardless of passing a schema.",
                "list": false,
                "list_add_label": "Add More",
                "name": "json_mode",
                "placeholder": "",
                "required": false,
                "show": true,
                "title_case": false,
                "tool_mode": false,
                "trace_as_metadata": true,
                "type": "bool",
                "value": false
              },
              "max_retries": {
                "_input_type": "IntInput",
                "advanced": true,
                "display_name": "Max Retries",
                "dynamic": false,
                "info": "The maximum number of retries to make when generating.",
                "list": false,
                "list_add_label": "Add More",
                "name": "max_retries",
                "placeholder": "",
                "required": false,
                "show": true,
                "title_case": false,
                "tool_mode": false,
                "trace_as_metadata": true,
                "type": "int",
                "value": 5
              },
              "max_tokens": {
                "_input_type": "IntInput",
                "advanced": true,
                "display_name": "Max Tokens",
                "dynamic": false,
                "info": "The maximum number of tokens to generate. Set to 0 for unlimited tokens.",
                "list": false,
                "list_add_label": "Add More",
                "name": "max_tokens",
                "placeholder": "",
                "range_spec": {
                  "max": 128000,
                  "min": 0,
                  "step": 0.1,
                  "step_type": "float"
                },
                "required": false,
                "show": true,
                "title_case": false,
                "tool_mode": false,
                "trace_as_metadata": true,
                "type": "int",
                "value": ""
              },
              "model_kwargs": {
                "_input_type": "DictInput",
                "advanced": true,
                "display_name": "Model Kwargs",
                "dynamic": false,
                "info": "Additional keyword arguments to pass to the model.",
                "list": false,
                "list_add_label": "Add More",
                "name": "model_kwargs",
                "placeholder": "",
                "required": false,
                "show": true,
                "title_case": false,
                "tool_mode": false,
                "trace_as_input": true,
                "type": "dict",
                "value": {}
              },
              "model_name": {
                "_input_type": "DropdownInput",
                "advanced": false,
                "combobox": false,
                "dialog_inputs": {},
                "display_name": "Model Name",
                "dynamic": false,
                "info": "",
                "name": "model_name",
                "options": [
                  "gpt-4o-mini",
                  "gpt-4o",
                  "gpt-4-turbo",
                  "gpt-4-turbo-preview",
                  "gpt-4",
                  "gpt-3.5-turbo",
                  "gpt-3.5-turbo-0125"
                ],
                "options_metadata": [],
                "placeholder": "",
                "required": false,
                "show": true,
                "title_case": false,
                "tool_mode": false,
                "trace_as_metadata": true,
                "type": "str",
                "value": "gpt-4o-mini"
              },
              "openai_api_base": {
                "_input_type": "StrInput",
                "advanced": true,
                "display_name": "OpenAI API Base",
                "dynamic": false,
                "info": "The base URL of the OpenAI API. Defaults to https://api.openai.com/v1. You can change this to use other APIs like JinaChat, LocalAI and Prem.",
                "list": false,
                "list_add_label": "Add More",
                "load_from_db": false,
                "name": "openai_api_base",
                "placeholder": "",
                "required": false,
                "show": true,
                "title_case": false,
                "tool_mode": false,
                "trace_as_metadata": true,
                "type": "str",
                "value": ""
              },
              "seed": {
                "_input_type": "IntInput",
                "advanced": true,
                "display_name": "Seed",
                "dynamic": false,
                "info": "The seed controls the reproducibility of the job.",
                "list": false,
                "list_add_label": "Add More",
                "name": "seed",
                "placeholder": "",
                "required": false,
                "show": true,
                "title_case": false,
                "tool_mode": false,
                "trace_as_metadata": true,
                "type": "int",
                "value": 1
              },
              "stream": {
                "_input_type": "BoolInput",
                "advanced": false,
                "display_name": "Stream",
                "dynamic": false,
                "info": "Stream the response from the model. Streaming works only in Chat.",
                "list": false,
                "list_add_label": "Add More",
                "name": "stream",
                "placeholder": "",
                "required": false,
                "show": true,
                "title_case": false,
                "tool_mode": false,
                "trace_as_metadata": true,
                "type": "bool",
                "value": false
              },
              "system_message": {
                "_input_type": "MultilineInput",
                "advanced": false,
                "display_name": "System Message",
                "dynamic": false,
                "info": "System message to pass to the model.",
                "input_types": [
                  "Message"
                ],
                "list": false,
                "list_add_label": "Add More",
                "load_from_db": false,
                "multiline": true,
                "name": "system_message",
                "placeholder": "",
                "required": false,
                "show": true,
                "title_case": false,
                "tool_mode": false,
                "trace_as_input": true,
                "trace_as_metadata": true,
                "type": "str",
                "value": ""
              },
              "temperature": {
                "_input_type": "SliderInput",
                "advanced": false,
                "display_name": "Temperature",
                "dynamic": false,
                "info": "",
                "max_label": "",
                "max_label_icon": "",
                "min_label": "",
                "min_label_icon": "",
                "name": "temperature",
                "placeholder": "",
                "range_spec": {
                  "max": 1,
                  "min": 0,
                  "step": 0.01,
                  "step_type": "float"
                },
                "required": false,
                "show": true,
                "slider_buttons": false,
                "slider_buttons_options": [],
                "slider_input": false,
                "title_case": false,
                "tool_mode": false,
                "type": "slider",
                "value": 0.1
              },
              "timeout": {
                "_input_type": "IntInput",
                "advanced": true,
                "display_name": "Timeout",
                "dynamic": false,
                "info": "The timeout for requests to OpenAI completion API.",
                "list": false,
                "list_add_label": "Add More",
                "name": "timeout",
                "placeholder": "",
                "required": false,
                "show": true,
                "title_case": false,
                "tool_mode": false,
                "trace_as_metadata": true,
                "type": "int",
                "value": 700
              }
            },
            "tool_mode": false
          },
          "showNode": true,
          "type": "OpenAIModel"
        },
        "dragging": false,
        "id": "OpenAIModel-yyWKU",
        "measured": {
          "height": 656,
          "width": 320
        },
        "position": {
          "x": 2365.714820732046,
          "y": 600.6979286268308
        },
        "selected": false,
        "type": "genericNode"
      },
      {
        "data": {
          "id": "AstraDB-zSJLX",
          "node": {
            "base_classes": [
              "Data",
              "DataFrame"
            ],
            "beta": false,
            "conditional_paths": [],
            "custom_fields": {},
            "description": "Ingest and search documents in Astra DB",
            "display_name": "Astra DB",
            "documentation": "https://docs.datastax.com/en/langflow/astra-components.html",
            "edited": false,
            "field_order": [
              "token",
              "environment",
              "database_name",
              "api_endpoint",
              "collection_name",
              "keyspace",
              "embedding_choice",
              "embedding_model",
              "ingest_data",
              "search_query",
              "number_of_results",
              "search_type",
              "search_score_threshold",
              "advanced_search_filter",
              "autodetect_collection",
              "content_field",
              "deletion_field",
              "ignore_invalid_documents",
              "astradb_vectorstore_kwargs"
            ],
            "frozen": false,
            "icon": "AstraDB",
            "legacy": false,
            "metadata": {},
            "minimized": false,
            "output_types": [],
            "outputs": [
              {
                "allows_loop": false,
                "cache": true,
                "display_name": "Search Results",
                "method": "search_documents",
                "name": "search_results",
                "required_inputs": [
                  "collection_name",
                  "database_name",
                  "token"
                ],
                "selected": "Data",
                "tool_mode": true,
                "types": [
                  "Data"
                ],
                "value": "__UNDEFINED__"
              },
              {
                "allows_loop": false,
                "cache": true,
                "display_name": "DataFrame",
                "method": "as_dataframe",
                "name": "dataframe",
                "required_inputs": [],
                "selected": "DataFrame",
                "tool_mode": true,
                "types": [
                  "DataFrame"
                ],
<<<<<<< HEAD
                "value": "__UNDEFINED__"
              },
              {
                "allows_loop": false,
                "cache": true,
                "display_name": "Toolset",
                "method": "to_toolkit",
                "name": "component_as_tool",
                "required_inputs": [],
                "selected": "Tool",
                "tool_mode": true,
                "types": [
                  "Tool"
                ],
=======
>>>>>>> 7b3dc0b4
                "value": "__UNDEFINED__"
              }
            ],
            "pinned": false,
            "template": {
              "_type": "Component",
              "advanced_search_filter": {
                "_input_type": "NestedDictInput",
                "advanced": true,
                "display_name": "Search Metadata Filter",
                "dynamic": false,
                "info": "Optional dictionary of filters to apply to the search query.",
                "list": false,
                "list_add_label": "Add More",
                "name": "advanced_search_filter",
                "placeholder": "",
                "required": false,
                "show": true,
                "title_case": false,
                "tool_mode": false,
                "trace_as_input": true,
                "trace_as_metadata": true,
                "type": "NestedDict",
                "value": {}
              },
              "api_endpoint": {
                "_input_type": "StrInput",
                "advanced": true,
                "display_name": "Astra DB API Endpoint",
                "dynamic": false,
                "info": "The API Endpoint for the Astra DB instance. Supercedes database selection.",
                "list": false,
                "list_add_label": "Add More",
                "load_from_db": false,
                "name": "api_endpoint",
                "placeholder": "",
                "required": false,
                "show": true,
                "title_case": false,
                "tool_mode": false,
                "trace_as_metadata": true,
                "type": "str",
                "value": ""
              },
              "astradb_vectorstore_kwargs": {
                "_input_type": "NestedDictInput",
                "advanced": true,
                "display_name": "AstraDBVectorStore Parameters",
                "dynamic": false,
                "info": "Optional dictionary of additional parameters for the AstraDBVectorStore.",
                "list": false,
                "list_add_label": "Add More",
                "name": "astradb_vectorstore_kwargs",
                "placeholder": "",
                "required": false,
                "show": true,
                "title_case": false,
                "tool_mode": false,
                "trace_as_input": true,
                "trace_as_metadata": true,
                "type": "NestedDict",
                "value": {}
              },
              "autodetect_collection": {
                "_input_type": "BoolInput",
                "advanced": true,
                "display_name": "Autodetect Collection",
                "dynamic": false,
                "info": "Boolean flag to determine whether to autodetect the collection.",
                "list": false,
                "list_add_label": "Add More",
                "name": "autodetect_collection",
                "placeholder": "",
                "required": false,
                "show": true,
                "title_case": false,
                "tool_mode": false,
                "trace_as_metadata": true,
                "type": "bool",
                "value": true
              },
              "code": {
                "advanced": true,
                "dynamic": true,
                "fileTypes": [],
                "file_path": "",
                "info": "",
                "list": false,
                "load_from_db": false,
                "multiline": true,
                "name": "code",
                "password": false,
                "placeholder": "",
                "required": true,
                "show": true,
                "title_case": false,
                "type": "code",
                "value": "from collections import defaultdict\nfrom dataclasses import asdict, dataclass, field\n\nfrom astrapy import AstraDBAdmin, DataAPIClient, Database\nfrom astrapy.info import CollectionDescriptor\nfrom langchain_astradb import AstraDBVectorStore, CollectionVectorServiceOptions\n\nfrom langflow.base.vectorstores.model import LCVectorStoreComponent, check_cached_vector_store\nfrom langflow.helpers import docs_to_data\nfrom langflow.inputs import FloatInput, NestedDictInput\nfrom langflow.io import (\n    BoolInput,\n    DropdownInput,\n    HandleInput,\n    IntInput,\n    SecretStrInput,\n    StrInput,\n)\nfrom langflow.schema import Data\nfrom langflow.utils.version import get_version_info\n\n\nclass AstraDBVectorStoreComponent(LCVectorStoreComponent):\n    display_name: str = \"Astra DB\"\n    description: str = \"Ingest and search documents in Astra DB\"\n    documentation: str = \"https://docs.datastax.com/en/langflow/astra-components.html\"\n    name = \"AstraDB\"\n    icon: str = \"AstraDB\"\n\n    _cached_vector_store: AstraDBVectorStore | None = None\n\n    @dataclass\n    class NewDatabaseInput:\n        functionality: str = \"create\"\n        fields: dict[str, dict] = field(\n            default_factory=lambda: {\n                \"data\": {\n                    \"node\": {\n                        \"name\": \"create_database\",\n                        \"description\": \"\",\n                        \"display_name\": \"Create new database\",\n                        \"field_order\": [\"new_database_name\", \"cloud_provider\", \"region\"],\n                        \"template\": {\n                            \"new_database_name\": StrInput(\n                                name=\"new_database_name\",\n                                display_name=\"Name\",\n                                info=\"Name of the new database to create in Astra DB.\",\n                                required=True,\n                            ),\n                            \"cloud_provider\": DropdownInput(\n                                name=\"cloud_provider\",\n                                display_name=\"Cloud provider\",\n                                info=\"Cloud provider for the new database.\",\n                                options=[\"Amazon Web Services\", \"Google Cloud Platform\", \"Microsoft Azure\"],\n                                required=True,\n                                real_time_refresh=True,\n                            ),\n                            \"region\": DropdownInput(\n                                name=\"region\",\n                                display_name=\"Region\",\n                                info=\"Region for the new database.\",\n                                options=[],\n                                required=True,\n                            ),\n                        },\n                    },\n                }\n            }\n        )\n\n    @dataclass\n    class NewCollectionInput:\n        functionality: str = \"create\"\n        fields: dict[str, dict] = field(\n            default_factory=lambda: {\n                \"data\": {\n                    \"node\": {\n                        \"name\": \"create_collection\",\n                        \"description\": \"\",\n                        \"display_name\": \"Create new collection\",\n                        \"field_order\": [\n                            \"new_collection_name\",\n                            \"embedding_generation_provider\",\n                            \"embedding_generation_model\",\n                            \"dimension\",\n                        ],\n                        \"template\": {\n                            \"new_collection_name\": StrInput(\n                                name=\"new_collection_name\",\n                                display_name=\"Name\",\n                                info=\"Name of the new collection to create in Astra DB.\",\n                                required=True,\n                            ),\n                            \"embedding_generation_provider\": DropdownInput(\n                                name=\"embedding_generation_provider\",\n                                display_name=\"Embedding generation method\",\n                                info=\"Provider to use for generating embeddings.\",\n                                real_time_refresh=True,\n                                required=True,\n                                options=[\"Bring your own\", \"Nvidia\"],\n                            ),\n                            \"embedding_generation_model\": DropdownInput(\n                                name=\"embedding_generation_model\",\n                                display_name=\"Embedding model\",\n                                info=\"Model to use for generating embeddings.\",\n                                required=True,\n                                options=[],\n                            ),\n                            \"dimension\": IntInput(\n                                name=\"dimension\",\n                                display_name=\"Dimensions (Required only for `Bring your own`)\",\n                                info=\"Dimensions of the embeddings to generate.\",\n                                required=False,\n                                value=1024,\n                            ),\n                        },\n                    },\n                }\n            }\n        )\n\n    inputs = [\n        SecretStrInput(\n            name=\"token\",\n            display_name=\"Astra DB Application Token\",\n            info=\"Authentication token for accessing Astra DB.\",\n            value=\"ASTRA_DB_APPLICATION_TOKEN\",\n            required=True,\n            real_time_refresh=True,\n            input_types=[],\n        ),\n        StrInput(\n            name=\"environment\",\n            display_name=\"Environment\",\n            info=\"The environment for the Astra DB API Endpoint.\",\n            advanced=True,\n            real_time_refresh=True,\n        ),\n        DropdownInput(\n            name=\"database_name\",\n            display_name=\"Database\",\n            info=\"The Database name for the Astra DB instance.\",\n            required=True,\n            refresh_button=True,\n            real_time_refresh=True,\n            dialog_inputs=asdict(NewDatabaseInput()),\n            combobox=True,\n        ),\n        StrInput(\n            name=\"api_endpoint\",\n            display_name=\"Astra DB API Endpoint\",\n            info=\"The API Endpoint for the Astra DB instance. Supercedes database selection.\",\n            advanced=True,\n        ),\n        DropdownInput(\n            name=\"collection_name\",\n            display_name=\"Collection\",\n            info=\"The name of the collection within Astra DB where the vectors will be stored.\",\n            required=True,\n            refresh_button=True,\n            real_time_refresh=True,\n            dialog_inputs=asdict(NewCollectionInput()),\n            combobox=True,\n            advanced=True,\n        ),\n        StrInput(\n            name=\"keyspace\",\n            display_name=\"Keyspace\",\n            info=\"Optional keyspace within Astra DB to use for the collection.\",\n            advanced=True,\n        ),\n        DropdownInput(\n            name=\"embedding_choice\",\n            display_name=\"Embedding Model or Astra Vectorize\",\n            info=\"Choose an embedding model or use Astra Vectorize.\",\n            options=[\"Embedding Model\", \"Astra Vectorize\"],\n            value=\"Embedding Model\",\n            advanced=True,\n            real_time_refresh=True,\n        ),\n        HandleInput(\n            name=\"embedding_model\",\n            display_name=\"Embedding Model\",\n            input_types=[\"Embeddings\"],\n            info=\"Specify the Embedding Model. Not required for Astra Vectorize collections.\",\n            required=False,\n        ),\n        *LCVectorStoreComponent.inputs,\n        IntInput(\n            name=\"number_of_results\",\n            display_name=\"Number of Search Results\",\n            info=\"Number of search results to return.\",\n            advanced=True,\n            value=4,\n        ),\n        DropdownInput(\n            name=\"search_type\",\n            display_name=\"Search Type\",\n            info=\"Search type to use\",\n            options=[\"Similarity\", \"Similarity with score threshold\", \"MMR (Max Marginal Relevance)\"],\n            value=\"Similarity\",\n            advanced=True,\n        ),\n        FloatInput(\n            name=\"search_score_threshold\",\n            display_name=\"Search Score Threshold\",\n            info=\"Minimum similarity score threshold for search results. \"\n            \"(when using 'Similarity with score threshold')\",\n            value=0,\n            advanced=True,\n        ),\n        NestedDictInput(\n            name=\"advanced_search_filter\",\n            display_name=\"Search Metadata Filter\",\n            info=\"Optional dictionary of filters to apply to the search query.\",\n            advanced=True,\n        ),\n        BoolInput(\n            name=\"autodetect_collection\",\n            display_name=\"Autodetect Collection\",\n            info=\"Boolean flag to determine whether to autodetect the collection.\",\n            advanced=True,\n            value=True,\n        ),\n        StrInput(\n            name=\"content_field\",\n            display_name=\"Content Field\",\n            info=\"Field to use as the text content field for the vector store.\",\n            advanced=True,\n        ),\n        StrInput(\n            name=\"deletion_field\",\n            display_name=\"Deletion Based On Field\",\n            info=\"When this parameter is provided, documents in the target collection with \"\n            \"metadata field values matching the input metadata field value will be deleted \"\n            \"before new data is loaded.\",\n            advanced=True,\n        ),\n        BoolInput(\n            name=\"ignore_invalid_documents\",\n            display_name=\"Ignore Invalid Documents\",\n            info=\"Boolean flag to determine whether to ignore invalid documents at runtime.\",\n            advanced=True,\n        ),\n        NestedDictInput(\n            name=\"astradb_vectorstore_kwargs\",\n            display_name=\"AstraDBVectorStore Parameters\",\n            info=\"Optional dictionary of additional parameters for the AstraDBVectorStore.\",\n            advanced=True,\n        ),\n    ]\n\n    @classmethod\n    def map_cloud_providers(cls):\n        # TODO: Programmatically fetch the regions for each cloud provider\n        return {\n            \"Amazon Web Services\": {\n                \"id\": \"aws\",\n                \"regions\": [\"us-east-2\", \"ap-south-1\", \"eu-west-1\"],\n            },\n            \"Google Cloud Platform\": {\n                \"id\": \"gcp\",\n                \"regions\": [\"us-east1\"],\n            },\n            \"Microsoft Azure\": {\n                \"id\": \"azure\",\n                \"regions\": [\"westus3\"],\n            },\n        }\n\n    @classmethod\n    def get_vectorize_providers(cls, token: str, environment: str | None = None, api_endpoint: str | None = None):\n        try:\n            # Get the admin object\n            admin = AstraDBAdmin(token=token, environment=environment)\n            db_admin = admin.get_database_admin(api_endpoint=api_endpoint)\n\n            # Get the list of embedding providers\n            embedding_providers = db_admin.find_embedding_providers().as_dict()\n\n            vectorize_providers_mapping = {}\n            # Map the provider display name to the provider key and models\n            for provider_key, provider_data in embedding_providers[\"embeddingProviders\"].items():\n                # Get the provider display name and models\n                display_name = provider_data[\"displayName\"]\n                models = [model[\"name\"] for model in provider_data[\"models\"]]\n\n                # Build our mapping\n                vectorize_providers_mapping[display_name] = [provider_key, models]\n\n            # Sort the resulting dictionary\n            return defaultdict(list, dict(sorted(vectorize_providers_mapping.items())))\n        except Exception as e:\n            msg = f\"Error fetching vectorize providers: {e}\"\n            raise ValueError(msg) from e\n\n    @classmethod\n    async def create_database_api(\n        cls,\n        new_database_name: str,\n        cloud_provider: str,\n        region: str,\n        token: str,\n        environment: str | None = None,\n        keyspace: str | None = None,\n    ):\n        client = DataAPIClient(token=token, environment=environment)\n\n        # Get the admin object\n        admin_client = client.get_admin(token=token)\n\n        # Call the create database function\n        return await admin_client.async_create_database(\n            name=new_database_name,\n            cloud_provider=cls.map_cloud_providers()[cloud_provider][\"id\"],\n            region=region,\n            keyspace=keyspace,\n            wait_until_active=False,\n        )\n\n    @classmethod\n    async def create_collection_api(\n        cls,\n        new_collection_name: str,\n        token: str,\n        api_endpoint: str,\n        environment: str | None = None,\n        keyspace: str | None = None,\n        dimension: int | None = None,\n        embedding_generation_provider: str | None = None,\n        embedding_generation_model: str | None = None,\n    ):\n        # Create the data API client\n        client = DataAPIClient(token=token, environment=environment)\n\n        # Get the database object\n        database = client.get_async_database(api_endpoint=api_endpoint, token=token)\n\n        # Build vectorize options, if needed\n        vectorize_options = None\n        if not dimension:\n            vectorize_options = CollectionVectorServiceOptions(\n                provider=cls.get_vectorize_providers(\n                    token=token, environment=environment, api_endpoint=api_endpoint\n                ).get(embedding_generation_provider, [None, []])[0],\n                model_name=embedding_generation_model,\n            )\n\n        # Create the collection\n        return await database.create_collection(\n            name=new_collection_name,\n            keyspace=keyspace,\n            dimension=dimension,\n            service=vectorize_options,\n        )\n\n    @classmethod\n    def get_database_list_static(cls, token: str, environment: str | None = None):\n        client = DataAPIClient(token=token, environment=environment)\n\n        # Get the admin object\n        admin_client = client.get_admin(token=token)\n\n        # Get the list of databases\n        db_list = list(admin_client.list_databases())\n\n        # Set the environment properly\n        env_string = \"\"\n        if environment and environment != \"prod\":\n            env_string = f\"-{environment}\"\n\n        # Generate the api endpoint for each database\n        db_info_dict = {}\n        for db in db_list:\n            try:\n                # Get the API endpoint for the database\n                api_endpoint = f\"https://{db.info.id}-{db.info.region}.apps.astra{env_string}.datastax.com\"\n\n                # Get the number of collections\n                try:\n                    num_collections = len(\n                        list(\n                            client.get_database(\n                                api_endpoint=api_endpoint, token=token, keyspace=db.info.keyspace\n                            ).list_collection_names(keyspace=db.info.keyspace)\n                        )\n                    )\n                except Exception:  # noqa: BLE001\n                    num_collections = 0\n                    if db.status != \"PENDING\":\n                        continue\n\n                # Add the database to the dictionary\n                db_info_dict[db.info.name] = {\n                    \"api_endpoint\": api_endpoint,\n                    \"collections\": num_collections,\n                    \"status\": db.status if db.status != \"ACTIVE\" else None,\n                }\n            except Exception:  # noqa: BLE001, S110\n                pass\n\n        return db_info_dict\n\n    def get_database_list(self):\n        return self.get_database_list_static(token=self.token, environment=self.environment)\n\n    @classmethod\n    def get_api_endpoint_static(\n        cls,\n        token: str,\n        environment: str | None = None,\n        api_endpoint: str | None = None,\n        database_name: str | None = None,\n    ):\n        # If the api_endpoint is set, return it\n        if api_endpoint:\n            return api_endpoint\n\n        # Check if the database_name is like a url\n        if database_name and database_name.startswith(\"https://\"):\n            return database_name\n\n        # If the database is not set, nothing we can do.\n        if not database_name:\n            return None\n\n        # Grab the database object\n        db = cls.get_database_list_static(token=token, environment=environment).get(database_name)\n        if not db:\n            return None\n\n        # Otherwise, get the URL from the database list\n        return db.get(\"api_endpoint\")\n\n    def get_api_endpoint(self):\n        return self.get_api_endpoint_static(\n            token=self.token,\n            environment=self.environment,\n            api_endpoint=self.api_endpoint,\n            database_name=self.database_name,\n        )\n\n    def get_keyspace(self):\n        keyspace = self.keyspace\n\n        if keyspace:\n            return keyspace.strip()\n\n        return None\n\n    def get_database_object(self, api_endpoint: str | None = None):\n        try:\n            client = DataAPIClient(token=self.token, environment=self.environment)\n\n            return client.get_database(\n                api_endpoint=api_endpoint or self.get_api_endpoint(),\n                token=self.token,\n                keyspace=self.get_keyspace(),\n            )\n        except Exception as e:\n            msg = f\"Error fetching database object: {e}\"\n            raise ValueError(msg) from e\n\n    def collection_data(self, collection_name: str, database: Database | None = None):\n        try:\n            if not database:\n                client = DataAPIClient(token=self.token, environment=self.environment)\n\n                database = client.get_database(\n                    api_endpoint=self.get_api_endpoint(),\n                    token=self.token,\n                    keyspace=self.get_keyspace(),\n                )\n\n            collection = database.get_collection(collection_name, keyspace=self.get_keyspace())\n\n            return collection.estimated_document_count()\n        except Exception as e:  # noqa: BLE001\n            self.log(f\"Error checking collection data: {e}\")\n\n            return None\n\n    def _initialize_database_options(self):\n        try:\n            return [\n                {\n                    \"name\": name,\n                    \"status\": info[\"status\"],\n                    \"collections\": info[\"collections\"],\n                    \"api_endpoint\": info[\"api_endpoint\"],\n                    \"icon\": \"data\",\n                }\n                for name, info in self.get_database_list().items()\n            ]\n        except Exception as e:\n            msg = f\"Error fetching database options: {e}\"\n            raise ValueError(msg) from e\n\n    @classmethod\n    def get_provider_icon(cls, collection: CollectionDescriptor | None = None, provider_name: str | None = None) -> str:\n        # Get the provider name from the collection\n        provider_name = provider_name or (\n            collection.options.vector.service.provider\n            if collection and collection.options and collection.options.vector and collection.options.vector.service\n            else None\n        )\n\n        # If there is no provider, use the vector store icon\n        if not provider_name or provider_name == \"bring your own\":\n            return \"vectorstores\"\n\n        # Special case for certain models\n        # TODO: Add more icons\n        if provider_name == \"nvidia\":\n            return \"NVIDIA\"\n        if provider_name == \"openai\":\n            return \"OpenAI\"\n\n        # Title case on the provider for the icon if no special case\n        return provider_name.title()\n\n    def _initialize_collection_options(self, api_endpoint: str | None = None):\n        # Nothing to generate if we don't have an API endpoint yet\n        api_endpoint = api_endpoint or self.get_api_endpoint()\n        if not api_endpoint:\n            return []\n\n        # Retrieve the database object\n        database = self.get_database_object(api_endpoint=api_endpoint)\n\n        # Get the list of collections\n        collection_list = list(database.list_collections(keyspace=self.get_keyspace()))\n\n        # Return the list of collections and metadata associated\n        return [\n            {\n                \"name\": col.name,\n                \"records\": self.collection_data(collection_name=col.name, database=database),\n                \"provider\": (\n                    col.options.vector.service.provider if col.options.vector and col.options.vector.service else None\n                ),\n                \"icon\": self.get_provider_icon(collection=col),\n                \"model\": (\n                    col.options.vector.service.model_name if col.options.vector and col.options.vector.service else None\n                ),\n            }\n            for col in collection_list\n        ]\n\n    def reset_provider_options(self, build_config: dict):\n        # Get the list of vectorize providers\n        vectorize_providers = self.get_vectorize_providers(\n            token=self.token,\n            environment=self.environment,\n            api_endpoint=build_config[\"api_endpoint\"][\"value\"],\n        )\n\n        # Append a special case for Bring your own\n        vectorize_providers[\"Bring your own\"] = [None, [\"Bring your own\"]]\n\n        # If the collection is set, allow user to see embedding options\n        build_config[\"collection_name\"][\"dialog_inputs\"][\"fields\"][\"data\"][\"node\"][\"template\"][\n            \"embedding_generation_provider\"\n        ][\"options\"] = [\"Bring your own\", \"Nvidia\", *[key for key in vectorize_providers if key != \"Nvidia\"]]\n\n        # For all not Bring your own or Nvidia providers, add metadata saying configure in Astra DB Portal\n        provider_options = build_config[\"collection_name\"][\"dialog_inputs\"][\"fields\"][\"data\"][\"node\"][\"template\"][\n            \"embedding_generation_provider\"\n        ][\"options\"]\n\n        # Go over each possible provider and add metadata to configure in Astra DB Portal\n        for provider in provider_options:\n            # Skip Bring your own and Nvidia, automatically configured\n            if provider in {\"Bring your own\", \"Nvidia\"}:\n                build_config[\"collection_name\"][\"dialog_inputs\"][\"fields\"][\"data\"][\"node\"][\"template\"][\n                    \"embedding_generation_provider\"\n                ][\"options_metadata\"].append({\"icon\": self.get_provider_icon(provider_name=provider.lower())})\n                continue\n\n            # Add metadata to configure in Astra DB Portal\n            build_config[\"collection_name\"][\"dialog_inputs\"][\"fields\"][\"data\"][\"node\"][\"template\"][\n                \"embedding_generation_provider\"\n            ][\"options_metadata\"].append({\" \": \"Configure in Astra DB Portal\"})\n\n        # And allow the user to see the models based on a selected provider\n        embedding_provider = build_config[\"collection_name\"][\"dialog_inputs\"][\"fields\"][\"data\"][\"node\"][\"template\"][\n            \"embedding_generation_provider\"\n        ][\"value\"]\n\n        # Set the options for the embedding model based on the provider\n        build_config[\"collection_name\"][\"dialog_inputs\"][\"fields\"][\"data\"][\"node\"][\"template\"][\n            \"embedding_generation_model\"\n        ][\"options\"] = vectorize_providers.get(embedding_provider, [[], []])[1]\n\n        return build_config\n\n    def reset_collection_list(self, build_config: dict):\n        # Get the list of options we have based on the token provided\n        collection_options = self._initialize_collection_options(api_endpoint=build_config[\"api_endpoint\"][\"value\"])\n\n        # If we retrieved options based on the token, show the dropdown\n        build_config[\"collection_name\"][\"options\"] = [col[\"name\"] for col in collection_options]\n        build_config[\"collection_name\"][\"options_metadata\"] = [\n            {k: v for k, v in col.items() if k != \"name\"} for col in collection_options\n        ]\n\n        # Reset the selected collection\n        if build_config[\"collection_name\"][\"value\"] not in build_config[\"collection_name\"][\"options\"]:\n            build_config[\"collection_name\"][\"value\"] = \"\"\n\n        # If we have a database, collection name should not be advanced\n        build_config[\"collection_name\"][\"advanced\"] = not build_config[\"database_name\"][\"value\"]\n\n        return build_config\n\n    def reset_database_list(self, build_config: dict):\n        # Get the list of options we have based on the token provided\n        database_options = self._initialize_database_options()\n\n        # If we retrieved options based on the token, show the dropdown\n        build_config[\"database_name\"][\"options\"] = [db[\"name\"] for db in database_options]\n        build_config[\"database_name\"][\"options_metadata\"] = [\n            {k: v for k, v in db.items() if k != \"name\"} for db in database_options\n        ]\n\n        # Reset the selected database\n        if build_config[\"database_name\"][\"value\"] not in build_config[\"database_name\"][\"options\"]:\n            build_config[\"database_name\"][\"value\"] = \"\"\n            build_config[\"api_endpoint\"][\"value\"] = \"\"\n            build_config[\"collection_name\"][\"advanced\"] = True\n\n        # If we have a token, database name should not be advanced\n        build_config[\"database_name\"][\"advanced\"] = not build_config[\"token\"][\"value\"]\n\n        return build_config\n\n    def reset_build_config(self, build_config: dict):\n        # Reset the list of databases we have based on the token provided\n        build_config[\"database_name\"][\"options\"] = []\n        build_config[\"database_name\"][\"options_metadata\"] = []\n        build_config[\"database_name\"][\"value\"] = \"\"\n        build_config[\"database_name\"][\"advanced\"] = True\n        build_config[\"api_endpoint\"][\"value\"] = \"\"\n\n        # Reset the list of collections and metadata associated\n        build_config[\"collection_name\"][\"options\"] = []\n        build_config[\"collection_name\"][\"options_metadata\"] = []\n        build_config[\"collection_name\"][\"value\"] = \"\"\n        build_config[\"collection_name\"][\"advanced\"] = True\n\n        return build_config\n\n    async def update_build_config(self, build_config: dict, field_value: str, field_name: str | None = None):\n        # Callback for database creation\n        if field_name == \"database_name\" and isinstance(field_value, dict) and \"new_database_name\" in field_value:\n            try:\n                await self.create_database_api(\n                    new_database_name=field_value[\"new_database_name\"],\n                    token=self.token,\n                    keyspace=self.get_keyspace(),\n                    environment=self.environment,\n                    cloud_provider=field_value[\"cloud_provider\"],\n                    region=field_value[\"region\"],\n                )\n            except Exception as e:\n                msg = f\"Error creating database: {e}\"\n                raise ValueError(msg) from e\n\n            # Add the new database to the list of options\n            build_config[\"database_name\"][\"options\"] += [field_value[\"new_database_name\"]]\n            build_config[\"database_name\"][\"options_metadata\"] += [{\"status\": \"PENDING\"}]\n\n            return self.reset_collection_list(build_config)\n\n        # This is the callback required to update the list of regions for a cloud provider\n        if field_name == \"database_name\" and isinstance(field_value, dict) and \"new_database_name\" not in field_value:\n            cloud_provider = field_value[\"cloud_provider\"]\n            build_config[\"database_name\"][\"dialog_inputs\"][\"fields\"][\"data\"][\"node\"][\"template\"][\"region\"][\n                \"options\"\n            ] = self.map_cloud_providers()[cloud_provider][\"regions\"]\n\n            return build_config\n\n        # Callback for the creation of collections\n        if field_name == \"collection_name\" and isinstance(field_value, dict) and \"new_collection_name\" in field_value:\n            try:\n                # Get the dimension if its a BYO provider\n                dimension = (\n                    field_value[\"dimension\"]\n                    if field_value[\"embedding_generation_provider\"] == \"Bring your own\"\n                    else None\n                )\n\n                # Create the collection\n                await self.create_collection_api(\n                    new_collection_name=field_value[\"new_collection_name\"],\n                    token=self.token,\n                    api_endpoint=build_config[\"api_endpoint\"][\"value\"],\n                    environment=self.environment,\n                    keyspace=self.get_keyspace(),\n                    dimension=dimension,\n                    embedding_generation_provider=field_value[\"embedding_generation_provider\"],\n                    embedding_generation_model=field_value[\"embedding_generation_model\"],\n                )\n            except Exception as e:\n                msg = f\"Error creating collection: {e}\"\n                raise ValueError(msg) from e\n\n            # Add the new collection to the list of options\n            build_config[\"collection_name\"][\"value\"] = field_value[\"new_collection_name\"]\n            build_config[\"collection_name\"][\"options\"].append(field_value[\"new_collection_name\"])\n\n            # Get the provider and model for the new collection\n            generation_provider = field_value[\"embedding_generation_provider\"]\n            provider = generation_provider if generation_provider != \"Bring your own\" else None\n            generation_model = field_value[\"embedding_generation_model\"]\n            model = generation_model if generation_model and generation_model != \"Bring your own\" else None\n\n            # Set the embedding choice\n            build_config[\"embedding_choice\"][\"value\"] = \"Astra Vectorize\" if provider else \"Embedding Model\"\n            build_config[\"embedding_model\"][\"advanced\"] = bool(provider)\n\n            # Add the new collection to the list of options\n            icon = \"NVIDIA\" if provider == \"Nvidia\" else \"vectorstores\"\n            build_config[\"collection_name\"][\"options_metadata\"] += [\n                {\"records\": 0, \"provider\": provider, \"icon\": icon, \"model\": model}\n            ]\n\n            return build_config\n\n        # Callback to update the model list based on the embedding provider\n        if (\n            field_name == \"collection_name\"\n            and isinstance(field_value, dict)\n            and \"new_collection_name\" not in field_value\n        ):\n            return self.reset_provider_options(build_config)\n\n        # When the component first executes, this is the update refresh call\n        first_run = field_name == \"collection_name\" and not field_value and not build_config[\"database_name\"][\"options\"]\n\n        # If the token has not been provided, simply return the empty build config\n        if not self.token:\n            return self.reset_build_config(build_config)\n\n        # If this is the first execution of the component, reset and build database list\n        if first_run or field_name in {\"token\", \"environment\"}:\n            return self.reset_database_list(build_config)\n\n        # Refresh the collection name options\n        if field_name == \"database_name\" and not isinstance(field_value, dict):\n            # If missing, refresh the database options\n            if field_value not in build_config[\"database_name\"][\"options\"]:\n                build_config = await self.update_build_config(build_config, field_value=self.token, field_name=\"token\")\n                build_config[\"database_name\"][\"value\"] = \"\"\n            else:\n                # Find the position of the selected database to align with metadata\n                index_of_name = build_config[\"database_name\"][\"options\"].index(field_value)\n\n                # Initializing database condition\n                pending = build_config[\"database_name\"][\"options_metadata\"][index_of_name][\"status\"] == \"PENDING\"\n                if pending:\n                    return self.update_build_config(build_config, field_value=self.token, field_name=\"token\")\n\n                # Set the API endpoint based on the selected database\n                build_config[\"api_endpoint\"][\"value\"] = build_config[\"database_name\"][\"options_metadata\"][\n                    index_of_name\n                ][\"api_endpoint\"]\n\n                # Reset the provider options\n                build_config = self.reset_provider_options(build_config)\n\n            # Reset the list of collections we have based on the token provided\n            return self.reset_collection_list(build_config)\n\n        # Hide embedding model option if opriona_metadata provider is not null\n        if field_name == \"collection_name\" and not isinstance(field_value, dict):\n            # Assume we will be autodetecting the collection:\n            build_config[\"autodetect_collection\"][\"value\"] = True\n\n            # Reload the collection list\n            build_config = self.reset_collection_list(build_config)\n\n            # Set the options for collection name to be the field value if its a new collection\n            if field_value and field_value not in build_config[\"collection_name\"][\"options\"]:\n                # Add the new collection to the list of options\n                build_config[\"collection_name\"][\"options\"].append(field_value)\n                build_config[\"collection_name\"][\"options_metadata\"].append(\n                    {\n                        \"records\": 0,\n                        \"provider\": None,\n                        \"icon\": \"\",\n                        \"model\": None,\n                    }\n                )\n\n                # Ensure that autodetect collection is set to False, since its a new collection\n                build_config[\"autodetect_collection\"][\"value\"] = False\n\n            # If nothing is selected, can't detect provider - return\n            if not field_value:\n                return build_config\n\n            # Find the position of the selected collection to align with metadata\n            index_of_name = build_config[\"collection_name\"][\"options\"].index(field_value)\n            value_of_provider = build_config[\"collection_name\"][\"options_metadata\"][index_of_name][\"provider\"]\n\n            # If we were able to determine the Vectorize provider, set it accordingly\n            if value_of_provider:\n                build_config[\"embedding_model\"][\"advanced\"] = True\n                build_config[\"embedding_choice\"][\"value\"] = \"Astra Vectorize\"\n            else:\n                build_config[\"embedding_model\"][\"advanced\"] = False\n                build_config[\"embedding_choice\"][\"value\"] = \"Embedding Model\"\n\n            return build_config\n\n        return build_config\n\n    @check_cached_vector_store\n    def build_vector_store(self):\n        try:\n            from langchain_astradb import AstraDBVectorStore\n        except ImportError as e:\n            msg = (\n                \"Could not import langchain Astra DB integration package. \"\n                \"Please install it with `pip install langchain-astradb`.\"\n            )\n            raise ImportError(msg) from e\n\n        # Get the embedding model and additional params\n        embedding_params = (\n            {\"embedding\": self.embedding_model}\n            if self.embedding_model and self.embedding_choice == \"Embedding Model\"\n            else {}\n        )\n\n        # Get the additional parameters\n        additional_params = self.astradb_vectorstore_kwargs or {}\n\n        # Get Langflow version and platform information\n        __version__ = get_version_info()[\"version\"]\n        langflow_prefix = \"\"\n        # if os.getenv(\"AWS_EXECUTION_ENV\") == \"AWS_ECS_FARGATE\":  # TODO: More precise way of detecting\n        #     langflow_prefix = \"ds-\"\n\n        # Get the database object\n        database = self.get_database_object()\n        autodetect = self.collection_name in database.list_collection_names() and self.autodetect_collection\n\n        # Bundle up the auto-detect parameters\n        autodetect_params = {\n            \"autodetect_collection\": autodetect,\n            \"content_field\": (\n                self.content_field\n                if self.content_field and embedding_params\n                else (\n                    \"page_content\"\n                    if embedding_params\n                    and self.collection_data(collection_name=self.collection_name, database=database) == 0\n                    else None\n                )\n            ),\n            \"ignore_invalid_documents\": self.ignore_invalid_documents,\n        }\n\n        # Attempt to build the Vector Store object\n        try:\n            vector_store = AstraDBVectorStore(\n                # Astra DB Authentication Parameters\n                token=self.token,\n                api_endpoint=database.api_endpoint,\n                namespace=database.keyspace,\n                collection_name=self.collection_name,\n                environment=self.environment,\n                # Astra DB Usage Tracking Parameters\n                ext_callers=[(f\"{langflow_prefix}langflow\", __version__)],\n                # Astra DB Vector Store Parameters\n                **autodetect_params,\n                **embedding_params,\n                **additional_params,\n            )\n        except Exception as e:\n            msg = f\"Error initializing AstraDBVectorStore: {e}\"\n            raise ValueError(msg) from e\n\n        # Add documents to the vector store\n        self._add_documents_to_vector_store(vector_store)\n\n        return vector_store\n\n    def _add_documents_to_vector_store(self, vector_store) -> None:\n        documents = []\n        for _input in self.ingest_data or []:\n            if isinstance(_input, Data):\n                documents.append(_input.to_lc_document())\n            else:\n                msg = \"Vector Store Inputs must be Data objects.\"\n                raise TypeError(msg)\n\n        if documents and self.deletion_field:\n            self.log(f\"Deleting documents where {self.deletion_field}\")\n            try:\n                database = self.get_database_object()\n                collection = database.get_collection(self.collection_name, keyspace=database.keyspace)\n                delete_values = list({doc.metadata[self.deletion_field] for doc in documents})\n                self.log(f\"Deleting documents where {self.deletion_field} matches {delete_values}.\")\n                collection.delete_many({f\"metadata.{self.deletion_field}\": {\"$in\": delete_values}})\n            except Exception as e:\n                msg = f\"Error deleting documents from AstraDBVectorStore based on '{self.deletion_field}': {e}\"\n                raise ValueError(msg) from e\n\n        if documents:\n            self.log(f\"Adding {len(documents)} documents to the Vector Store.\")\n            try:\n                vector_store.add_documents(documents)\n            except Exception as e:\n                msg = f\"Error adding documents to AstraDBVectorStore: {e}\"\n                raise ValueError(msg) from e\n        else:\n            self.log(\"No documents to add to the Vector Store.\")\n\n    def _map_search_type(self) -> str:\n        search_type_mapping = {\n            \"Similarity with score threshold\": \"similarity_score_threshold\",\n            \"MMR (Max Marginal Relevance)\": \"mmr\",\n        }\n\n        return search_type_mapping.get(self.search_type, \"similarity\")\n\n    def _build_search_args(self):\n        query = self.search_query if isinstance(self.search_query, str) and self.search_query.strip() else None\n\n        if query:\n            args = {\n                \"query\": query,\n                \"search_type\": self._map_search_type(),\n                \"k\": self.number_of_results,\n                \"score_threshold\": self.search_score_threshold,\n            }\n        elif self.advanced_search_filter:\n            args = {\n                \"n\": self.number_of_results,\n            }\n        else:\n            return {}\n\n        filter_arg = self.advanced_search_filter or {}\n        if filter_arg:\n            args[\"filter\"] = filter_arg\n\n        return args\n\n    def search_documents(self, vector_store=None) -> list[Data]:\n        vector_store = vector_store or self.build_vector_store()\n\n        self.log(f\"Search input: {self.search_query}\")\n        self.log(f\"Search type: {self.search_type}\")\n        self.log(f\"Number of results: {self.number_of_results}\")\n\n        try:\n            search_args = self._build_search_args()\n        except Exception as e:\n            msg = f\"Error in AstraDBVectorStore._build_search_args: {e}\"\n            raise ValueError(msg) from e\n\n        if not search_args:\n            self.log(\"No search input or filters provided. Skipping search.\")\n            return []\n\n        docs = []\n        search_method = \"search\" if \"query\" in search_args else \"metadata_search\"\n\n        try:\n            self.log(f\"Calling vector_store.{search_method} with args: {search_args}\")\n            docs = getattr(vector_store, search_method)(**search_args)\n        except Exception as e:\n            msg = f\"Error performing {search_method} in AstraDBVectorStore: {e}\"\n            raise ValueError(msg) from e\n\n        self.log(f\"Retrieved documents: {len(docs)}\")\n\n        data = docs_to_data(docs)\n        self.log(f\"Converted documents to data: {len(data)}\")\n        self.status = data\n\n        return data\n\n    def get_retriever_kwargs(self):\n        search_args = self._build_search_args()\n\n        return {\n            \"search_type\": self._map_search_type(),\n            \"search_kwargs\": search_args,\n        }\n"
              },
              "collection_name": {
                "_input_type": "DropdownInput",
                "advanced": true,
                "combobox": true,
                "dialog_inputs": {
                  "fields": {
                    "data": {
                      "node": {
                        "description": "",
                        "display_name": "Create new collection",
                        "field_order": [
                          "new_collection_name",
                          "embedding_generation_provider",
                          "embedding_generation_model",
                          "dimension"
                        ],
                        "name": "create_collection",
                        "template": {
                          "dimension": {
                            "_input_type": "IntInput",
                            "advanced": false,
                            "display_name": "Dimensions (Required only for `Bring your own`)",
                            "dynamic": false,
                            "info": "Dimensions of the embeddings to generate.",
                            "list": false,
                            "list_add_label": "Add More",
                            "name": "dimension",
                            "placeholder": "",
                            "required": false,
                            "show": true,
                            "title_case": false,
                            "tool_mode": false,
                            "trace_as_metadata": true,
                            "type": "int",
                            "value": ""
                          },
                          "embedding_generation_model": {
                            "_input_type": "DropdownInput",
                            "advanced": false,
                            "combobox": false,
                            "dialog_inputs": {},
                            "display_name": "Embedding model",
                            "dynamic": false,
                            "info": "Model to use for generating embeddings.",
                            "name": "embedding_generation_model",
                            "options": [],
                            "options_metadata": [],
                            "placeholder": "",
                            "required": true,
                            "show": true,
                            "title_case": false,
                            "tool_mode": false,
                            "trace_as_metadata": true,
                            "type": "str",
                            "value": ""
                          },
                          "embedding_generation_provider": {
                            "_input_type": "DropdownInput",
                            "advanced": false,
                            "combobox": false,
                            "dialog_inputs": {},
                            "display_name": "Embedding generation method",
                            "dynamic": false,
                            "info": "Provider to use for generating embeddings.",
                            "name": "embedding_generation_provider",
                            "options": [
                              "Bring your own",
                              "Nvidia"
                            ],
                            "options_metadata": [],
                            "placeholder": "",
                            "real_time_refresh": true,
                            "required": true,
                            "show": true,
                            "title_case": false,
                            "tool_mode": false,
                            "trace_as_metadata": true,
                            "type": "str",
                            "value": ""
                          },
                          "new_collection_name": {
                            "_input_type": "StrInput",
                            "advanced": false,
                            "display_name": "Name",
                            "dynamic": false,
                            "info": "Name of the new collection to create in Astra DB.",
                            "list": false,
                            "list_add_label": "Add More",
                            "load_from_db": false,
                            "name": "new_collection_name",
                            "placeholder": "",
                            "required": true,
                            "show": true,
                            "title_case": false,
                            "tool_mode": false,
                            "trace_as_metadata": true,
                            "type": "str",
                            "value": ""
                          }
                        }
                      }
                    }
                  },
                  "functionality": "create"
                },
                "display_name": "Collection",
                "dynamic": false,
                "info": "The name of the collection within Astra DB where the vectors will be stored.",
                "name": "collection_name",
                "options": [],
                "options_metadata": [],
                "placeholder": "",
                "real_time_refresh": true,
                "refresh_button": true,
                "required": true,
                "show": true,
                "title_case": false,
                "tool_mode": false,
                "trace_as_metadata": true,
                "type": "str",
                "value": ""
              },
              "content_field": {
                "_input_type": "StrInput",
                "advanced": true,
                "display_name": "Content Field",
                "dynamic": false,
                "info": "Field to use as the text content field for the vector store.",
                "list": false,
                "list_add_label": "Add More",
                "load_from_db": false,
                "name": "content_field",
                "placeholder": "",
                "required": false,
                "show": true,
                "title_case": false,
                "tool_mode": false,
                "trace_as_metadata": true,
                "type": "str",
                "value": ""
              },
              "database_name": {
                "_input_type": "DropdownInput",
                "advanced": false,
                "combobox": true,
                "dialog_inputs": {
                  "fields": {
                    "data": {
                      "node": {
                        "description": "",
                        "display_name": "Create new database",
                        "field_order": [
                          "new_database_name",
                          "cloud_provider",
                          "region"
                        ],
                        "name": "create_database",
                        "template": {
                          "cloud_provider": {
                            "_input_type": "DropdownInput",
                            "advanced": false,
                            "combobox": false,
                            "dialog_inputs": {},
                            "display_name": "Cloud provider",
                            "dynamic": false,
                            "info": "Cloud provider for the new database.",
                            "name": "cloud_provider",
                            "options": [
                              "Amazon Web Services",
                              "Google Cloud Platform",
                              "Microsoft Azure"
                            ],
                            "options_metadata": [],
                            "placeholder": "",
                            "real_time_refresh": true,
                            "required": true,
                            "show": true,
                            "title_case": false,
                            "tool_mode": false,
                            "trace_as_metadata": true,
                            "type": "str",
                            "value": ""
                          },
                          "new_database_name": {
                            "_input_type": "StrInput",
                            "advanced": false,
                            "display_name": "Name",
                            "dynamic": false,
                            "info": "Name of the new database to create in Astra DB.",
                            "list": false,
                            "list_add_label": "Add More",
                            "load_from_db": false,
                            "name": "new_database_name",
                            "placeholder": "",
                            "required": true,
                            "show": true,
                            "title_case": false,
                            "tool_mode": false,
                            "trace_as_metadata": true,
                            "type": "str",
                            "value": ""
                          },
                          "region": {
                            "_input_type": "DropdownInput",
                            "advanced": false,
                            "combobox": false,
                            "dialog_inputs": {},
                            "display_name": "Region",
                            "dynamic": false,
                            "info": "Region for the new database.",
                            "name": "region",
                            "options": [],
                            "options_metadata": [],
                            "placeholder": "",
                            "required": true,
                            "show": true,
                            "title_case": false,
                            "tool_mode": false,
                            "trace_as_metadata": true,
                            "type": "str",
                            "value": ""
                          }
                        }
                      }
                    }
                  },
                  "functionality": "create"
                },
                "display_name": "Database",
                "dynamic": false,
                "info": "The Database name for the Astra DB instance.",
                "name": "database_name",
                "options": [],
                "options_metadata": [],
                "placeholder": "",
                "real_time_refresh": true,
                "refresh_button": true,
                "required": true,
                "show": true,
                "title_case": false,
                "tool_mode": false,
                "trace_as_metadata": true,
                "type": "str",
                "value": ""
              },
              "deletion_field": {
                "_input_type": "StrInput",
                "advanced": true,
                "display_name": "Deletion Based On Field",
                "dynamic": false,
                "info": "When this parameter is provided, documents in the target collection with metadata field values matching the input metadata field value will be deleted before new data is loaded.",
                "list": false,
                "list_add_label": "Add More",
                "load_from_db": false,
                "name": "deletion_field",
                "placeholder": "",
                "required": false,
                "show": true,
                "title_case": false,
                "tool_mode": false,
                "trace_as_metadata": true,
                "type": "str",
                "value": ""
              },
              "embedding_choice": {
                "_input_type": "DropdownInput",
                "advanced": true,
                "combobox": false,
                "dialog_inputs": {},
                "display_name": "Embedding Model or Astra Vectorize",
                "dynamic": false,
                "info": "Choose an embedding model or use Astra Vectorize.",
                "name": "embedding_choice",
                "options": [
                  "Embedding Model",
                  "Astra Vectorize"
                ],
                "options_metadata": [],
                "placeholder": "",
                "real_time_refresh": true,
                "required": false,
                "show": true,
                "title_case": false,
                "tool_mode": false,
                "trace_as_metadata": true,
                "type": "str",
                "value": "Embedding Model"
              },
              "embedding_model": {
                "_input_type": "HandleInput",
                "advanced": false,
                "display_name": "Embedding Model",
                "dynamic": false,
                "info": "Specify the Embedding Model. Not required for Astra Vectorize collections.",
                "input_types": [
                  "Embeddings"
                ],
                "list": false,
                "list_add_label": "Add More",
                "name": "embedding_model",
                "placeholder": "",
                "required": false,
                "show": true,
                "title_case": false,
                "trace_as_metadata": true,
                "type": "other",
                "value": ""
              },
              "environment": {
                "_input_type": "StrInput",
                "advanced": true,
                "display_name": "Environment",
                "dynamic": false,
                "info": "The environment for the Astra DB API Endpoint.",
                "list": false,
                "list_add_label": "Add More",
                "load_from_db": false,
                "name": "environment",
                "placeholder": "",
                "real_time_refresh": true,
                "required": false,
                "show": true,
                "title_case": false,
                "tool_mode": false,
                "trace_as_metadata": true,
                "type": "str",
                "value": ""
              },
              "ignore_invalid_documents": {
                "_input_type": "BoolInput",
                "advanced": true,
                "display_name": "Ignore Invalid Documents",
                "dynamic": false,
                "info": "Boolean flag to determine whether to ignore invalid documents at runtime.",
                "list": false,
                "list_add_label": "Add More",
                "name": "ignore_invalid_documents",
                "placeholder": "",
                "required": false,
                "show": true,
                "title_case": false,
                "tool_mode": false,
                "trace_as_metadata": true,
                "type": "bool",
                "value": false
              },
              "ingest_data": {
                "_input_type": "DataInput",
                "advanced": false,
                "display_name": "Ingest Data",
                "dynamic": false,
                "info": "",
                "input_types": [
                  "Data"
                ],
                "list": false,
                "list_add_label": "Add More",
                "name": "ingest_data",
                "placeholder": "",
                "required": false,
                "show": true,
                "title_case": false,
                "tool_mode": false,
                "trace_as_input": true,
                "trace_as_metadata": true,
                "type": "other",
                "value": ""
              },
              "keyspace": {
                "_input_type": "StrInput",
                "advanced": true,
                "display_name": "Keyspace",
                "dynamic": false,
                "info": "Optional keyspace within Astra DB to use for the collection.",
                "list": false,
                "list_add_label": "Add More",
                "load_from_db": false,
                "name": "keyspace",
                "placeholder": "",
                "required": false,
                "show": true,
                "title_case": false,
                "tool_mode": false,
                "trace_as_metadata": true,
                "type": "str",
                "value": ""
              },
              "number_of_results": {
                "_input_type": "IntInput",
                "advanced": true,
                "display_name": "Number of Search Results",
                "dynamic": false,
                "info": "Number of search results to return.",
                "list": false,
                "list_add_label": "Add More",
                "name": "number_of_results",
                "placeholder": "",
                "required": false,
                "show": true,
                "title_case": false,
                "tool_mode": false,
                "trace_as_metadata": true,
                "type": "int",
                "value": 4
              },
              "search_query": {
                "_input_type": "MultilineInput",
                "advanced": false,
                "display_name": "Search Query",
                "dynamic": false,
                "info": "",
                "input_types": [
                  "Message"
                ],
                "list": false,
                "list_add_label": "Add More",
                "load_from_db": false,
                "multiline": true,
                "name": "search_query",
                "placeholder": "",
                "required": false,
                "show": true,
                "title_case": false,
                "tool_mode": true,
                "trace_as_input": true,
                "trace_as_metadata": true,
                "type": "str",
                "value": ""
              },
              "search_score_threshold": {
                "_input_type": "FloatInput",
                "advanced": true,
                "display_name": "Search Score Threshold",
                "dynamic": false,
                "info": "Minimum similarity score threshold for search results. (when using 'Similarity with score threshold')",
                "list": false,
                "list_add_label": "Add More",
                "name": "search_score_threshold",
                "placeholder": "",
                "required": false,
                "show": true,
                "title_case": false,
                "tool_mode": false,
                "trace_as_metadata": true,
                "type": "float",
                "value": 0
              },
              "search_type": {
                "_input_type": "DropdownInput",
                "advanced": true,
                "combobox": false,
                "dialog_inputs": {},
                "display_name": "Search Type",
                "dynamic": false,
                "info": "Search type to use",
                "name": "search_type",
                "options": [
                  "Similarity",
                  "Similarity with score threshold",
                  "MMR (Max Marginal Relevance)"
                ],
                "options_metadata": [],
                "placeholder": "",
                "required": false,
                "show": true,
                "title_case": false,
                "tool_mode": false,
                "trace_as_metadata": true,
                "type": "str",
                "value": "Similarity"
              },
              "should_cache_vector_store": {
                "_input_type": "BoolInput",
                "advanced": true,
                "display_name": "Cache Vector Store",
                "dynamic": false,
                "info": "If True, the vector store will be cached for the current build of the component. This is useful for components that have multiple output methods and want to share the same vector store.",
                "list": false,
                "list_add_label": "Add More",
                "name": "should_cache_vector_store",
                "placeholder": "",
                "required": false,
                "show": true,
                "title_case": false,
                "tool_mode": false,
                "trace_as_metadata": true,
                "type": "bool",
                "value": true
              },
              "token": {
                "_input_type": "SecretStrInput",
                "advanced": false,
                "display_name": "Astra DB Application Token",
                "dynamic": false,
                "info": "Authentication token for accessing Astra DB.",
                "input_types": [],
                "load_from_db": true,
                "name": "token",
                "password": true,
                "placeholder": "",
                "real_time_refresh": true,
                "required": true,
                "show": true,
                "title_case": false,
                "type": "str",
                "value": "ASTRA_DB_APPLICATION_TOKEN"
              }
            },
            "tool_mode": false
          },
          "showNode": true,
          "type": "AstraDB"
        },
        "dragging": false,
        "id": "AstraDB-zSJLX",
        "measured": {
          "height": 532,
          "width": 320
        },
        "position": {
          "x": 1217.8097321478133,
          "y": 653.4355077508712
        },
        "selected": false,
        "type": "genericNode"
      },
      {
        "data": {
          "id": "AstraDB-yEyTF",
          "node": {
            "base_classes": [
              "Data",
              "DataFrame"
            ],
            "beta": false,
            "conditional_paths": [],
            "custom_fields": {},
            "description": "Ingest and search documents in Astra DB",
            "display_name": "Astra DB",
            "documentation": "https://docs.datastax.com/en/langflow/astra-components.html",
            "edited": false,
            "field_order": [
              "token",
              "environment",
              "database_name",
              "api_endpoint",
              "collection_name",
              "keyspace",
              "embedding_choice",
              "embedding_model",
              "ingest_data",
              "search_query",
              "number_of_results",
              "search_type",
              "search_score_threshold",
              "advanced_search_filter",
              "autodetect_collection",
              "content_field",
              "deletion_field",
              "ignore_invalid_documents",
              "astradb_vectorstore_kwargs"
            ],
            "frozen": false,
            "icon": "AstraDB",
            "legacy": false,
            "metadata": {},
            "minimized": false,
            "output_types": [],
            "outputs": [
              {
                "allows_loop": false,
                "cache": true,
                "display_name": "Search Results",
                "method": "search_documents",
                "name": "search_results",
                "required_inputs": [
                  "collection_name",
                  "database_name",
                  "token"
                ],
                "selected": "Data",
                "tool_mode": true,
                "types": [
                  "Data"
                ],
                "value": "__UNDEFINED__"
              },
              {
                "allows_loop": false,
                "cache": true,
                "display_name": "DataFrame",
                "method": "as_dataframe",
                "name": "dataframe",
                "required_inputs": [],
                "selected": "DataFrame",
                "tool_mode": true,
                "types": [
                  "DataFrame"
                ],
<<<<<<< HEAD
                "value": "__UNDEFINED__"
              },
              {
                "allows_loop": false,
                "cache": true,
                "display_name": "Toolset",
                "method": "to_toolkit",
                "name": "component_as_tool",
                "required_inputs": [],
                "selected": "Tool",
                "tool_mode": true,
                "types": [
                  "Tool"
                ],
=======
>>>>>>> 7b3dc0b4
                "value": "__UNDEFINED__"
              }
            ],
            "pinned": false,
            "template": {
              "_type": "Component",
              "advanced_search_filter": {
                "_input_type": "NestedDictInput",
                "advanced": true,
                "display_name": "Search Metadata Filter",
                "dynamic": false,
                "info": "Optional dictionary of filters to apply to the search query.",
                "list": false,
                "list_add_label": "Add More",
                "name": "advanced_search_filter",
                "placeholder": "",
                "required": false,
                "show": true,
                "title_case": false,
                "tool_mode": false,
                "trace_as_input": true,
                "trace_as_metadata": true,
                "type": "NestedDict",
                "value": {}
              },
              "api_endpoint": {
                "_input_type": "StrInput",
                "advanced": true,
                "display_name": "Astra DB API Endpoint",
                "dynamic": false,
                "info": "The API Endpoint for the Astra DB instance. Supercedes database selection.",
                "list": false,
                "list_add_label": "Add More",
                "load_from_db": false,
                "name": "api_endpoint",
                "placeholder": "",
                "required": false,
                "show": true,
                "title_case": false,
                "tool_mode": false,
                "trace_as_metadata": true,
                "type": "str",
                "value": ""
              },
              "astradb_vectorstore_kwargs": {
                "_input_type": "NestedDictInput",
                "advanced": true,
                "display_name": "AstraDBVectorStore Parameters",
                "dynamic": false,
                "info": "Optional dictionary of additional parameters for the AstraDBVectorStore.",
                "list": false,
                "list_add_label": "Add More",
                "name": "astradb_vectorstore_kwargs",
                "placeholder": "",
                "required": false,
                "show": true,
                "title_case": false,
                "tool_mode": false,
                "trace_as_input": true,
                "trace_as_metadata": true,
                "type": "NestedDict",
                "value": {}
              },
              "autodetect_collection": {
                "_input_type": "BoolInput",
                "advanced": true,
                "display_name": "Autodetect Collection",
                "dynamic": false,
                "info": "Boolean flag to determine whether to autodetect the collection.",
                "list": false,
                "list_add_label": "Add More",
                "name": "autodetect_collection",
                "placeholder": "",
                "required": false,
                "show": true,
                "title_case": false,
                "tool_mode": false,
                "trace_as_metadata": true,
                "type": "bool",
                "value": true
              },
              "code": {
                "advanced": true,
                "dynamic": true,
                "fileTypes": [],
                "file_path": "",
                "info": "",
                "list": false,
                "load_from_db": false,
                "multiline": true,
                "name": "code",
                "password": false,
                "placeholder": "",
                "required": true,
                "show": true,
                "title_case": false,
                "type": "code",
                "value": "from collections import defaultdict\nfrom dataclasses import asdict, dataclass, field\n\nfrom astrapy import AstraDBAdmin, DataAPIClient, Database\nfrom astrapy.info import CollectionDescriptor\nfrom langchain_astradb import AstraDBVectorStore, CollectionVectorServiceOptions\n\nfrom langflow.base.vectorstores.model import LCVectorStoreComponent, check_cached_vector_store\nfrom langflow.helpers import docs_to_data\nfrom langflow.inputs import FloatInput, NestedDictInput\nfrom langflow.io import (\n    BoolInput,\n    DropdownInput,\n    HandleInput,\n    IntInput,\n    SecretStrInput,\n    StrInput,\n)\nfrom langflow.schema import Data\nfrom langflow.utils.version import get_version_info\n\n\nclass AstraDBVectorStoreComponent(LCVectorStoreComponent):\n    display_name: str = \"Astra DB\"\n    description: str = \"Ingest and search documents in Astra DB\"\n    documentation: str = \"https://docs.datastax.com/en/langflow/astra-components.html\"\n    name = \"AstraDB\"\n    icon: str = \"AstraDB\"\n\n    _cached_vector_store: AstraDBVectorStore | None = None\n\n    @dataclass\n    class NewDatabaseInput:\n        functionality: str = \"create\"\n        fields: dict[str, dict] = field(\n            default_factory=lambda: {\n                \"data\": {\n                    \"node\": {\n                        \"name\": \"create_database\",\n                        \"description\": \"\",\n                        \"display_name\": \"Create new database\",\n                        \"field_order\": [\"new_database_name\", \"cloud_provider\", \"region\"],\n                        \"template\": {\n                            \"new_database_name\": StrInput(\n                                name=\"new_database_name\",\n                                display_name=\"Name\",\n                                info=\"Name of the new database to create in Astra DB.\",\n                                required=True,\n                            ),\n                            \"cloud_provider\": DropdownInput(\n                                name=\"cloud_provider\",\n                                display_name=\"Cloud provider\",\n                                info=\"Cloud provider for the new database.\",\n                                options=[\"Amazon Web Services\", \"Google Cloud Platform\", \"Microsoft Azure\"],\n                                required=True,\n                                real_time_refresh=True,\n                            ),\n                            \"region\": DropdownInput(\n                                name=\"region\",\n                                display_name=\"Region\",\n                                info=\"Region for the new database.\",\n                                options=[],\n                                required=True,\n                            ),\n                        },\n                    },\n                }\n            }\n        )\n\n    @dataclass\n    class NewCollectionInput:\n        functionality: str = \"create\"\n        fields: dict[str, dict] = field(\n            default_factory=lambda: {\n                \"data\": {\n                    \"node\": {\n                        \"name\": \"create_collection\",\n                        \"description\": \"\",\n                        \"display_name\": \"Create new collection\",\n                        \"field_order\": [\n                            \"new_collection_name\",\n                            \"embedding_generation_provider\",\n                            \"embedding_generation_model\",\n                            \"dimension\",\n                        ],\n                        \"template\": {\n                            \"new_collection_name\": StrInput(\n                                name=\"new_collection_name\",\n                                display_name=\"Name\",\n                                info=\"Name of the new collection to create in Astra DB.\",\n                                required=True,\n                            ),\n                            \"embedding_generation_provider\": DropdownInput(\n                                name=\"embedding_generation_provider\",\n                                display_name=\"Embedding generation method\",\n                                info=\"Provider to use for generating embeddings.\",\n                                real_time_refresh=True,\n                                required=True,\n                                options=[\"Bring your own\", \"Nvidia\"],\n                            ),\n                            \"embedding_generation_model\": DropdownInput(\n                                name=\"embedding_generation_model\",\n                                display_name=\"Embedding model\",\n                                info=\"Model to use for generating embeddings.\",\n                                required=True,\n                                options=[],\n                            ),\n                            \"dimension\": IntInput(\n                                name=\"dimension\",\n                                display_name=\"Dimensions (Required only for `Bring your own`)\",\n                                info=\"Dimensions of the embeddings to generate.\",\n                                required=False,\n                                value=1024,\n                            ),\n                        },\n                    },\n                }\n            }\n        )\n\n    inputs = [\n        SecretStrInput(\n            name=\"token\",\n            display_name=\"Astra DB Application Token\",\n            info=\"Authentication token for accessing Astra DB.\",\n            value=\"ASTRA_DB_APPLICATION_TOKEN\",\n            required=True,\n            real_time_refresh=True,\n            input_types=[],\n        ),\n        StrInput(\n            name=\"environment\",\n            display_name=\"Environment\",\n            info=\"The environment for the Astra DB API Endpoint.\",\n            advanced=True,\n            real_time_refresh=True,\n        ),\n        DropdownInput(\n            name=\"database_name\",\n            display_name=\"Database\",\n            info=\"The Database name for the Astra DB instance.\",\n            required=True,\n            refresh_button=True,\n            real_time_refresh=True,\n            dialog_inputs=asdict(NewDatabaseInput()),\n            combobox=True,\n        ),\n        StrInput(\n            name=\"api_endpoint\",\n            display_name=\"Astra DB API Endpoint\",\n            info=\"The API Endpoint for the Astra DB instance. Supercedes database selection.\",\n            advanced=True,\n        ),\n        DropdownInput(\n            name=\"collection_name\",\n            display_name=\"Collection\",\n            info=\"The name of the collection within Astra DB where the vectors will be stored.\",\n            required=True,\n            refresh_button=True,\n            real_time_refresh=True,\n            dialog_inputs=asdict(NewCollectionInput()),\n            combobox=True,\n            advanced=True,\n        ),\n        StrInput(\n            name=\"keyspace\",\n            display_name=\"Keyspace\",\n            info=\"Optional keyspace within Astra DB to use for the collection.\",\n            advanced=True,\n        ),\n        DropdownInput(\n            name=\"embedding_choice\",\n            display_name=\"Embedding Model or Astra Vectorize\",\n            info=\"Choose an embedding model or use Astra Vectorize.\",\n            options=[\"Embedding Model\", \"Astra Vectorize\"],\n            value=\"Embedding Model\",\n            advanced=True,\n            real_time_refresh=True,\n        ),\n        HandleInput(\n            name=\"embedding_model\",\n            display_name=\"Embedding Model\",\n            input_types=[\"Embeddings\"],\n            info=\"Specify the Embedding Model. Not required for Astra Vectorize collections.\",\n            required=False,\n        ),\n        *LCVectorStoreComponent.inputs,\n        IntInput(\n            name=\"number_of_results\",\n            display_name=\"Number of Search Results\",\n            info=\"Number of search results to return.\",\n            advanced=True,\n            value=4,\n        ),\n        DropdownInput(\n            name=\"search_type\",\n            display_name=\"Search Type\",\n            info=\"Search type to use\",\n            options=[\"Similarity\", \"Similarity with score threshold\", \"MMR (Max Marginal Relevance)\"],\n            value=\"Similarity\",\n            advanced=True,\n        ),\n        FloatInput(\n            name=\"search_score_threshold\",\n            display_name=\"Search Score Threshold\",\n            info=\"Minimum similarity score threshold for search results. \"\n            \"(when using 'Similarity with score threshold')\",\n            value=0,\n            advanced=True,\n        ),\n        NestedDictInput(\n            name=\"advanced_search_filter\",\n            display_name=\"Search Metadata Filter\",\n            info=\"Optional dictionary of filters to apply to the search query.\",\n            advanced=True,\n        ),\n        BoolInput(\n            name=\"autodetect_collection\",\n            display_name=\"Autodetect Collection\",\n            info=\"Boolean flag to determine whether to autodetect the collection.\",\n            advanced=True,\n            value=True,\n        ),\n        StrInput(\n            name=\"content_field\",\n            display_name=\"Content Field\",\n            info=\"Field to use as the text content field for the vector store.\",\n            advanced=True,\n        ),\n        StrInput(\n            name=\"deletion_field\",\n            display_name=\"Deletion Based On Field\",\n            info=\"When this parameter is provided, documents in the target collection with \"\n            \"metadata field values matching the input metadata field value will be deleted \"\n            \"before new data is loaded.\",\n            advanced=True,\n        ),\n        BoolInput(\n            name=\"ignore_invalid_documents\",\n            display_name=\"Ignore Invalid Documents\",\n            info=\"Boolean flag to determine whether to ignore invalid documents at runtime.\",\n            advanced=True,\n        ),\n        NestedDictInput(\n            name=\"astradb_vectorstore_kwargs\",\n            display_name=\"AstraDBVectorStore Parameters\",\n            info=\"Optional dictionary of additional parameters for the AstraDBVectorStore.\",\n            advanced=True,\n        ),\n    ]\n\n    @classmethod\n    def map_cloud_providers(cls):\n        # TODO: Programmatically fetch the regions for each cloud provider\n        return {\n            \"Amazon Web Services\": {\n                \"id\": \"aws\",\n                \"regions\": [\"us-east-2\", \"ap-south-1\", \"eu-west-1\"],\n            },\n            \"Google Cloud Platform\": {\n                \"id\": \"gcp\",\n                \"regions\": [\"us-east1\"],\n            },\n            \"Microsoft Azure\": {\n                \"id\": \"azure\",\n                \"regions\": [\"westus3\"],\n            },\n        }\n\n    @classmethod\n    def get_vectorize_providers(cls, token: str, environment: str | None = None, api_endpoint: str | None = None):\n        try:\n            # Get the admin object\n            admin = AstraDBAdmin(token=token, environment=environment)\n            db_admin = admin.get_database_admin(api_endpoint=api_endpoint)\n\n            # Get the list of embedding providers\n            embedding_providers = db_admin.find_embedding_providers().as_dict()\n\n            vectorize_providers_mapping = {}\n            # Map the provider display name to the provider key and models\n            for provider_key, provider_data in embedding_providers[\"embeddingProviders\"].items():\n                # Get the provider display name and models\n                display_name = provider_data[\"displayName\"]\n                models = [model[\"name\"] for model in provider_data[\"models\"]]\n\n                # Build our mapping\n                vectorize_providers_mapping[display_name] = [provider_key, models]\n\n            # Sort the resulting dictionary\n            return defaultdict(list, dict(sorted(vectorize_providers_mapping.items())))\n        except Exception as e:\n            msg = f\"Error fetching vectorize providers: {e}\"\n            raise ValueError(msg) from e\n\n    @classmethod\n    async def create_database_api(\n        cls,\n        new_database_name: str,\n        cloud_provider: str,\n        region: str,\n        token: str,\n        environment: str | None = None,\n        keyspace: str | None = None,\n    ):\n        client = DataAPIClient(token=token, environment=environment)\n\n        # Get the admin object\n        admin_client = client.get_admin(token=token)\n\n        # Call the create database function\n        return await admin_client.async_create_database(\n            name=new_database_name,\n            cloud_provider=cls.map_cloud_providers()[cloud_provider][\"id\"],\n            region=region,\n            keyspace=keyspace,\n            wait_until_active=False,\n        )\n\n    @classmethod\n    async def create_collection_api(\n        cls,\n        new_collection_name: str,\n        token: str,\n        api_endpoint: str,\n        environment: str | None = None,\n        keyspace: str | None = None,\n        dimension: int | None = None,\n        embedding_generation_provider: str | None = None,\n        embedding_generation_model: str | None = None,\n    ):\n        # Create the data API client\n        client = DataAPIClient(token=token, environment=environment)\n\n        # Get the database object\n        database = client.get_async_database(api_endpoint=api_endpoint, token=token)\n\n        # Build vectorize options, if needed\n        vectorize_options = None\n        if not dimension:\n            vectorize_options = CollectionVectorServiceOptions(\n                provider=cls.get_vectorize_providers(\n                    token=token, environment=environment, api_endpoint=api_endpoint\n                ).get(embedding_generation_provider, [None, []])[0],\n                model_name=embedding_generation_model,\n            )\n\n        # Create the collection\n        return await database.create_collection(\n            name=new_collection_name,\n            keyspace=keyspace,\n            dimension=dimension,\n            service=vectorize_options,\n        )\n\n    @classmethod\n    def get_database_list_static(cls, token: str, environment: str | None = None):\n        client = DataAPIClient(token=token, environment=environment)\n\n        # Get the admin object\n        admin_client = client.get_admin(token=token)\n\n        # Get the list of databases\n        db_list = list(admin_client.list_databases())\n\n        # Set the environment properly\n        env_string = \"\"\n        if environment and environment != \"prod\":\n            env_string = f\"-{environment}\"\n\n        # Generate the api endpoint for each database\n        db_info_dict = {}\n        for db in db_list:\n            try:\n                # Get the API endpoint for the database\n                api_endpoint = f\"https://{db.info.id}-{db.info.region}.apps.astra{env_string}.datastax.com\"\n\n                # Get the number of collections\n                try:\n                    num_collections = len(\n                        list(\n                            client.get_database(\n                                api_endpoint=api_endpoint, token=token, keyspace=db.info.keyspace\n                            ).list_collection_names(keyspace=db.info.keyspace)\n                        )\n                    )\n                except Exception:  # noqa: BLE001\n                    num_collections = 0\n                    if db.status != \"PENDING\":\n                        continue\n\n                # Add the database to the dictionary\n                db_info_dict[db.info.name] = {\n                    \"api_endpoint\": api_endpoint,\n                    \"collections\": num_collections,\n                    \"status\": db.status if db.status != \"ACTIVE\" else None,\n                }\n            except Exception:  # noqa: BLE001, S110\n                pass\n\n        return db_info_dict\n\n    def get_database_list(self):\n        return self.get_database_list_static(token=self.token, environment=self.environment)\n\n    @classmethod\n    def get_api_endpoint_static(\n        cls,\n        token: str,\n        environment: str | None = None,\n        api_endpoint: str | None = None,\n        database_name: str | None = None,\n    ):\n        # If the api_endpoint is set, return it\n        if api_endpoint:\n            return api_endpoint\n\n        # Check if the database_name is like a url\n        if database_name and database_name.startswith(\"https://\"):\n            return database_name\n\n        # If the database is not set, nothing we can do.\n        if not database_name:\n            return None\n\n        # Grab the database object\n        db = cls.get_database_list_static(token=token, environment=environment).get(database_name)\n        if not db:\n            return None\n\n        # Otherwise, get the URL from the database list\n        return db.get(\"api_endpoint\")\n\n    def get_api_endpoint(self):\n        return self.get_api_endpoint_static(\n            token=self.token,\n            environment=self.environment,\n            api_endpoint=self.api_endpoint,\n            database_name=self.database_name,\n        )\n\n    def get_keyspace(self):\n        keyspace = self.keyspace\n\n        if keyspace:\n            return keyspace.strip()\n\n        return None\n\n    def get_database_object(self, api_endpoint: str | None = None):\n        try:\n            client = DataAPIClient(token=self.token, environment=self.environment)\n\n            return client.get_database(\n                api_endpoint=api_endpoint or self.get_api_endpoint(),\n                token=self.token,\n                keyspace=self.get_keyspace(),\n            )\n        except Exception as e:\n            msg = f\"Error fetching database object: {e}\"\n            raise ValueError(msg) from e\n\n    def collection_data(self, collection_name: str, database: Database | None = None):\n        try:\n            if not database:\n                client = DataAPIClient(token=self.token, environment=self.environment)\n\n                database = client.get_database(\n                    api_endpoint=self.get_api_endpoint(),\n                    token=self.token,\n                    keyspace=self.get_keyspace(),\n                )\n\n            collection = database.get_collection(collection_name, keyspace=self.get_keyspace())\n\n            return collection.estimated_document_count()\n        except Exception as e:  # noqa: BLE001\n            self.log(f\"Error checking collection data: {e}\")\n\n            return None\n\n    def _initialize_database_options(self):\n        try:\n            return [\n                {\n                    \"name\": name,\n                    \"status\": info[\"status\"],\n                    \"collections\": info[\"collections\"],\n                    \"api_endpoint\": info[\"api_endpoint\"],\n                    \"icon\": \"data\",\n                }\n                for name, info in self.get_database_list().items()\n            ]\n        except Exception as e:\n            msg = f\"Error fetching database options: {e}\"\n            raise ValueError(msg) from e\n\n    @classmethod\n    def get_provider_icon(cls, collection: CollectionDescriptor | None = None, provider_name: str | None = None) -> str:\n        # Get the provider name from the collection\n        provider_name = provider_name or (\n            collection.options.vector.service.provider\n            if collection and collection.options and collection.options.vector and collection.options.vector.service\n            else None\n        )\n\n        # If there is no provider, use the vector store icon\n        if not provider_name or provider_name == \"bring your own\":\n            return \"vectorstores\"\n\n        # Special case for certain models\n        # TODO: Add more icons\n        if provider_name == \"nvidia\":\n            return \"NVIDIA\"\n        if provider_name == \"openai\":\n            return \"OpenAI\"\n\n        # Title case on the provider for the icon if no special case\n        return provider_name.title()\n\n    def _initialize_collection_options(self, api_endpoint: str | None = None):\n        # Nothing to generate if we don't have an API endpoint yet\n        api_endpoint = api_endpoint or self.get_api_endpoint()\n        if not api_endpoint:\n            return []\n\n        # Retrieve the database object\n        database = self.get_database_object(api_endpoint=api_endpoint)\n\n        # Get the list of collections\n        collection_list = list(database.list_collections(keyspace=self.get_keyspace()))\n\n        # Return the list of collections and metadata associated\n        return [\n            {\n                \"name\": col.name,\n                \"records\": self.collection_data(collection_name=col.name, database=database),\n                \"provider\": (\n                    col.options.vector.service.provider if col.options.vector and col.options.vector.service else None\n                ),\n                \"icon\": self.get_provider_icon(collection=col),\n                \"model\": (\n                    col.options.vector.service.model_name if col.options.vector and col.options.vector.service else None\n                ),\n            }\n            for col in collection_list\n        ]\n\n    def reset_provider_options(self, build_config: dict):\n        # Get the list of vectorize providers\n        vectorize_providers = self.get_vectorize_providers(\n            token=self.token,\n            environment=self.environment,\n            api_endpoint=build_config[\"api_endpoint\"][\"value\"],\n        )\n\n        # Append a special case for Bring your own\n        vectorize_providers[\"Bring your own\"] = [None, [\"Bring your own\"]]\n\n        # If the collection is set, allow user to see embedding options\n        build_config[\"collection_name\"][\"dialog_inputs\"][\"fields\"][\"data\"][\"node\"][\"template\"][\n            \"embedding_generation_provider\"\n        ][\"options\"] = [\"Bring your own\", \"Nvidia\", *[key for key in vectorize_providers if key != \"Nvidia\"]]\n\n        # For all not Bring your own or Nvidia providers, add metadata saying configure in Astra DB Portal\n        provider_options = build_config[\"collection_name\"][\"dialog_inputs\"][\"fields\"][\"data\"][\"node\"][\"template\"][\n            \"embedding_generation_provider\"\n        ][\"options\"]\n\n        # Go over each possible provider and add metadata to configure in Astra DB Portal\n        for provider in provider_options:\n            # Skip Bring your own and Nvidia, automatically configured\n            if provider in {\"Bring your own\", \"Nvidia\"}:\n                build_config[\"collection_name\"][\"dialog_inputs\"][\"fields\"][\"data\"][\"node\"][\"template\"][\n                    \"embedding_generation_provider\"\n                ][\"options_metadata\"].append({\"icon\": self.get_provider_icon(provider_name=provider.lower())})\n                continue\n\n            # Add metadata to configure in Astra DB Portal\n            build_config[\"collection_name\"][\"dialog_inputs\"][\"fields\"][\"data\"][\"node\"][\"template\"][\n                \"embedding_generation_provider\"\n            ][\"options_metadata\"].append({\" \": \"Configure in Astra DB Portal\"})\n\n        # And allow the user to see the models based on a selected provider\n        embedding_provider = build_config[\"collection_name\"][\"dialog_inputs\"][\"fields\"][\"data\"][\"node\"][\"template\"][\n            \"embedding_generation_provider\"\n        ][\"value\"]\n\n        # Set the options for the embedding model based on the provider\n        build_config[\"collection_name\"][\"dialog_inputs\"][\"fields\"][\"data\"][\"node\"][\"template\"][\n            \"embedding_generation_model\"\n        ][\"options\"] = vectorize_providers.get(embedding_provider, [[], []])[1]\n\n        return build_config\n\n    def reset_collection_list(self, build_config: dict):\n        # Get the list of options we have based on the token provided\n        collection_options = self._initialize_collection_options(api_endpoint=build_config[\"api_endpoint\"][\"value\"])\n\n        # If we retrieved options based on the token, show the dropdown\n        build_config[\"collection_name\"][\"options\"] = [col[\"name\"] for col in collection_options]\n        build_config[\"collection_name\"][\"options_metadata\"] = [\n            {k: v for k, v in col.items() if k != \"name\"} for col in collection_options\n        ]\n\n        # Reset the selected collection\n        if build_config[\"collection_name\"][\"value\"] not in build_config[\"collection_name\"][\"options\"]:\n            build_config[\"collection_name\"][\"value\"] = \"\"\n\n        # If we have a database, collection name should not be advanced\n        build_config[\"collection_name\"][\"advanced\"] = not build_config[\"database_name\"][\"value\"]\n\n        return build_config\n\n    def reset_database_list(self, build_config: dict):\n        # Get the list of options we have based on the token provided\n        database_options = self._initialize_database_options()\n\n        # If we retrieved options based on the token, show the dropdown\n        build_config[\"database_name\"][\"options\"] = [db[\"name\"] for db in database_options]\n        build_config[\"database_name\"][\"options_metadata\"] = [\n            {k: v for k, v in db.items() if k != \"name\"} for db in database_options\n        ]\n\n        # Reset the selected database\n        if build_config[\"database_name\"][\"value\"] not in build_config[\"database_name\"][\"options\"]:\n            build_config[\"database_name\"][\"value\"] = \"\"\n            build_config[\"api_endpoint\"][\"value\"] = \"\"\n            build_config[\"collection_name\"][\"advanced\"] = True\n\n        # If we have a token, database name should not be advanced\n        build_config[\"database_name\"][\"advanced\"] = not build_config[\"token\"][\"value\"]\n\n        return build_config\n\n    def reset_build_config(self, build_config: dict):\n        # Reset the list of databases we have based on the token provided\n        build_config[\"database_name\"][\"options\"] = []\n        build_config[\"database_name\"][\"options_metadata\"] = []\n        build_config[\"database_name\"][\"value\"] = \"\"\n        build_config[\"database_name\"][\"advanced\"] = True\n        build_config[\"api_endpoint\"][\"value\"] = \"\"\n\n        # Reset the list of collections and metadata associated\n        build_config[\"collection_name\"][\"options\"] = []\n        build_config[\"collection_name\"][\"options_metadata\"] = []\n        build_config[\"collection_name\"][\"value\"] = \"\"\n        build_config[\"collection_name\"][\"advanced\"] = True\n\n        return build_config\n\n    async def update_build_config(self, build_config: dict, field_value: str, field_name: str | None = None):\n        # Callback for database creation\n        if field_name == \"database_name\" and isinstance(field_value, dict) and \"new_database_name\" in field_value:\n            try:\n                await self.create_database_api(\n                    new_database_name=field_value[\"new_database_name\"],\n                    token=self.token,\n                    keyspace=self.get_keyspace(),\n                    environment=self.environment,\n                    cloud_provider=field_value[\"cloud_provider\"],\n                    region=field_value[\"region\"],\n                )\n            except Exception as e:\n                msg = f\"Error creating database: {e}\"\n                raise ValueError(msg) from e\n\n            # Add the new database to the list of options\n            build_config[\"database_name\"][\"options\"] += [field_value[\"new_database_name\"]]\n            build_config[\"database_name\"][\"options_metadata\"] += [{\"status\": \"PENDING\"}]\n\n            return self.reset_collection_list(build_config)\n\n        # This is the callback required to update the list of regions for a cloud provider\n        if field_name == \"database_name\" and isinstance(field_value, dict) and \"new_database_name\" not in field_value:\n            cloud_provider = field_value[\"cloud_provider\"]\n            build_config[\"database_name\"][\"dialog_inputs\"][\"fields\"][\"data\"][\"node\"][\"template\"][\"region\"][\n                \"options\"\n            ] = self.map_cloud_providers()[cloud_provider][\"regions\"]\n\n            return build_config\n\n        # Callback for the creation of collections\n        if field_name == \"collection_name\" and isinstance(field_value, dict) and \"new_collection_name\" in field_value:\n            try:\n                # Get the dimension if its a BYO provider\n                dimension = (\n                    field_value[\"dimension\"]\n                    if field_value[\"embedding_generation_provider\"] == \"Bring your own\"\n                    else None\n                )\n\n                # Create the collection\n                await self.create_collection_api(\n                    new_collection_name=field_value[\"new_collection_name\"],\n                    token=self.token,\n                    api_endpoint=build_config[\"api_endpoint\"][\"value\"],\n                    environment=self.environment,\n                    keyspace=self.get_keyspace(),\n                    dimension=dimension,\n                    embedding_generation_provider=field_value[\"embedding_generation_provider\"],\n                    embedding_generation_model=field_value[\"embedding_generation_model\"],\n                )\n            except Exception as e:\n                msg = f\"Error creating collection: {e}\"\n                raise ValueError(msg) from e\n\n            # Add the new collection to the list of options\n            build_config[\"collection_name\"][\"value\"] = field_value[\"new_collection_name\"]\n            build_config[\"collection_name\"][\"options\"].append(field_value[\"new_collection_name\"])\n\n            # Get the provider and model for the new collection\n            generation_provider = field_value[\"embedding_generation_provider\"]\n            provider = generation_provider if generation_provider != \"Bring your own\" else None\n            generation_model = field_value[\"embedding_generation_model\"]\n            model = generation_model if generation_model and generation_model != \"Bring your own\" else None\n\n            # Set the embedding choice\n            build_config[\"embedding_choice\"][\"value\"] = \"Astra Vectorize\" if provider else \"Embedding Model\"\n            build_config[\"embedding_model\"][\"advanced\"] = bool(provider)\n\n            # Add the new collection to the list of options\n            icon = \"NVIDIA\" if provider == \"Nvidia\" else \"vectorstores\"\n            build_config[\"collection_name\"][\"options_metadata\"] += [\n                {\"records\": 0, \"provider\": provider, \"icon\": icon, \"model\": model}\n            ]\n\n            return build_config\n\n        # Callback to update the model list based on the embedding provider\n        if (\n            field_name == \"collection_name\"\n            and isinstance(field_value, dict)\n            and \"new_collection_name\" not in field_value\n        ):\n            return self.reset_provider_options(build_config)\n\n        # When the component first executes, this is the update refresh call\n        first_run = field_name == \"collection_name\" and not field_value and not build_config[\"database_name\"][\"options\"]\n\n        # If the token has not been provided, simply return the empty build config\n        if not self.token:\n            return self.reset_build_config(build_config)\n\n        # If this is the first execution of the component, reset and build database list\n        if first_run or field_name in {\"token\", \"environment\"}:\n            return self.reset_database_list(build_config)\n\n        # Refresh the collection name options\n        if field_name == \"database_name\" and not isinstance(field_value, dict):\n            # If missing, refresh the database options\n            if field_value not in build_config[\"database_name\"][\"options\"]:\n                build_config = await self.update_build_config(build_config, field_value=self.token, field_name=\"token\")\n                build_config[\"database_name\"][\"value\"] = \"\"\n            else:\n                # Find the position of the selected database to align with metadata\n                index_of_name = build_config[\"database_name\"][\"options\"].index(field_value)\n\n                # Initializing database condition\n                pending = build_config[\"database_name\"][\"options_metadata\"][index_of_name][\"status\"] == \"PENDING\"\n                if pending:\n                    return self.update_build_config(build_config, field_value=self.token, field_name=\"token\")\n\n                # Set the API endpoint based on the selected database\n                build_config[\"api_endpoint\"][\"value\"] = build_config[\"database_name\"][\"options_metadata\"][\n                    index_of_name\n                ][\"api_endpoint\"]\n\n                # Reset the provider options\n                build_config = self.reset_provider_options(build_config)\n\n            # Reset the list of collections we have based on the token provided\n            return self.reset_collection_list(build_config)\n\n        # Hide embedding model option if opriona_metadata provider is not null\n        if field_name == \"collection_name\" and not isinstance(field_value, dict):\n            # Assume we will be autodetecting the collection:\n            build_config[\"autodetect_collection\"][\"value\"] = True\n\n            # Reload the collection list\n            build_config = self.reset_collection_list(build_config)\n\n            # Set the options for collection name to be the field value if its a new collection\n            if field_value and field_value not in build_config[\"collection_name\"][\"options\"]:\n                # Add the new collection to the list of options\n                build_config[\"collection_name\"][\"options\"].append(field_value)\n                build_config[\"collection_name\"][\"options_metadata\"].append(\n                    {\n                        \"records\": 0,\n                        \"provider\": None,\n                        \"icon\": \"\",\n                        \"model\": None,\n                    }\n                )\n\n                # Ensure that autodetect collection is set to False, since its a new collection\n                build_config[\"autodetect_collection\"][\"value\"] = False\n\n            # If nothing is selected, can't detect provider - return\n            if not field_value:\n                return build_config\n\n            # Find the position of the selected collection to align with metadata\n            index_of_name = build_config[\"collection_name\"][\"options\"].index(field_value)\n            value_of_provider = build_config[\"collection_name\"][\"options_metadata\"][index_of_name][\"provider\"]\n\n            # If we were able to determine the Vectorize provider, set it accordingly\n            if value_of_provider:\n                build_config[\"embedding_model\"][\"advanced\"] = True\n                build_config[\"embedding_choice\"][\"value\"] = \"Astra Vectorize\"\n            else:\n                build_config[\"embedding_model\"][\"advanced\"] = False\n                build_config[\"embedding_choice\"][\"value\"] = \"Embedding Model\"\n\n            return build_config\n\n        return build_config\n\n    @check_cached_vector_store\n    def build_vector_store(self):\n        try:\n            from langchain_astradb import AstraDBVectorStore\n        except ImportError as e:\n            msg = (\n                \"Could not import langchain Astra DB integration package. \"\n                \"Please install it with `pip install langchain-astradb`.\"\n            )\n            raise ImportError(msg) from e\n\n        # Get the embedding model and additional params\n        embedding_params = (\n            {\"embedding\": self.embedding_model}\n            if self.embedding_model and self.embedding_choice == \"Embedding Model\"\n            else {}\n        )\n\n        # Get the additional parameters\n        additional_params = self.astradb_vectorstore_kwargs or {}\n\n        # Get Langflow version and platform information\n        __version__ = get_version_info()[\"version\"]\n        langflow_prefix = \"\"\n        # if os.getenv(\"AWS_EXECUTION_ENV\") == \"AWS_ECS_FARGATE\":  # TODO: More precise way of detecting\n        #     langflow_prefix = \"ds-\"\n\n        # Get the database object\n        database = self.get_database_object()\n        autodetect = self.collection_name in database.list_collection_names() and self.autodetect_collection\n\n        # Bundle up the auto-detect parameters\n        autodetect_params = {\n            \"autodetect_collection\": autodetect,\n            \"content_field\": (\n                self.content_field\n                if self.content_field and embedding_params\n                else (\n                    \"page_content\"\n                    if embedding_params\n                    and self.collection_data(collection_name=self.collection_name, database=database) == 0\n                    else None\n                )\n            ),\n            \"ignore_invalid_documents\": self.ignore_invalid_documents,\n        }\n\n        # Attempt to build the Vector Store object\n        try:\n            vector_store = AstraDBVectorStore(\n                # Astra DB Authentication Parameters\n                token=self.token,\n                api_endpoint=database.api_endpoint,\n                namespace=database.keyspace,\n                collection_name=self.collection_name,\n                environment=self.environment,\n                # Astra DB Usage Tracking Parameters\n                ext_callers=[(f\"{langflow_prefix}langflow\", __version__)],\n                # Astra DB Vector Store Parameters\n                **autodetect_params,\n                **embedding_params,\n                **additional_params,\n            )\n        except Exception as e:\n            msg = f\"Error initializing AstraDBVectorStore: {e}\"\n            raise ValueError(msg) from e\n\n        # Add documents to the vector store\n        self._add_documents_to_vector_store(vector_store)\n\n        return vector_store\n\n    def _add_documents_to_vector_store(self, vector_store) -> None:\n        documents = []\n        for _input in self.ingest_data or []:\n            if isinstance(_input, Data):\n                documents.append(_input.to_lc_document())\n            else:\n                msg = \"Vector Store Inputs must be Data objects.\"\n                raise TypeError(msg)\n\n        if documents and self.deletion_field:\n            self.log(f\"Deleting documents where {self.deletion_field}\")\n            try:\n                database = self.get_database_object()\n                collection = database.get_collection(self.collection_name, keyspace=database.keyspace)\n                delete_values = list({doc.metadata[self.deletion_field] for doc in documents})\n                self.log(f\"Deleting documents where {self.deletion_field} matches {delete_values}.\")\n                collection.delete_many({f\"metadata.{self.deletion_field}\": {\"$in\": delete_values}})\n            except Exception as e:\n                msg = f\"Error deleting documents from AstraDBVectorStore based on '{self.deletion_field}': {e}\"\n                raise ValueError(msg) from e\n\n        if documents:\n            self.log(f\"Adding {len(documents)} documents to the Vector Store.\")\n            try:\n                vector_store.add_documents(documents)\n            except Exception as e:\n                msg = f\"Error adding documents to AstraDBVectorStore: {e}\"\n                raise ValueError(msg) from e\n        else:\n            self.log(\"No documents to add to the Vector Store.\")\n\n    def _map_search_type(self) -> str:\n        search_type_mapping = {\n            \"Similarity with score threshold\": \"similarity_score_threshold\",\n            \"MMR (Max Marginal Relevance)\": \"mmr\",\n        }\n\n        return search_type_mapping.get(self.search_type, \"similarity\")\n\n    def _build_search_args(self):\n        query = self.search_query if isinstance(self.search_query, str) and self.search_query.strip() else None\n\n        if query:\n            args = {\n                \"query\": query,\n                \"search_type\": self._map_search_type(),\n                \"k\": self.number_of_results,\n                \"score_threshold\": self.search_score_threshold,\n            }\n        elif self.advanced_search_filter:\n            args = {\n                \"n\": self.number_of_results,\n            }\n        else:\n            return {}\n\n        filter_arg = self.advanced_search_filter or {}\n        if filter_arg:\n            args[\"filter\"] = filter_arg\n\n        return args\n\n    def search_documents(self, vector_store=None) -> list[Data]:\n        vector_store = vector_store or self.build_vector_store()\n\n        self.log(f\"Search input: {self.search_query}\")\n        self.log(f\"Search type: {self.search_type}\")\n        self.log(f\"Number of results: {self.number_of_results}\")\n\n        try:\n            search_args = self._build_search_args()\n        except Exception as e:\n            msg = f\"Error in AstraDBVectorStore._build_search_args: {e}\"\n            raise ValueError(msg) from e\n\n        if not search_args:\n            self.log(\"No search input or filters provided. Skipping search.\")\n            return []\n\n        docs = []\n        search_method = \"search\" if \"query\" in search_args else \"metadata_search\"\n\n        try:\n            self.log(f\"Calling vector_store.{search_method} with args: {search_args}\")\n            docs = getattr(vector_store, search_method)(**search_args)\n        except Exception as e:\n            msg = f\"Error performing {search_method} in AstraDBVectorStore: {e}\"\n            raise ValueError(msg) from e\n\n        self.log(f\"Retrieved documents: {len(docs)}\")\n\n        data = docs_to_data(docs)\n        self.log(f\"Converted documents to data: {len(data)}\")\n        self.status = data\n\n        return data\n\n    def get_retriever_kwargs(self):\n        search_args = self._build_search_args()\n\n        return {\n            \"search_type\": self._map_search_type(),\n            \"search_kwargs\": search_args,\n        }\n"
              },
              "collection_name": {
                "_input_type": "DropdownInput",
                "advanced": true,
                "combobox": true,
                "dialog_inputs": {
                  "fields": {
                    "data": {
                      "node": {
                        "description": "",
                        "display_name": "Create new collection",
                        "field_order": [
                          "new_collection_name",
                          "embedding_generation_provider",
                          "embedding_generation_model",
                          "dimension"
                        ],
                        "name": "create_collection",
                        "template": {
                          "dimension": {
                            "_input_type": "IntInput",
                            "advanced": false,
                            "display_name": "Dimensions (Required only for `Bring your own`)",
                            "dynamic": false,
                            "info": "Dimensions of the embeddings to generate.",
                            "list": false,
                            "list_add_label": "Add More",
                            "name": "dimension",
                            "placeholder": "",
                            "required": false,
                            "show": true,
                            "title_case": false,
                            "tool_mode": false,
                            "trace_as_metadata": true,
                            "type": "int",
                            "value": ""
                          },
                          "embedding_generation_model": {
                            "_input_type": "DropdownInput",
                            "advanced": false,
                            "combobox": false,
                            "dialog_inputs": {},
                            "display_name": "Embedding model",
                            "dynamic": false,
                            "info": "Model to use for generating embeddings.",
                            "name": "embedding_generation_model",
                            "options": [],
                            "options_metadata": [],
                            "placeholder": "",
                            "required": true,
                            "show": true,
                            "title_case": false,
                            "tool_mode": false,
                            "trace_as_metadata": true,
                            "type": "str",
                            "value": ""
                          },
                          "embedding_generation_provider": {
                            "_input_type": "DropdownInput",
                            "advanced": false,
                            "combobox": false,
                            "dialog_inputs": {},
                            "display_name": "Embedding generation method",
                            "dynamic": false,
                            "info": "Provider to use for generating embeddings.",
                            "name": "embedding_generation_provider",
                            "options": [
                              "Bring your own",
                              "Nvidia"
                            ],
                            "options_metadata": [],
                            "placeholder": "",
                            "real_time_refresh": true,
                            "required": true,
                            "show": true,
                            "title_case": false,
                            "tool_mode": false,
                            "trace_as_metadata": true,
                            "type": "str",
                            "value": ""
                          },
                          "new_collection_name": {
                            "_input_type": "StrInput",
                            "advanced": false,
                            "display_name": "Name",
                            "dynamic": false,
                            "info": "Name of the new collection to create in Astra DB.",
                            "list": false,
                            "list_add_label": "Add More",
                            "load_from_db": false,
                            "name": "new_collection_name",
                            "placeholder": "",
                            "required": true,
                            "show": true,
                            "title_case": false,
                            "tool_mode": false,
                            "trace_as_metadata": true,
                            "type": "str",
                            "value": ""
                          }
                        }
                      }
                    }
                  },
                  "functionality": "create"
                },
                "display_name": "Collection",
                "dynamic": false,
                "info": "The name of the collection within Astra DB where the vectors will be stored.",
                "name": "collection_name",
                "options": [],
                "options_metadata": [],
                "placeholder": "",
                "real_time_refresh": true,
                "refresh_button": true,
                "required": true,
                "show": true,
                "title_case": false,
                "tool_mode": false,
                "trace_as_metadata": true,
                "type": "str",
                "value": ""
              },
              "content_field": {
                "_input_type": "StrInput",
                "advanced": true,
                "display_name": "Content Field",
                "dynamic": false,
                "info": "Field to use as the text content field for the vector store.",
                "list": false,
                "list_add_label": "Add More",
                "load_from_db": false,
                "name": "content_field",
                "placeholder": "",
                "required": false,
                "show": true,
                "title_case": false,
                "tool_mode": false,
                "trace_as_metadata": true,
                "type": "str",
                "value": ""
              },
              "database_name": {
                "_input_type": "DropdownInput",
                "advanced": false,
                "combobox": true,
                "dialog_inputs": {
                  "fields": {
                    "data": {
                      "node": {
                        "description": "",
                        "display_name": "Create new database",
                        "field_order": [
                          "new_database_name",
                          "cloud_provider",
                          "region"
                        ],
                        "name": "create_database",
                        "template": {
                          "cloud_provider": {
                            "_input_type": "DropdownInput",
                            "advanced": false,
                            "combobox": false,
                            "dialog_inputs": {},
                            "display_name": "Cloud provider",
                            "dynamic": false,
                            "info": "Cloud provider for the new database.",
                            "name": "cloud_provider",
                            "options": [
                              "Amazon Web Services",
                              "Google Cloud Platform",
                              "Microsoft Azure"
                            ],
                            "options_metadata": [],
                            "placeholder": "",
                            "real_time_refresh": true,
                            "required": true,
                            "show": true,
                            "title_case": false,
                            "tool_mode": false,
                            "trace_as_metadata": true,
                            "type": "str",
                            "value": ""
                          },
                          "new_database_name": {
                            "_input_type": "StrInput",
                            "advanced": false,
                            "display_name": "Name",
                            "dynamic": false,
                            "info": "Name of the new database to create in Astra DB.",
                            "list": false,
                            "list_add_label": "Add More",
                            "load_from_db": false,
                            "name": "new_database_name",
                            "placeholder": "",
                            "required": true,
                            "show": true,
                            "title_case": false,
                            "tool_mode": false,
                            "trace_as_metadata": true,
                            "type": "str",
                            "value": ""
                          },
                          "region": {
                            "_input_type": "DropdownInput",
                            "advanced": false,
                            "combobox": false,
                            "dialog_inputs": {},
                            "display_name": "Region",
                            "dynamic": false,
                            "info": "Region for the new database.",
                            "name": "region",
                            "options": [],
                            "options_metadata": [],
                            "placeholder": "",
                            "required": true,
                            "show": true,
                            "title_case": false,
                            "tool_mode": false,
                            "trace_as_metadata": true,
                            "type": "str",
                            "value": ""
                          }
                        }
                      }
                    }
                  },
                  "functionality": "create"
                },
                "display_name": "Database",
                "dynamic": false,
                "info": "The Database name for the Astra DB instance.",
                "name": "database_name",
                "options": [],
                "options_metadata": [],
                "placeholder": "",
                "real_time_refresh": true,
                "refresh_button": true,
                "required": true,
                "show": true,
                "title_case": false,
                "tool_mode": false,
                "trace_as_metadata": true,
                "type": "str",
                "value": ""
              },
              "deletion_field": {
                "_input_type": "StrInput",
                "advanced": true,
                "display_name": "Deletion Based On Field",
                "dynamic": false,
                "info": "When this parameter is provided, documents in the target collection with metadata field values matching the input metadata field value will be deleted before new data is loaded.",
                "list": false,
                "list_add_label": "Add More",
                "load_from_db": false,
                "name": "deletion_field",
                "placeholder": "",
                "required": false,
                "show": true,
                "title_case": false,
                "tool_mode": false,
                "trace_as_metadata": true,
                "type": "str",
                "value": ""
              },
              "embedding_choice": {
                "_input_type": "DropdownInput",
                "advanced": true,
                "combobox": false,
                "dialog_inputs": {},
                "display_name": "Embedding Model or Astra Vectorize",
                "dynamic": false,
                "info": "Choose an embedding model or use Astra Vectorize.",
                "name": "embedding_choice",
                "options": [
                  "Embedding Model",
                  "Astra Vectorize"
                ],
                "options_metadata": [],
                "placeholder": "",
                "real_time_refresh": true,
                "required": false,
                "show": true,
                "title_case": false,
                "tool_mode": false,
                "trace_as_metadata": true,
                "type": "str",
                "value": "Embedding Model"
              },
              "embedding_model": {
                "_input_type": "HandleInput",
                "advanced": false,
                "display_name": "Embedding Model",
                "dynamic": false,
                "info": "Specify the Embedding Model. Not required for Astra Vectorize collections.",
                "input_types": [
                  "Embeddings"
                ],
                "list": false,
                "list_add_label": "Add More",
                "name": "embedding_model",
                "placeholder": "",
                "required": false,
                "show": true,
                "title_case": false,
                "trace_as_metadata": true,
                "type": "other",
                "value": ""
              },
              "environment": {
                "_input_type": "StrInput",
                "advanced": true,
                "display_name": "Environment",
                "dynamic": false,
                "info": "The environment for the Astra DB API Endpoint.",
                "list": false,
                "list_add_label": "Add More",
                "load_from_db": false,
                "name": "environment",
                "placeholder": "",
                "real_time_refresh": true,
                "required": false,
                "show": true,
                "title_case": false,
                "tool_mode": false,
                "trace_as_metadata": true,
                "type": "str",
                "value": ""
              },
              "ignore_invalid_documents": {
                "_input_type": "BoolInput",
                "advanced": true,
                "display_name": "Ignore Invalid Documents",
                "dynamic": false,
                "info": "Boolean flag to determine whether to ignore invalid documents at runtime.",
                "list": false,
                "list_add_label": "Add More",
                "name": "ignore_invalid_documents",
                "placeholder": "",
                "required": false,
                "show": true,
                "title_case": false,
                "tool_mode": false,
                "trace_as_metadata": true,
                "type": "bool",
                "value": false
              },
              "ingest_data": {
                "_input_type": "DataInput",
                "advanced": false,
                "display_name": "Ingest Data",
                "dynamic": false,
                "info": "",
                "input_types": [
                  "Data"
                ],
                "list": false,
                "list_add_label": "Add More",
                "name": "ingest_data",
                "placeholder": "",
                "required": false,
                "show": true,
                "title_case": false,
                "tool_mode": false,
                "trace_as_input": true,
                "trace_as_metadata": true,
                "type": "other",
                "value": ""
              },
              "keyspace": {
                "_input_type": "StrInput",
                "advanced": true,
                "display_name": "Keyspace",
                "dynamic": false,
                "info": "Optional keyspace within Astra DB to use for the collection.",
                "list": false,
                "list_add_label": "Add More",
                "load_from_db": false,
                "name": "keyspace",
                "placeholder": "",
                "required": false,
                "show": true,
                "title_case": false,
                "tool_mode": false,
                "trace_as_metadata": true,
                "type": "str",
                "value": ""
              },
              "number_of_results": {
                "_input_type": "IntInput",
                "advanced": true,
                "display_name": "Number of Search Results",
                "dynamic": false,
                "info": "Number of search results to return.",
                "list": false,
                "list_add_label": "Add More",
                "name": "number_of_results",
                "placeholder": "",
                "required": false,
                "show": true,
                "title_case": false,
                "tool_mode": false,
                "trace_as_metadata": true,
                "type": "int",
                "value": 4
              },
              "search_query": {
                "_input_type": "MultilineInput",
                "advanced": false,
                "display_name": "Search Query",
                "dynamic": false,
                "info": "",
                "input_types": [
                  "Message"
                ],
                "list": false,
                "list_add_label": "Add More",
                "load_from_db": false,
                "multiline": true,
                "name": "search_query",
                "placeholder": "",
                "required": false,
                "show": true,
                "title_case": false,
                "tool_mode": true,
                "trace_as_input": true,
                "trace_as_metadata": true,
                "type": "str",
                "value": ""
              },
              "search_score_threshold": {
                "_input_type": "FloatInput",
                "advanced": true,
                "display_name": "Search Score Threshold",
                "dynamic": false,
                "info": "Minimum similarity score threshold for search results. (when using 'Similarity with score threshold')",
                "list": false,
                "list_add_label": "Add More",
                "name": "search_score_threshold",
                "placeholder": "",
                "required": false,
                "show": true,
                "title_case": false,
                "tool_mode": false,
                "trace_as_metadata": true,
                "type": "float",
                "value": 0
              },
              "search_type": {
                "_input_type": "DropdownInput",
                "advanced": true,
                "combobox": false,
                "dialog_inputs": {},
                "display_name": "Search Type",
                "dynamic": false,
                "info": "Search type to use",
                "name": "search_type",
                "options": [
                  "Similarity",
                  "Similarity with score threshold",
                  "MMR (Max Marginal Relevance)"
                ],
                "options_metadata": [],
                "placeholder": "",
                "required": false,
                "show": true,
                "title_case": false,
                "tool_mode": false,
                "trace_as_metadata": true,
                "type": "str",
                "value": "Similarity"
              },
              "should_cache_vector_store": {
                "_input_type": "BoolInput",
                "advanced": true,
                "display_name": "Cache Vector Store",
                "dynamic": false,
                "info": "If True, the vector store will be cached for the current build of the component. This is useful for components that have multiple output methods and want to share the same vector store.",
                "list": false,
                "list_add_label": "Add More",
                "name": "should_cache_vector_store",
                "placeholder": "",
                "required": false,
                "show": true,
                "title_case": false,
                "tool_mode": false,
                "trace_as_metadata": true,
                "type": "bool",
                "value": true
              },
              "token": {
                "_input_type": "SecretStrInput",
                "advanced": false,
                "display_name": "Astra DB Application Token",
                "dynamic": false,
                "info": "Authentication token for accessing Astra DB.",
                "input_types": [],
                "load_from_db": true,
                "name": "token",
                "password": true,
                "placeholder": "",
                "real_time_refresh": true,
                "required": true,
                "show": true,
                "title_case": false,
                "type": "str",
                "value": "ASTRA_DB_APPLICATION_TOKEN"
              }
            },
            "tool_mode": false
          },
          "showNode": true,
          "type": "AstraDB"
        },
        "dragging": false,
        "id": "AstraDB-yEyTF",
        "measured": {
          "height": 532,
          "width": 320
        },
        "position": {
          "x": 2094.007605680773,
          "y": 1503.7785213028983
        },
        "selected": true,
        "type": "genericNode"
      }
    ],
    "viewport": {
      "x": 23.94695899838632,
      "y": -163.43184624766263,
      "zoom": 0.44406917240373706
    }
  },
  "description": "Load your data for chat context with Retrieval Augmented Generation.",
  "endpoint_name": null,
  "id": "70334bc3-a88e-4e43-b408-a8ba4fa6d99a",
  "is_component": false,
  "last_tested_version": "1.1.5",
  "name": "Vector Store RAG",
  "tags": [
    "openai",
    "astradb",
    "rag",
    "q-a"
  ]
}<|MERGE_RESOLUTION|>--- conflicted
+++ resolved
@@ -217,19 +217,11 @@
       {
         "data": {
           "sourceHandle": {
-<<<<<<< HEAD
-            "dataType": "OpenAIEmbeddings",
-            "id": "OpenAIEmbeddings-d7EtR",
-            "name": "embeddings",
-            "output_types": [
-              "Embeddings"
-=======
             "dataType": "SplitText",
             "id": "SplitText-D5Iad",
             "name": "chunks",
             "output_types": [
               "Data"
->>>>>>> 7b3dc0b4
             ]
           },
           "targetHandle": {
@@ -250,19 +242,11 @@
       {
         "data": {
           "sourceHandle": {
-<<<<<<< HEAD
-            "dataType": "SplitText",
-            "id": "SplitText-HWKil",
-            "name": "chunks",
-            "output_types": [
-              "Data"
-=======
             "dataType": "OpenAIEmbeddings",
             "id": "OpenAIEmbeddings-w9JOe",
             "name": "embeddings",
             "output_types": [
               "Embeddings"
->>>>>>> 7b3dc0b4
             ]
           },
           "targetHandle": {
@@ -324,22 +308,6 @@
                 "types": [
                   "Message"
                 ],
-<<<<<<< HEAD
-                "value": "__UNDEFINED__"
-              },
-              {
-                "allows_loop": false,
-                "cache": true,
-                "display_name": "Toolset",
-                "method": "to_toolkit",
-                "name": "component_as_tool",
-                "selected": "Tool",
-                "tool_mode": true,
-                "types": [
-                  "Tool"
-                ],
-=======
->>>>>>> 7b3dc0b4
                 "value": "__UNDEFINED__"
               }
             ],
@@ -637,22 +605,6 @@
                 "types": [
                   "Data"
                 ],
-<<<<<<< HEAD
-                "value": "__UNDEFINED__"
-              },
-              {
-                "allows_loop": false,
-                "cache": true,
-                "display_name": "Toolset",
-                "method": "to_toolkit",
-                "name": "component_as_tool",
-                "selected": "Tool",
-                "tool_mode": true,
-                "types": [
-                  "Tool"
-                ],
-=======
->>>>>>> 7b3dc0b4
                 "value": "__UNDEFINED__"
               }
             ],
@@ -804,22 +756,6 @@
                 "types": [
                   "Message"
                 ],
-<<<<<<< HEAD
-                "value": "__UNDEFINED__"
-              },
-              {
-                "allows_loop": false,
-                "cache": true,
-                "display_name": "Toolset",
-                "method": "to_toolkit",
-                "name": "component_as_tool",
-                "selected": "Tool",
-                "tool_mode": true,
-                "types": [
-                  "Tool"
-                ],
-=======
->>>>>>> 7b3dc0b4
                 "value": "__UNDEFINED__"
               }
             ],
@@ -1005,22 +941,6 @@
                 "types": [
                   "DataFrame"
                 ],
-<<<<<<< HEAD
-                "value": "__UNDEFINED__"
-              },
-              {
-                "allows_loop": false,
-                "cache": true,
-                "display_name": "Toolset",
-                "method": "to_toolkit",
-                "name": "component_as_tool",
-                "selected": "Tool",
-                "tool_mode": true,
-                "types": [
-                  "Tool"
-                ],
-=======
->>>>>>> 7b3dc0b4
                 "value": "__UNDEFINED__"
               }
             ],
@@ -1081,16 +1001,10 @@
                 "dynamic": false,
                 "info": "The data to split.",
                 "input_types": [
-<<<<<<< HEAD
-                  "Data"
-                ],
-                "list": true,
-=======
                   "Data",
                   "DataFrame"
                 ],
                 "list": false,
->>>>>>> 7b3dc0b4
                 "name": "data_inputs",
                 "placeholder": "",
                 "required": true,
@@ -1285,22 +1199,6 @@
                 "types": [
                   "Message"
                 ],
-<<<<<<< HEAD
-                "value": "__UNDEFINED__"
-              },
-              {
-                "allows_loop": false,
-                "cache": true,
-                "display_name": "Toolset",
-                "method": "to_toolkit",
-                "name": "component_as_tool",
-                "selected": "Tool",
-                "tool_mode": true,
-                "types": [
-                  "Tool"
-                ],
-=======
->>>>>>> 7b3dc0b4
                 "value": "__UNDEFINED__"
               }
             ],
@@ -1416,11 +1314,8 @@
                 "dynamic": false,
                 "info": "Message to be passed as output.",
                 "input_types": [
-<<<<<<< HEAD
-=======
                   "Data",
                   "DataFrame",
->>>>>>> 7b3dc0b4
                   "Message"
                 ],
                 "list": false,
@@ -1620,23 +1515,6 @@
                 "types": [
                   "Embeddings"
                 ],
-<<<<<<< HEAD
-                "value": "__UNDEFINED__"
-              },
-              {
-                "allows_loop": false,
-                "cache": true,
-                "display_name": "Toolset",
-                "method": "to_toolkit",
-                "name": "component_as_tool",
-                "required_inputs": [],
-                "selected": "Tool",
-                "tool_mode": true,
-                "types": [
-                  "Tool"
-                ],
-=======
->>>>>>> 7b3dc0b4
                 "value": "__UNDEFINED__"
               }
             ],
@@ -2173,23 +2051,6 @@
                 "types": [
                   "Embeddings"
                 ],
-<<<<<<< HEAD
-                "value": "__UNDEFINED__"
-              },
-              {
-                "allows_loop": false,
-                "cache": true,
-                "display_name": "Toolset",
-                "method": "to_toolkit",
-                "name": "component_as_tool",
-                "required_inputs": [],
-                "selected": "Tool",
-                "tool_mode": true,
-                "types": [
-                  "Tool"
-                ],
-=======
->>>>>>> 7b3dc0b4
                 "value": "__UNDEFINED__"
               }
             ],
@@ -2670,22 +2531,6 @@
                 "types": [
                   "Data"
                 ],
-<<<<<<< HEAD
-                "value": "__UNDEFINED__"
-              },
-              {
-                "allows_loop": false,
-                "cache": true,
-                "display_name": "Toolset",
-                "method": "to_toolkit",
-                "name": "component_as_tool",
-                "selected": "Tool",
-                "tool_mode": true,
-                "types": [
-                  "Tool"
-                ],
-=======
->>>>>>> 7b3dc0b4
                 "value": "__UNDEFINED__"
               }
             ],
@@ -3053,23 +2898,6 @@
                 "types": [
                   "LanguageModel"
                 ],
-<<<<<<< HEAD
-                "value": "__UNDEFINED__"
-              },
-              {
-                "allows_loop": false,
-                "cache": true,
-                "display_name": "Toolset",
-                "method": "to_toolkit",
-                "name": "component_as_tool",
-                "required_inputs": [],
-                "selected": "Tool",
-                "tool_mode": true,
-                "types": [
-                  "Tool"
-                ],
-=======
->>>>>>> 7b3dc0b4
                 "value": "__UNDEFINED__"
               }
             ],
@@ -3460,23 +3288,6 @@
                 "types": [
                   "DataFrame"
                 ],
-<<<<<<< HEAD
-                "value": "__UNDEFINED__"
-              },
-              {
-                "allows_loop": false,
-                "cache": true,
-                "display_name": "Toolset",
-                "method": "to_toolkit",
-                "name": "component_as_tool",
-                "required_inputs": [],
-                "selected": "Tool",
-                "tool_mode": true,
-                "types": [
-                  "Tool"
-                ],
-=======
->>>>>>> 7b3dc0b4
                 "value": "__UNDEFINED__"
               }
             ],
@@ -4175,23 +3986,6 @@
                 "types": [
                   "DataFrame"
                 ],
-<<<<<<< HEAD
-                "value": "__UNDEFINED__"
-              },
-              {
-                "allows_loop": false,
-                "cache": true,
-                "display_name": "Toolset",
-                "method": "to_toolkit",
-                "name": "component_as_tool",
-                "required_inputs": [],
-                "selected": "Tool",
-                "tool_mode": true,
-                "types": [
-                  "Tool"
-                ],
-=======
->>>>>>> 7b3dc0b4
                 "value": "__UNDEFINED__"
               }
             ],

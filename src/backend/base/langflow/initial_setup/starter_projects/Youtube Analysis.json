--- conflicted
+++ resolved
@@ -376,11 +376,7 @@
                 "show": true,
                 "title_case": false,
                 "type": "code",
-<<<<<<< HEAD
-                "value": "from __future__ import annotations\n\nimport operator\nfrom typing import TYPE_CHECKING, Any\n\nfrom loguru import logger\n\nfrom langflow.custom import Component\nfrom langflow.io import (\n    BoolInput,\n    DataFrameInput,\n    HandleInput,\n    MessageTextInput,\n    MultilineInput,\n    Output,\n)\nfrom langflow.schema import DataFrame\n\nif TYPE_CHECKING:\n    from langchain_core.runnables import Runnable\n\n\nclass BatchRunComponent(Component):\n    display_name = \"Batch Run\"\n    description = (\n        \"Runs a language model over each row of a DataFrame's text column and returns a new \"\n        \"DataFrame with three columns: '**text_input**' (the original text),  \"\n        \"'**model_response**' (the model's response),and '**batch_index**' (the processing order).\"\n    )\n    icon = \"List\"\n    beta = True\n\n    inputs = [\n        HandleInput(\n            name=\"model\",\n            display_name=\"Language Model\",\n            info=\"Connect the 'Language Model' output from your LLM component here.\",\n            input_types=[\"LanguageModel\"],\n            required=True,\n        ),\n        MultilineInput(\n            name=\"system_message\",\n            display_name=\"System Message\",\n            info=\"Multi-line system instruction for all rows in the DataFrame.\",\n            required=False,\n        ),\n        DataFrameInput(\n            name=\"df\",\n            display_name=\"DataFrame\",\n            info=\"The DataFrame whose column (specified by 'column_name') we'll treat as text messages.\",\n            required=True,\n        ),\n        MessageTextInput(\n            name=\"column_name\",\n            display_name=\"Column Name\",\n            info=\"The name of the DataFrame column to treat as text messages. Default='text'.\",\n            value=\"text\",\n            required=True,\n            advanced=True,\n        ),\n        BoolInput(\n            name=\"enable_metadata\",\n            display_name=\"Enable Metadata\",\n            info=\"If True, add metadata to the output DataFrame.\",\n            value=True,\n            required=False,\n            advanced=True,\n        ),\n    ]\n\n    outputs = [\n        Output(\n            display_name=\"Batch Results\",\n            name=\"batch_results\",\n            method=\"run_batch\",\n        ),\n    ]\n\n    def _create_base_row(self, text_input: str = \"\", model_response: str = \"\", batch_index: int = -1) -> dict[str, Any]:\n        \"\"\"Create a base row with optional metadata.\"\"\"\n        return {\n            \"text_input\": text_input,\n            \"model_response\": model_response,\n            \"batch_index\": batch_index,\n        }\n\n    def _add_metadata(\n        self, row: dict[str, Any], *, success: bool = True, system_msg: str = \"\", error: str | None = None\n    ) -> None:\n        \"\"\"Add metadata to a row if enabled.\"\"\"\n        if not self.enable_metadata:\n            return\n\n        if success:\n            row[\"metadata\"] = {\n                \"has_system_message\": bool(system_msg),\n                \"input_length\": len(row[\"text_input\"]),\n                \"response_length\": len(row[\"model_response\"]),\n                \"processing_status\": \"success\",\n            }\n        else:\n            row[\"metadata\"] = {\n                \"error\": error,\n                \"processing_status\": \"failed\",\n            }\n\n    async def run_batch(self) -> DataFrame:\n        \"\"\"Process each row in df[column_name] with the language model asynchronously.\n\n        Returns:\n            DataFrame: A new DataFrame containing:\n                - text_input: The original input text\n                - model_response: The model's response\n                - batch_index: The processing order\n                - metadata: Additional processing information\n\n        Raises:\n            ValueError: If the specified column is not found in the DataFrame\n            TypeError: If the model is not compatible or input types are wrong\n        \"\"\"\n        model: Runnable = self.model\n        system_msg = self.system_message or \"\"\n        df: DataFrame = self.df\n        col_name = self.column_name or \"text\"\n\n        # Validate inputs first\n        if not isinstance(df, DataFrame):\n            msg = f\"Expected DataFrame input, got {type(df)}\"\n            raise TypeError(msg)\n\n        if col_name not in df.columns:\n            msg = f\"Column '{col_name}' not found in the DataFrame. Available columns: {', '.join(df.columns)}\"\n            raise ValueError(msg)\n\n        try:\n            # Convert the specified column to a list of strings\n            user_texts = df[col_name].astype(str).tolist()\n            total_rows = len(user_texts)\n\n            logger.info(f\"Processing {total_rows} rows with batch run\")\n\n            # Prepare the batch of conversations\n            conversations = [\n                [{\"role\": \"system\", \"content\": system_msg}, {\"role\": \"user\", \"content\": text}]\n                if system_msg\n                else [{\"role\": \"user\", \"content\": text}]\n                for text in user_texts\n            ]\n\n            # Configure the model with project info and callbacks\n            model = model.with_config(\n                {\n                    \"run_name\": self.display_name,\n                    \"project_name\": self.get_project_name(),\n                    \"callbacks\": self.get_langchain_callbacks(),\n                }\n            )\n\n            # Process batches and track progress\n            responses = await model.abatch(list(conversations))\n            responses_with_idx = list(enumerate(responses))\n\n            # Sort by index to maintain order\n            responses_with_idx.sort(key=operator.itemgetter(0))\n\n            # Build the final data with enhanced metadata\n            rows: list[dict[str, Any]] = []\n            for idx, response in responses_with_idx:\n                resp_text = response.content if hasattr(response, \"content\") else str(response)\n                row = self._create_base_row(\n                    text_input=user_texts[idx],\n                    model_response=resp_text,\n                    batch_index=idx,\n                )\n                self._add_metadata(row, success=True, system_msg=system_msg)\n                rows.append(row)\n\n                # Log progress\n                if (idx + 1) % max(1, total_rows // 10) == 0:\n                    logger.info(f\"Processed {idx + 1}/{total_rows} rows\")\n\n            logger.info(\"Batch processing completed successfully\")\n            return DataFrame(rows)\n\n        except (KeyError, AttributeError) as e:\n            # Handle data structure and attribute access errors\n            logger.error(f\"Data processing error: {e!s}\")\n            error_row = self._create_base_row()\n            self._add_metadata(error_row, success=False, error=str(e))\n            return DataFrame([error_row])\n"
-=======
                 "value": "from __future__ import annotations\n\nfrom typing import TYPE_CHECKING, Any, cast\n\nimport toml  # type: ignore[import-untyped]\nfrom loguru import logger\n\nfrom langflow.custom import Component\nfrom langflow.io import BoolInput, DataFrameInput, HandleInput, MessageTextInput, MultilineInput, Output\nfrom langflow.schema import DataFrame\n\nif TYPE_CHECKING:\n    from langchain_core.runnables import Runnable\n\n\nclass BatchRunComponent(Component):\n    display_name = \"Batch Run\"\n    description = \"Runs an LLM over each row of a DataFrame's column. If no column is set, the entire row is passed.\"\n    icon = \"List\"\n    beta = True\n\n    inputs = [\n        HandleInput(\n            name=\"model\",\n            display_name=\"Language Model\",\n            info=\"Connect the 'Language Model' output from your LLM component here.\",\n            input_types=[\"LanguageModel\"],\n            required=True,\n        ),\n        MultilineInput(\n            name=\"system_message\",\n            display_name=\"Instructions\",\n            info=\"Multi-line system instruction for all rows in the DataFrame.\",\n            required=False,\n        ),\n        DataFrameInput(\n            name=\"df\",\n            display_name=\"DataFrame\",\n            info=\"The DataFrame whose column (specified by 'column_name') we'll treat as text messages.\",\n            required=True,\n        ),\n        MessageTextInput(\n            name=\"column_name\",\n            display_name=\"Column Name\",\n            info=(\n                \"The name of the DataFrame column to treat as text messages. \"\n                \"If empty, all columns will be formatted in TOML.\"\n            ),\n            required=False,\n            advanced=False,\n        ),\n        MessageTextInput(\n            name=\"output_column_name\",\n            display_name=\"Output Column Name\",\n            info=\"Name of the column where the model's response will be stored.\",\n            value=\"model_response\",\n            required=False,\n            advanced=True,\n        ),\n        BoolInput(\n            name=\"enable_metadata\",\n            display_name=\"Enable Metadata\",\n            info=\"If True, add metadata to the output DataFrame.\",\n            value=False,\n            required=False,\n            advanced=True,\n        ),\n    ]\n\n    outputs = [\n        Output(\n            display_name=\"DataFrame\",\n            name=\"batch_results\",\n            method=\"run_batch\",\n            info=\"A DataFrame with all original columns plus the model's response column.\",\n        ),\n    ]\n\n    def _format_row_as_toml(self, row: dict[str, Any]) -> str:\n        \"\"\"Convert a dictionary (row) into a TOML-formatted string.\"\"\"\n        formatted_dict = {str(col): {\"value\": str(val)} for col, val in row.items()}\n        return toml.dumps(formatted_dict)\n\n    def _create_base_row(\n        self, original_row: dict[str, Any], model_response: str = \"\", batch_index: int = -1\n    ) -> dict[str, Any]:\n        \"\"\"Create a base row with original columns and additional metadata.\"\"\"\n        row = original_row.copy()\n        row[self.output_column_name] = model_response\n        row[\"batch_index\"] = batch_index\n        return row\n\n    def _add_metadata(\n        self, row: dict[str, Any], *, success: bool = True, system_msg: str = \"\", error: str | None = None\n    ) -> None:\n        \"\"\"Add metadata to a row if enabled.\"\"\"\n        if not self.enable_metadata:\n            return\n\n        if success:\n            row[\"metadata\"] = {\n                \"has_system_message\": bool(system_msg),\n                \"input_length\": len(row.get(\"text_input\", \"\")),\n                \"response_length\": len(row[self.output_column_name]),\n                \"processing_status\": \"success\",\n            }\n        else:\n            row[\"metadata\"] = {\n                \"error\": error,\n                \"processing_status\": \"failed\",\n            }\n\n    async def run_batch(self) -> DataFrame:\n        \"\"\"Process each row in df[column_name] with the language model asynchronously.\n\n        Returns:\n            DataFrame: A new DataFrame containing:\n                - All original columns\n                - The model's response column (customizable name)\n                - 'batch_index' column for processing order\n                - 'metadata' (optional)\n\n        Raises:\n            ValueError: If the specified column is not found in the DataFrame\n            TypeError: If the model is not compatible or input types are wrong\n        \"\"\"\n        model: Runnable = self.model\n        system_msg = self.system_message or \"\"\n        df: DataFrame = self.df\n        col_name = self.column_name or \"\"\n\n        # Validate inputs first\n        if not isinstance(df, DataFrame):\n            msg = f\"Expected DataFrame input, got {type(df)}\"\n            raise TypeError(msg)\n\n        if col_name and col_name not in df.columns:\n            msg = f\"Column '{col_name}' not found in the DataFrame. Available columns: {', '.join(df.columns)}\"\n            raise ValueError(msg)\n\n        try:\n            # Determine text input for each row\n            if col_name:\n                user_texts = df[col_name].astype(str).tolist()\n            else:\n                user_texts = [\n                    self._format_row_as_toml(cast(dict[str, Any], row)) for row in df.to_dict(orient=\"records\")\n                ]\n\n            total_rows = len(user_texts)\n            logger.info(f\"Processing {total_rows} rows with batch run\")\n\n            # Prepare the batch of conversations\n            conversations = [\n                [{\"role\": \"system\", \"content\": system_msg}, {\"role\": \"user\", \"content\": text}]\n                if system_msg\n                else [{\"role\": \"user\", \"content\": text}]\n                for text in user_texts\n            ]\n\n            # Configure the model with project info and callbacks\n            model = model.with_config(\n                {\n                    \"run_name\": self.display_name,\n                    \"project_name\": self.get_project_name(),\n                    \"callbacks\": self.get_langchain_callbacks(),\n                }\n            )\n            # Process batches and track progress\n            responses_with_idx = list(\n                zip(\n                    range(len(conversations)),\n                    await model.abatch(list(conversations)),\n                    strict=True,\n                )\n            )\n\n            # Sort by index to maintain order\n            responses_with_idx.sort(key=lambda x: x[0])\n\n            # Build the final data with enhanced metadata\n            rows: list[dict[str, Any]] = []\n            for idx, (original_row, response) in enumerate(\n                zip(df.to_dict(orient=\"records\"), responses_with_idx, strict=False)\n            ):\n                response_text = response[1].content if hasattr(response[1], \"content\") else str(response[1])\n                row = self._create_base_row(\n                    cast(dict[str, Any], original_row), model_response=response_text, batch_index=idx\n                )\n                self._add_metadata(row, success=True, system_msg=system_msg)\n                rows.append(row)\n\n                # Log progress\n                if (idx + 1) % max(1, total_rows // 10) == 0:\n                    logger.info(f\"Processed {idx + 1}/{total_rows} rows\")\n\n            logger.info(\"Batch processing completed successfully\")\n            return DataFrame(rows)\n\n        except (KeyError, AttributeError) as e:\n            # Handle data structure and attribute access errors\n            logger.error(f\"Data processing error: {e!s}\")\n            error_row = self._create_base_row({col: \"\" for col in df.columns}, model_response=\"\", batch_index=-1)\n            self._add_metadata(error_row, success=False, error=str(e))\n            return DataFrame([error_row])\n"
->>>>>>> 58522ee2
               },
               "column_name": {
                 "_input_type": "StrInput",
@@ -1118,160 +1114,7 @@
       },
       {
         "data": {
-<<<<<<< HEAD
-          "id": "ParseDataFrame-OIHSx",
-          "node": {
-            "base_classes": [
-              "Message"
-            ],
-            "beta": false,
-            "category": "processing",
-            "conditional_paths": [],
-            "custom_fields": {},
-            "description": "Convert a DataFrame into plain text following a specified template. Each column in the DataFrame is treated as a possible template key, e.g. {col_name}.",
-            "display_name": "Parse DataFrame",
-            "documentation": "",
-            "edited": false,
-            "field_order": [
-              "df",
-              "template",
-              "sep"
-            ],
-            "frozen": false,
-            "icon": "braces",
-            "key": "ParseDataFrame",
-            "legacy": false,
-            "lf_version": "1.1.3",
-            "metadata": {},
-            "minimized": false,
-            "output_types": [],
-            "outputs": [
-              {
-                "allows_loop": false,
-                "cache": true,
-                "display_name": "Text",
-                "method": "parse_data",
-                "name": "text",
-                "selected": "Message",
-                "tool_mode": true,
-                "types": [
-                  "Message"
-                ],
-                "value": "__UNDEFINED__"
-              }
-            ],
-            "pinned": false,
-            "score": 0.007568328950209746,
-            "template": {
-              "_type": "Component",
-              "code": {
-                "advanced": true,
-                "dynamic": true,
-                "fileTypes": [],
-                "file_path": "",
-                "info": "",
-                "list": false,
-                "load_from_db": false,
-                "multiline": true,
-                "name": "code",
-                "password": false,
-                "placeholder": "",
-                "required": true,
-                "show": true,
-                "title_case": false,
-                "type": "code",
-                "value": "from langflow.custom import Component\nfrom langflow.io import DataFrameInput, MultilineInput, Output, StrInput\nfrom langflow.schema.message import Message\n\n\nclass ParseDataFrameComponent(Component):\n    display_name = \"Parse DataFrame\"\n    description = (\n        \"Convert a DataFrame into plain text following a specified template. \"\n        \"Each column in the DataFrame is treated as a possible template key, e.g. {col_name}.\"\n    )\n    icon = \"braces\"\n    name = \"ParseDataFrame\"\n\n    inputs = [\n        DataFrameInput(name=\"df\", display_name=\"DataFrame\", info=\"The DataFrame to convert to text rows.\"),\n        MultilineInput(\n            name=\"template\",\n            display_name=\"Template\",\n            info=(\n                \"The template for formatting each row. \"\n                \"Use placeholders matching column names in the DataFrame, for example '{col1}', '{col2}'.\"\n            ),\n            value=\"{text}\",\n        ),\n        StrInput(\n            name=\"sep\",\n            display_name=\"Separator\",\n            advanced=True,\n            value=\"\\n\",\n            info=\"String that joins all row texts when building the single Text output.\",\n        ),\n    ]\n\n    outputs = [\n        Output(\n            display_name=\"Text\",\n            name=\"text\",\n            method=\"parse_data\",\n        ),\n    ]\n\n    def _clean_args(self):\n        dataframe = self.df\n        template = self.template or \"{text}\"\n        sep = self.sep or \"\\n\"\n        return dataframe, template, sep\n\n    def parse_data(self) -> Message:\n        \"\"\"Converts each row of the DataFrame into a formatted string using the template.\n\n        then joins them with `sep`. Returns a single combined string as a Message.\n        \"\"\"\n        dataframe, template, sep = self._clean_args()\n\n        lines = []\n        # For each row in the DataFrame, build a dict and format\n        for _, row in dataframe.iterrows():\n            row_dict = row.to_dict()\n            text_line = template.format(**row_dict)  # e.g. template=\"{text}\", row_dict={\"text\": \"Hello\"}\n            lines.append(text_line)\n\n        # Join all lines with the provided separator\n        result_string = sep.join(lines)\n        self.status = result_string  # store in self.status for UI logs\n        return Message(text=result_string)\n"
-              },
-              "df": {
-                "_input_type": "DataFrameInput",
-                "advanced": false,
-                "display_name": "DataFrame",
-                "dynamic": false,
-                "info": "The DataFrame to convert to text rows.",
-                "input_types": [
-                  "DataFrame"
-                ],
-                "list": false,
-                "list_add_label": "Add More",
-                "name": "df",
-                "placeholder": "",
-                "required": false,
-                "show": true,
-                "title_case": false,
-                "tool_mode": false,
-                "trace_as_input": true,
-                "trace_as_metadata": true,
-                "type": "other",
-                "value": ""
-              },
-              "sep": {
-                "_input_type": "StrInput",
-                "advanced": true,
-                "display_name": "Separator",
-                "dynamic": false,
-                "info": "String that joins all row texts when building the single Text output.",
-                "list": false,
-                "list_add_label": "Add More",
-                "load_from_db": false,
-                "name": "sep",
-                "placeholder": "",
-                "required": false,
-                "show": true,
-                "title_case": false,
-                "tool_mode": false,
-                "trace_as_metadata": true,
-                "type": "str",
-                "value": "\n"
-              },
-              "template": {
-                "_input_type": "MultilineInput",
-                "advanced": false,
-                "display_name": "Template",
-                "dynamic": false,
-                "info": "The template for formatting each row. Use placeholders matching column names in the DataFrame, for example '{col1}', '{col2}'.",
-                "input_types": [
-                  "Message"
-                ],
-                "list": false,
-                "list_add_label": "Add More",
-                "load_from_db": false,
-                "multiline": true,
-                "name": "template",
-                "placeholder": "",
-                "required": false,
-                "show": true,
-                "title_case": false,
-                "tool_mode": false,
-                "trace_as_input": true,
-                "trace_as_metadata": true,
-                "type": "str",
-                "value": "{model_response}"
-              }
-            },
-            "tool_mode": false
-          },
-          "showNode": true,
-          "type": "ParseDataFrame"
-        },
-        "dragging": false,
-        "id": "ParseDataFrame-OIHSx",
-        "measured": {
-          "height": 334,
-          "width": 320
-        },
-        "position": {
-          "x": 993.5819211529395,
-          "y": 6076.201261805775
-        },
-        "selected": false,
-        "type": "genericNode"
-      },
-      {
-        "data": {
-          "id": "Agent-3FPSt",
-=======
           "id": "Agent-0gW4Y",
->>>>>>> 58522ee2
           "node": {
             "base_classes": [
               "Message"

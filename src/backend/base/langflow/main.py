--- conflicted
+++ resolved
@@ -29,7 +29,6 @@
     initialize_super_user_if_needed,
     load_bundles_from_urls,
     load_flows_from_directory,
-    set_initialized_version,
     sync_flows_from_fs,
 )
 from langflow.interface.components import get_and_cache_all_types_dict
@@ -128,36 +127,22 @@
         try:
             start_time = asyncio.get_event_loop().time()
 
-<<<<<<< HEAD
             need_initialize = await check_need_initialize(version)
             rprint(f"[bold green]Need initialize: {need_initialize}[/bold green]")
 
-            rprint("[bold blue]Initializing services[/bold blue]")
+            logger.debug("Initializing services")
             await initialize_services(fix_migration=fix_migration, need_initialize=need_initialize)
-            rprint(f"✓ Services initialized in {asyncio.get_event_loop().time() - start_time:.2f}s")
-=======
-            logger.debug("Initializing services")
-            await initialize_services(fix_migration=fix_migration)
             logger.debug(f"Services initialized in {asyncio.get_event_loop().time() - start_time:.2f}s")
->>>>>>> 6649f415
 
             current_time = asyncio.get_event_loop().time()
             logger.debug("Setting up LLM caching")
             setup_llm_caching()
             logger.debug(f"LLM caching setup in {asyncio.get_event_loop().time() - current_time:.2f}s")
 
-<<<<<<< HEAD
-            if need_initialize:
-                current_time = asyncio.get_event_loop().time()
-                rprint("[bold blue]Initializing super user[/bold blue]")
-                await initialize_super_user_if_needed()
-                rprint(f"✓ Super user initialized in {asyncio.get_event_loop().time() - current_time:.2f}s")
-=======
-            current_time = asyncio.get_event_loop().time()
-            logger.debug("Initializing super user")
+            current_time = asyncio.get_event_loop().time()
+            rprint("[bold blue]Initializing super user[/bold blue]")
             await initialize_super_user_if_needed()
-            logger.debug(f"Super user initialized in {asyncio.get_event_loop().time() - current_time:.2f}s")
->>>>>>> 6649f415
+            rprint(f"✓ Super user initialized in {asyncio.get_event_loop().time() - current_time:.2f}s")
 
             current_time = asyncio.get_event_loop().time()
             logger.debug("Loading bundles")
@@ -168,21 +153,12 @@
             current_time = asyncio.get_event_loop().time()
             logger.debug("Caching types")
             all_types_dict = await get_and_cache_all_types_dict(get_settings_service())
-<<<<<<< HEAD
             rprint(f"✓ Types cached in {asyncio.get_event_loop().time() - current_time:.2f}s")
-            if need_initialize:
-                current_time = asyncio.get_event_loop().time()
-                rprint("[bold blue]Creating/updating starter projects[/bold blue]")
-                await create_or_update_starter_projects(all_types_dict)
-                rprint(f"✓ Starter projects updated in {asyncio.get_event_loop().time() - current_time:.2f}s")
-=======
-            logger.debug(f"Types cached in {asyncio.get_event_loop().time() - current_time:.2f}s")
-
-            current_time = asyncio.get_event_loop().time()
-            logger.debug("Creating/updating starter projects")
+
+            current_time = asyncio.get_event_loop().time()
+            rprint("[bold blue]Creating/updating starter projects[/bold blue]")
             await create_or_update_starter_projects(all_types_dict)
-            logger.debug(f"Starter projects updated in {asyncio.get_event_loop().time() - current_time:.2f}s")
->>>>>>> 6649f415
+            rprint(f"✓ Starter projects updated in {asyncio.get_event_loop().time() - current_time:.2f}s")
 
             telemetry_service.start()
 
@@ -193,13 +169,7 @@
             queue_service = get_queue_service()
             if not queue_service.is_started():  # Start if not already started
                 queue_service.start()
-<<<<<<< HEAD
             rprint(f"✓ Flows loaded in {asyncio.get_event_loop().time() - current_time:.2f}s")
-            # write initialized version to file
-            await set_initialized_version(version)
-=======
-            logger.debug(f"Flows loaded in {asyncio.get_event_loop().time() - current_time:.2f}s")
->>>>>>> 6649f415
 
             total_time = asyncio.get_event_loop().time() - start_time
             logger.debug(f"Total initialization time: {total_time:.2f}s")

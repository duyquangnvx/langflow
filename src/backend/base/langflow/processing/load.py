--- conflicted
+++ resolved
@@ -104,11 +104,7 @@
     """
     # Set all streaming to false
     try:
-<<<<<<< HEAD
-        import nest_asyncio # type: ignore
-=======
         import nest_asyncio  # type: ignore
->>>>>>> 08797ee5
 
         nest_asyncio.apply()
     except Exception as e:

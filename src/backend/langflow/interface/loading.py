--- conflicted
+++ resolved
@@ -50,7 +50,6 @@
     return params
 
 
-<<<<<<< HEAD
 def convert_kwargs(params):
     # if *kwargs are passed as a string, convert to dict
     # first find any key that has kwargs in it
@@ -58,12 +57,6 @@
     for key in kwargs_keys:
         if isinstance(params[key], str):
             params[key] = json.loads(params[key])
-=======
-def remove_input_connection_from_params(params):
-    """Remove input_connection from params"""
-    if "input_connection" in params:
-        params.pop("input_connection")
->>>>>>> 2b577934
     return params
 
 

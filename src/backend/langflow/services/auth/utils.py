--- conflicted
+++ resolved
@@ -8,15 +8,12 @@
 from jose import JWTError, jwt
 from sqlmodel import Session
 
-<<<<<<< HEAD
-=======
 from langflow.services.database.models.api_key.model import ApiKey
 from langflow.services.database.models.api_key.crud import check_key
 from langflow.services.database.models.user.crud import get_user_by_id, get_user_by_username, update_user_last_login_at
 from langflow.services.database.models.user.model import User
 from langflow.services.deps import get_session, get_settings_service
 
->>>>>>> b8698523
 oauth2_login = OAuth2PasswordBearer(tokenUrl="api/v1/login", auto_error=False)
 
 API_KEY_NAME = "x-api-key"
@@ -78,11 +75,7 @@
         if not query_param and not header_param:
             raise HTTPException(
                 status_code=status.HTTP_403_FORBIDDEN,
-<<<<<<< HEAD
-                detail="An API key must be passed as query or header",
-=======
                 detail="An API key as query or header, or a JWT token must be passed",
->>>>>>> b8698523
             )
         user = await api_key_security(query_param, header_param, db)
         if user:

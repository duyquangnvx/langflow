from enum import Enum


class ServiceType(str, Enum):
    """
    Enum for the different types of services that can be
    registered with the service manager.
    """

    AUTH_SERVICE = "auth_service"
    CACHE_SERVICE = "cache_service"
    SETTINGS_SERVICE = "settings_service"
    DATABASE_SERVICE = "database_service"
    CHAT_SERVICE = "chat_service"
    SESSION_SERVICE = "session_service"
    TASK_SERVICE = "task_service"
<<<<<<< HEAD
    MONITOR_SERVICE = "monitor_service"
=======
    PLUGIN_SERVICE = "plugin_service"
    STORE_SERVICE = "store_service"
    CREDENTIAL_SERVICE = "credential_service"
>>>>>>> b8698523
<|MERGE_RESOLUTION|>--- conflicted
+++ resolved
@@ -14,10 +14,7 @@
     CHAT_SERVICE = "chat_service"
     SESSION_SERVICE = "session_service"
     TASK_SERVICE = "task_service"
-<<<<<<< HEAD
     MONITOR_SERVICE = "monitor_service"
-=======
     PLUGIN_SERVICE = "plugin_service"
     STORE_SERVICE = "store_service"
-    CREDENTIAL_SERVICE = "credential_service"
->>>>>>> b8698523
+    CREDENTIAL_SERVICE = "credential_service"
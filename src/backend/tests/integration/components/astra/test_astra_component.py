--- conflicted
+++ resolved
@@ -1,12 +1,8 @@
 import os
 
 import pytest
-<<<<<<< HEAD
-from astrapy import DataAPIClient, Database
-=======
 from astrapy.db import AstraDB
 from langchain_astradb import AstraDBVectorStore, CollectionVectorServiceOptions
->>>>>>> 70eaacfd
 from langchain_core.documents import Document
 from langflow.components.embeddings import OpenAIEmbeddingsComponent
 from langflow.components.vectorstores import AstraDBVectorStoreComponent
@@ -42,13 +38,7 @@
 
 
 @pytest.mark.api_key_required
-<<<<<<< HEAD
-async def test_base(astradb_client: Database):
-    from langflow.components.embeddings import OpenAIEmbeddingsComponent
-
-=======
 async def test_base(astradb_client: AstraDB):
->>>>>>> 70eaacfd
     application_token = get_astradb_application_token()
     api_endpoint = get_astradb_api_endpoint()
 

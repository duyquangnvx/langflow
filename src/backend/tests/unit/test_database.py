--- conflicted
+++ resolved
@@ -69,28 +69,17 @@
     assert len(response.json()) > 0
 
 
-<<<<<<< HEAD
 async def test_read_flows_pagination_without_params(client: TestClient, json_flow: str, active_user, logged_in_headers):
-=======
-@pytest.mark.usefixtures("active_user")
-async def test_read_flows_pagination(client: TestClient, logged_in_headers):
->>>>>>> 9e278835
     response = await client.get("api/v1/flows/", headers=logged_in_headers)
     response_json = response.json()
     assert response.status_code == 200
     assert len(response_json) == 0
 
 
-<<<<<<< HEAD
 async def test_read_flows_pagination_with_params(client: TestClient, json_flow: str, active_user, logged_in_headers):
     response = await client.get(
         "api/v1/flows/", headers=logged_in_headers, params={"page": 3, "size": 10, "get_all": False}
     )
-=======
-@pytest.mark.usefixtures("active_user")
-async def test_read_flows_pagination_with_params(client: TestClient, logged_in_headers):
-    response = await client.get("api/v1/flows/", headers=logged_in_headers, params={"page": 3, "size": 10})
->>>>>>> 9e278835
     assert response.status_code == 200
     assert response.json()["page"] == 3
     assert response.json()["size"] == 10
@@ -99,7 +88,6 @@
     assert len(response.json()["items"]) == 0
 
 
-<<<<<<< HEAD
 async def test_read_flows_pagination_with_flows(client: TestClient, json_flow: str, active_user, logged_in_headers):
     number_of_flows = 30
     flows = [FlowCreate(name=f"Flow {i}", description="description", data={}) for i in range(number_of_flows)]
@@ -115,7 +103,6 @@
     assert response.status_code == 200
     assert response.json()["page"] == 3
     assert response.json()["size"] == 10
-    assert response.json()["pages"] == 3
     assert response.json()["total"] == number_of_flows
     assert len(response.json()["items"]) == 10
 
@@ -174,10 +161,6 @@
         assert response.status_code == 201
         flow_ids.append(response.json()["id"])
 
-=======
-@pytest.mark.usefixtures("flow_component")
-async def test_read_flows_components_only(client: TestClient, logged_in_headers):
->>>>>>> 9e278835
     response = await client.get(
         "api/v1/flows/", headers=logged_in_headers, params={"page": 1, "size": 0, "get_all": False}
     )

--- conflicted
+++ resolved
@@ -73,10 +73,6 @@
       flowId: currentFlow?.id ?? "",
       nodeType: data?.type?.toLowerCase() ?? "",
       flowName: currentFlow?.name ?? "",
-<<<<<<< HEAD
-      endpointName: currentFlow?.endpoint_name ?? "",
-=======
->>>>>>> cb61dded
       isAuth,
       variableName: name,
     };

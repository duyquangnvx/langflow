--- conflicted
+++ resolved
@@ -456,14 +456,7 @@
             </Button>
           </div>
         </ShadTooltip>
-<<<<<<< HEAD
-      </div>
-    </>
-  ) : (
-    <></>
-=======
       )}
     </div>
->>>>>>> 09a65f6f
   );
 }
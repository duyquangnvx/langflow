import { cloneDeep } from "lodash";
import React, { useContext, useEffect, useRef, useState } from "react";
import { Handle, Position, useUpdateNodeInternals } from "reactflow";
import ShadTooltip from "../../../../components/ShadTooltipComponent";
import CodeAreaComponent from "../../../../components/codeAreaComponent";
import Dropdown from "../../../../components/dropdownComponent";
import FloatComponent from "../../../../components/floatComponent";
import IconComponent from "../../../../components/genericIconComponent";
import InputComponent from "../../../../components/inputComponent";
import InputFileComponent from "../../../../components/inputFileComponent";
import InputListComponent from "../../../../components/inputListComponent";
import IntComponent from "../../../../components/intComponent";
import PromptAreaComponent from "../../../../components/promptComponent";
import TextAreaComponent from "../../../../components/textAreaComponent";
import ToggleShadComponent from "../../../../components/toggleShadComponent";
import { TOOLTIP_EMPTY } from "../../../../constants/constants";
import { TabsContext } from "../../../../contexts/tabsContext";
import { typesContext } from "../../../../contexts/typesContext";
import { ParameterComponentType } from "../../../../types/components";
import { isValidConnection } from "../../../../utils/reactflowUtils";
import {
  nodeColors,
  nodeIconsLucide,
  nodeNames,
} from "../../../../utils/styleUtils";
import { classNames, groupByFamily } from "../../../../utils/utils";

export default function ParameterComponent({
  left,
  id,
  data,
  setData,
  tooltipTitle,
  title,
  color,
  type,
  name = "",
  required = false,
  optionalHandle = null,
  info = "",
}: ParameterComponentType): JSX.Element {
  const ref = useRef<HTMLDivElement>(null);
  const refHtml = useRef(null);
  const infoHtml = useRef(null);
  const updateNodeInternals = useUpdateNodeInternals();
  const [position, setPosition] = useState(0);
  const { setTabsState, tabId, save, flows } = useContext(TabsContext);

  const flow = flows.find((f) => f.id === tabId).data?.nodes ?? null;

  // Update component position
  useEffect(() => {
    if (ref.current && ref.current.offsetTop && ref.current.clientHeight) {
      setPosition(ref.current.offsetTop + ref.current.clientHeight / 2);
      updateNodeInternals(data.id);
    }
  }, [data.id, ref, ref.current, ref.current?.offsetTop, updateNodeInternals]);

  useEffect(() => {
    updateNodeInternals(data.id);
  }, [data.id, position, updateNodeInternals]);

  const { reactFlowInstance } = useContext(typesContext);
  let disabled =
    reactFlowInstance?.getEdges().some((e) => e.targetHandle === id) ?? false;

  const { data: myData } = useContext(typesContext);

  const handleOnNewValue = (newValue: string | string[] | boolean): void => {
    let newData = cloneDeep(data);
    newData.node.template[name].value = newValue;
    setData(newData);
    // Set state to pending
    setTabsState((prev) => {
      return {
        ...prev,
        [tabId]: {
          ...prev[tabId],
          isPending: true,
          formKeysData: prev[tabId].formKeysData,
        },
      };
    });
    renderTooltips();
  };

  useEffect(() => {
    if (name === "openai_api_base") console.log(info);
    infoHtml.current = (
      <div className="h-full w-full break-words">
        {info.split("\n").map((line, i) => (
          <p key={i} className="block">
            {line}
          </p>
        ))}
      </div>
    );
  }, [info]);

  function renderTooltips() {
    let groupedObj = groupByFamily(myData, tooltipTitle, left, flow);

    if (groupedObj && groupedObj.length > 0) {
      refHtml.current = groupedObj.map((item, i) => {
        const Icon: any =
          nodeIconsLucide[item.family] ?? nodeIconsLucide["unknown"];

        return (
          <span
            key={i}
            className={classNames(
              i > 0 ? "mt-2 flex items-center" : "flex items-center"
            )}
          >
            <div
              className="h-5 w-5"
              style={{
                color: nodeColors[item.family],
              }}
            >
              <Icon
                className="h-5 w-5"
                strokeWidth={1.5}
                style={{
                  color: nodeColors[item.family] ?? nodeColors.unknown,
                }}
              />
            </div>
            <span className="ps-2 text-xs text-foreground">
              {nodeNames[item.family] ?? "Other"}
              <span className="text-xs">
                {" "}
                {item.type === "" ? "" : " - "}
                {item.type.split(", ").length > 2
                  ? item.type.split(", ").map((el, i) => (
                      <React.Fragment key={el + i}>
                        <span>
                          {i === item.type.split(", ").length - 1
                            ? el
                            : (el += `, `)}
                        </span>
                      </React.Fragment>
                    ))
                  : item.type}
              </span>
            </span>
          </span>
        );
      });
    } else {
      refHtml.current = <span>{TOOLTIP_EMPTY}</span>;
    }
  }

  useEffect(() => {
    renderTooltips();
  }, [tooltipTitle, flow]);

  return (
    <div
      ref={ref}
      className="mt-1 flex w-full flex-wrap items-center justify-between bg-muted px-5 py-2"
    >
      <>
        <div
          className={
            "w-full truncate text-sm" +
            (left ? "" : " text-end") +
            (info !== "" ? " flex items-center" : "")
          }
        >
          {title}
          <span className="text-status-red">{required ? " *" : ""}</span>
          <div className="">
            {info !== "" && (
              <ShadTooltip content={infoHtml.current}>
                {/* put div to avoid bug that does not display tooltip */}
                <div>
                  <IconComponent
                    name="Info"
                    className="relative bottom-0.5 ml-2 h-3 w-4"
                  />
                </div>
              </ShadTooltip>
            )}
          </div>
        </div>
        {left &&
        (type === "str" ||
          type === "bool" ||
          type === "float" ||
          type === "code" ||
          type === "prompt" ||
          type === "file" ||
          type === "int") &&
        !optionalHandle ? (
          <></>
        ) : (
          <ShadTooltip
            styleClasses={"tooltip-fixed-width custom-scroll nowheel"}
            delayDuration={0}
            content={refHtml.current}
            side={left ? "left" : "right"}
          >
            <Handle
              type={left ? "target" : "source"}
              position={left ? Position.Left : Position.Right}
              id={id}
              isValidConnection={(connection) =>
                isValidConnection(connection, reactFlowInstance)
              }
              className={classNames(
                left ? "-ml-0.5 " : "-mr-0.5 ",
                "h-3 w-3 rounded-full border-2 bg-background"
              )}
              style={{
                borderColor: color,
                top: position,
              }}
            ></Handle>
          </ShadTooltip>
        )}

        {left === true &&
        type === "str" &&
        !data.node?.template[name].options ? (
          <div className="mt-2 w-full">
            {data.node?.template[name].list ? (
              <InputListComponent
                disabled={disabled}
                value={
                  !data.node.template[name].value ||
                  data.node.template[name].value === ""
                    ? [""]
                    : data.node.template[name].value
                }
                onChange={handleOnNewValue}
              />
            ) : data.node?.template[name].multiline ? (
              <TextAreaComponent
                disabled={disabled}
                value={data.node.template[name].value ?? ""}
                onChange={handleOnNewValue}
              />
            ) : (
              <InputComponent
                disabled={disabled}
                password={data.node?.template[name].password ?? false}
                value={data.node?.template[name].value ?? ""}
                onChange={handleOnNewValue}
              />
            )}
          </div>
        ) : left === true && type === "bool" ? (
          <div className="mt-2 w-full">
            <ToggleShadComponent
              disabled={disabled}
<<<<<<< HEAD
              enabled={data.node?.template[name].value}
=======
              enabled={data.node.template[name].value ?? false}
>>>>>>> 214aef76
              setEnabled={(t) => {
                handleOnNewValue(t);
              }}
              size="large"
            />
          </div>
        ) : left === true && type === "float" ? (
          <div className="mt-2 w-full">
            <FloatComponent
              disabled={disabled}
              value={data.node?.template[name].value ?? ""}
              onChange={handleOnNewValue}
            />
          </div>
        ) : left === true &&
          type === "str" &&
          data.node?.template[name].options ? (
          <div className="mt-2 w-full">
            <Dropdown
              options={data.node.template[name].options}
              onSelect={handleOnNewValue}
              value={data.node.template[name].value ?? "Choose an option"}
            ></Dropdown>
          </div>
        ) : left === true && type === "code" ? (
          <div className="mt-2 w-full">
            <CodeAreaComponent
              dynamic={data.node.template[name].dynamic ?? false}
              setNodeClass={(nodeClass) => {
                data.node = nodeClass;
              }}
              nodeClass={data.node}
              disabled={disabled}
              value={data.node?.template[name].value ?? ""}
              onChange={handleOnNewValue}
            />
          </div>
        ) : left === true && type === "file" ? (
          <div className="mt-2 w-full">
            <InputFileComponent
              disabled={disabled}
              value={data.node?.template[name].value ?? ""}
              onChange={handleOnNewValue}
              fileTypes={data.node?.template[name].fileTypes}
              suffixes={data.node?.template[name].suffixes}
              onFileChange={(t: string) => {
                data.node.template[name].file_path = t;
                save();
              }}
            ></InputFileComponent>
          </div>
        ) : left === true && type === "int" ? (
          <div className="mt-2 w-full">
            <IntComponent
              disabled={disabled}
              value={data.node?.template[name].value ?? ""}
              onChange={handleOnNewValue}
            />
          </div>
        ) : left === true && type === "prompt" ? (
          <div className="mt-2 w-full">
            <PromptAreaComponent
              field_name={name}
              setNodeClass={(nodeClass) => {
                data.node = nodeClass;
              }}
              nodeClass={data.node}
              disabled={disabled}
              value={data.node?.template[name].value ?? ""}
              onChange={handleOnNewValue}
            />
          </div>
        ) : (
          <></>
        )}
      </>
    </div>
  );
}<|MERGE_RESOLUTION|>--- conflicted
+++ resolved
@@ -255,11 +255,7 @@
           <div className="mt-2 w-full">
             <ToggleShadComponent
               disabled={disabled}
-<<<<<<< HEAD
-              enabled={data.node?.template[name].value}
-=======
               enabled={data.node.template[name].value ?? false}
->>>>>>> 214aef76
               setEnabled={(t) => {
                 handleOnNewValue(t);
               }}

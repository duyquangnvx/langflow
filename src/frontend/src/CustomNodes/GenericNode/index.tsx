--- conflicted
+++ resolved
@@ -334,130 +334,6 @@
     [data, types, selected, showNode, isToolMode, showHiddenOutputs],
   );
 
-<<<<<<< HEAD
-=======
-  const { shownOutputs, hiddenOutputs } = useMemo(
-    () => ({
-      shownOutputs:
-        data.node?.outputs?.filter((output) => !output.hidden) ?? [],
-      hiddenOutputs:
-        data.node?.outputs?.filter((output) => output.hidden) ?? [],
-    }),
-    [data.node?.outputs],
-  );
-
-  const [hasChangedNodeDescription, setHasChangedNodeDescription] =
-    useState(false);
-
-  const editedNameDescription =
-    editNameDescription && hasChangedNodeDescription;
-
-  const hasDescription = useMemo(() => {
-    return data.node?.description && data.node?.description !== "";
-  }, [data.node?.description]);
-
-  const selectedNodesCount = useMemo(() => {
-    return useFlowStore.getState().nodes.filter((node) => node.selected).length;
-  }, [selected]);
-
-  const shouldShowUpdateComponent = useMemo(
-    () => (isOutdated || hasBreakingChange) && !isUserEdited && !dismissAll,
-    [isOutdated, hasBreakingChange, isUserEdited, dismissAll],
-  );
-
-  const memoizedNodeToolbarComponent = useMemo(() => {
-    return selected && selectedNodesCount === 1 ? (
-      <>
-        <div
-          className={cn(
-            "absolute -top-12 left-1/2 z-50 -translate-x-1/2",
-            "transform transition-all duration-300 ease-out",
-          )}
-        >
-          <NodeToolbarComponent
-            data={data}
-            deleteNode={(id) => {
-              takeSnapshot();
-              deleteNode(id);
-            }}
-            setShowNode={(show) => {
-              setNode(data.id, (old) => ({
-                ...old,
-                data: { ...old.data, showNode: show },
-              }));
-            }}
-            numberOfOutputHandles={shownOutputs.length ?? 0}
-            showNode={showNode}
-            openAdvancedModal={false}
-            onCloseAdvancedModal={() => {}}
-            updateNode={() => handleUpdateCode()}
-            isOutdated={isOutdated && (dismissAll || isUserEdited)}
-            isUserEdited={isUserEdited}
-            hasBreakingChange={hasBreakingChange}
-          />
-        </div>
-        <div className="-z-10">
-          <Button
-            unstyled
-            onClick={() => {
-              toggleEditNameDescription();
-              setHasChangedNodeDescription(false);
-            }}
-            className={cn(
-              "nodrag absolute left-1/2 z-50 flex h-6 w-6 cursor-pointer items-center justify-center rounded-md",
-              "transform transition-all duration-300 ease-out",
-              showNode
-                ? "top-2 translate-x-[10.4rem]"
-                : "top-0 translate-x-[6.4rem]",
-              editedNameDescription
-                ? "bg-accent-emerald"
-                : "bg-zinc-foreground",
-            )}
-            data-testid={
-              editedNameDescription
-                ? "save-name-description-button"
-                : "edit-name-description-button"
-            }
-          >
-            <ForwardedIconComponent
-              name={editedNameDescription ? "Check" : "PencilLine"}
-              strokeWidth={ICON_STROKE_WIDTH}
-              className={cn(
-                editedNameDescription
-                  ? "text-accent-emerald-foreground"
-                  : "text-muted-foreground",
-                "icon-size",
-              )}
-            />
-          </Button>
-        </div>
-      </>
-    ) : (
-      <></>
-    );
-  }, [
-    data,
-    deleteNode,
-    takeSnapshot,
-    setNode,
-    showNode,
-    updateNodeCode,
-    isOutdated,
-    isUserEdited,
-    selected,
-    shortcuts,
-    editNameDescription,
-    hasChangedNodeDescription,
-    toggleEditNameDescription,
-    selectedNodesCount,
-  ]);
-  useEffect(() => {
-    if (hiddenOutputs && hiddenOutputs.length === 0) {
-      setShowHiddenOutputs(false);
-    }
-  }, [hiddenOutputs]);
-
->>>>>>> 952633f4
   const renderNodeIcon = useCallback(() => {
     return (
       <MemoizedNodeIcon
@@ -613,7 +489,7 @@
             openAdvancedModal={false}
             onCloseAdvancedModal={() => {}}
             updateNode={() => handleUpdateCode()}
-            isOutdated={isOutdated && dismissAll}
+            isOutdated={isOutdated && (dismissAll || isUserEdited)}
             isUserEdited={isUserEdited}
             hasBreakingChange={hasBreakingChange}
           />

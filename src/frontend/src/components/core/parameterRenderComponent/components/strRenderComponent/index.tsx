--- conflicted
+++ resolved
@@ -66,11 +66,7 @@
       <DropdownComponent
         {...baseInputProps}
         dialogInputs={templateData.dialog_inputs}
-<<<<<<< HEAD
-        options={templateData.options || []}
-=======
         options={templateData.options ?? []}
->>>>>>> 58e0d429
         optionsMetaData={templateData.options_metadata}
         combobox={templateData.combobox}
         name={templateData?.name!}

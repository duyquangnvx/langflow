import { handleOnNewValueType } from "@/CustomNodes/hooks/use-handle-new-value";
import TableNodeComponent from "@/components/core/parameterRenderComponent/components/TableNodeComponent";
import CodeAreaComponent from "@/components/core/parameterRenderComponent/components/codeAreaComponent";
import SliderComponent from "@/components/core/parameterRenderComponent/components/sliderComponent";
import TabComponent from "@/components/core/parameterRenderComponent/components/tabComponent";
import { TEXT_FIELD_TYPES } from "@/constants/constants";
import { APIClassType, InputFieldType } from "@/types/api";
import { useMemo } from "react";
import ConnectionComponent from "./components/connectionComponent";
import DictComponent from "./components/dictComponent";
import { EmptyParameterComponent } from "./components/emptyParameterComponent";
import FloatComponent from "./components/floatComponent";
import InputFileComponent from "./components/inputFileComponent";
import InputListComponent from "./components/inputListComponent";
import IntComponent from "./components/intComponent";
import KeypairListComponent from "./components/keypairListComponent";
import LinkComponent from "./components/linkComponent";
import MultiselectComponent from "./components/multiselectComponent";
import PromptAreaComponent from "./components/promptComponent";
import { RefreshParameterComponent } from "./components/refreshParameterComponent";
import SortableListComponent from "./components/sortableListComponent";
import { StrRenderComponent } from "./components/strRenderComponent";
import ToggleShadComponent from "./components/toggleShadComponent";
import { InputProps, NodeInfoType } from "./types";

export function ParameterRenderComponent({
  handleOnNewValue,
  name,
  nodeId,
  templateData,
  templateValue,
  editNode,
  handleNodeClass,
  nodeClass,
  disabled,
  placeholder,
  isToolMode,
  nodeInformationMetadata,
}: {
  handleOnNewValue:
    | handleOnNewValueType
    | ((value: string, key: string) => void);
  name: string;
  nodeId: string;
  templateData: Partial<InputFieldType>;
  templateValue: any;
  editNode: boolean;
  handleNodeClass: (value: any, code?: string, type?: string) => void;
  nodeClass: APIClassType;
  disabled: boolean;
  placeholder?: string;
  isToolMode?: boolean;
  nodeInformationMetadata?: NodeInfoType;
}) {
  const id = (
    templateData.type +
    "_" +
    (editNode ? "edit_" : "") +
    templateData.name
  ).toLowerCase();

  const renderComponent = (): React.ReactElement<InputProps> => {
    const baseInputProps: InputProps = {
      id,
      value: templateValue,
      editNode,
      handleOnNewValue: handleOnNewValue as handleOnNewValueType,
      disabled,
<<<<<<< HEAD
=======
      nodeClass,
      handleNodeClass,
      nodeId,
>>>>>>> b0a9b6e8
      helperText: templateData?.helper_text,
      readonly: templateData.readonly,
      placeholder,
      isToolMode,
      nodeInformationMetadata,
      hasRefreshButton: templateData.refresh_button,
    };

    if (TEXT_FIELD_TYPES.includes(templateData.type ?? "")) {
      if (templateData.list) {
        if (!templateData.options) {
          return (
            <InputListComponent
              {...baseInputProps}
              componentName={name}
              id={`inputlist_${id}`}
              listAddLabel={templateData?.list_add_label}
            />
          );
        }
        if (!!templateData.options) {
          return (
            <MultiselectComponent
              {...baseInputProps}
              combobox={templateData.combobox}
              options={
                (Array.isArray(templateData.options)
                  ? templateData.options
                  : [templateData.options]) || []
              }
              id={`multiselect_${id}`}
            />
          );
        }
      }
      return (
        <StrRenderComponent
          {...baseInputProps}
          nodeId={nodeId}
          nodeClass={nodeClass}
          handleNodeClass={handleNodeClass}
          templateData={templateData}
          name={name}
          display_name={templateData.display_name ?? ""}
          editNode={editNode}
        />
      );
    }
    switch (templateData.type) {
      case "NestedDict":
        return (
          <DictComponent
            name={name ?? ""}
            {...baseInputProps}
            id={`dict_${id}`}
          />
        );
      case "dict":
        return (
          <KeypairListComponent
            {...baseInputProps}
            isList={templateData.list ?? false}
            id={`keypair_${id}`}
          />
        );
      case "bool":
        return (
          <ToggleShadComponent
            size="medium"
            {...baseInputProps}
            id={`toggle_${id}`}
          />
        );
      case "link":
        return (
          <LinkComponent
            {...baseInputProps}
            icon={templateData.icon}
            text={templateData.text}
            id={`link_${id}`}
          />
        );
      case "float":
        return (
          <FloatComponent
            {...baseInputProps}
            id={`float_${id}`}
            rangeSpec={templateData.range_spec}
          />
        );
      case "int":
        return (
          <IntComponent
            {...baseInputProps}
            rangeSpec={templateData.range_spec}
            id={`int_${id}`}
          />
        );
      case "file":
        return (
          <InputFileComponent
            {...baseInputProps}
            fileTypes={templateData.fileTypes}
            file_path={templateData.file_path}
            isList={templateData.list ?? false}
            tempFile={templateData.temp_file ?? false}
            id={`inputfile_${id}`}
          />
        );
      case "prompt":
        return (
          <PromptAreaComponent
            {...baseInputProps}
            readonly={!!nodeClass.flow}
            field_name={name}
            id={`promptarea_${id}`}
          />
        );
      case "code":
        return <CodeAreaComponent {...baseInputProps} id={`codearea_${id}`} />;
      case "table":
        return (
          <TableNodeComponent
            {...baseInputProps}
            description={templateData.info || "Add or edit data"}
            columns={templateData?.table_schema?.columns}
            tableTitle={templateData?.display_name ?? "Table"}
            table_options={templateData?.table_options}
            trigger_icon={templateData?.trigger_icon}
            trigger_text={templateData?.trigger_text}
            table_icon={templateData?.table_icon}
          />
        );
      case "slider":
        return (
          <SliderComponent
            {...baseInputProps}
            value={templateValue}
            rangeSpec={templateData.range_spec}
            minLabel={templateData?.min_label}
            maxLabel={templateData?.max_label}
            minLabelIcon={templateData?.min_label_icon}
            maxLabelIcon={templateData?.max_label_icon}
            sliderButtons={templateData?.slider_buttons}
            sliderButtonsOptions={templateData?.slider_buttons_options}
            sliderInput={templateData?.slider_input}
            id={`slider_${id}`}
          />
        );
      case "sortableList":
        return (
          <SortableListComponent
            {...baseInputProps}
            helperText={templateData?.helper_text}
            helperMetadata={templateData?.helper_text_metadata}
            options={templateData?.options}
            searchCategory={templateData?.search_category}
            limit={templateData?.limit}
          />
        );
      case "connect":
        const link =
          templateData?.options?.find(
            (option: any) => option?.name === templateValue,
          )?.link || "";

        return (
          <ConnectionComponent
            {...baseInputProps}
            name={name}
            nodeId={nodeId}
            nodeClass={nodeClass}
            helperText={templateData?.helper_text}
            helperMetadata={templateData?.helper_text_metadata}
            options={templateData?.options}
            searchCategory={templateData?.search_category}
            buttonMetadata={templateData?.button_metadata}
            connectionLink={link as string}
          />
        );
      case "tab":
        return (
          <TabComponent
            {...baseInputProps}
            options={templateData?.options || []}
            id={`tab_${id}`}
          />
        );
      default:
        return <EmptyParameterComponent {...baseInputProps} />;
    }
  };

  return useMemo(
    () => (
      <RefreshParameterComponent
        templateData={templateData}
        disabled={disabled}
        nodeId={nodeId}
        editNode={editNode}
        nodeClass={nodeClass}
        handleNodeClass={handleNodeClass}
        name={name}
      >
        {renderComponent()}
      </RefreshParameterComponent>
    ),
    [templateData, disabled, nodeId, editNode, nodeClass, name, templateValue],
  );
}<|MERGE_RESOLUTION|>--- conflicted
+++ resolved
@@ -66,12 +66,9 @@
       editNode,
       handleOnNewValue: handleOnNewValue as handleOnNewValueType,
       disabled,
-<<<<<<< HEAD
-=======
       nodeClass,
       handleNodeClass,
       nodeId,
->>>>>>> b0a9b6e8
       helperText: templateData?.helper_text,
       readonly: templateData.readonly,
       placeholder,

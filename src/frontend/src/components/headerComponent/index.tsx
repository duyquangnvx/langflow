import { useContext } from "react";
import { FaDiscord, FaGithub, FaTwitter } from "react-icons/fa";
import { Link, useLocation, useNavigate } from "react-router-dom";
import AlertDropdown from "../../alerts/alertDropDown";
import { USER_PROJECTS_HEADER } from "../../constants/constants";
import { alertContext } from "../../contexts/alertContext";
import { AuthContext } from "../../contexts/authContext";
import { darkContext } from "../../contexts/darkContext";
<<<<<<< HEAD
import { StoreContext } from "../../contexts/storeContext";
import { TabsContext } from "../../contexts/tabsContext";
=======
import { FlowsContext } from "../../contexts/flowsContext";
>>>>>>> 34131000
import { gradients } from "../../utils/styleUtils";
import IconComponent from "../genericIconComponent";
import { Button } from "../ui/button";
import {
  DropdownMenu,
  DropdownMenuContent,
  DropdownMenuItem,
  DropdownMenuLabel,
  DropdownMenuSeparator,
  DropdownMenuTrigger,
} from "../ui/dropdown-menu";
import { Separator } from "../ui/separator";
import MenuBar from "./components/menuBar";

export default function Header(): JSX.Element {
  const { flows, tabId } = useContext(FlowsContext);
  const { dark, setDark } = useContext(darkContext);
  const { notificationCenter } = useContext(alertContext);
  const location = useLocation();
  const { logout, autoLogin, isAdmin, userData } = useContext(AuthContext);
  const { hasStore } = useContext(StoreContext);
  const { stars, gradientIndex } = useContext(darkContext);
  const navigate = useNavigate();

  return (
    <div className="header-arrangement">
      <div className="header-start-display lg:w-[30%]">
        <Link to="/">
          <span className="ml-4 text-2xl">⛓️</span>
        </Link>

        {flows.findIndex((f) => tabId === f.id) !== -1 && tabId !== "" && (
          <MenuBar flows={flows} tabId={tabId} />
        )}
      </div>
      <div className="round-button-div">
        <Link to="/">
          <Button
            className="gap-2"
            variant={
              location.pathname === "/flows" ||
              location.pathname === "/components"
                ? "primary"
                : "secondary"
            }
            size="sm"
          >
            <IconComponent name="Home" className="h-4 w-4" />
            <div className="hidden flex-1 md:block">{USER_PROJECTS_HEADER}</div>
          </Button>
        </Link>
        {/* <Link to="/community">
          <Button
            className="gap-2"
            variant={
              location.pathname === "/community" ? "primary" : "secondary"
            }
            size="sm"
          >
            <IconComponent name="Users2" className="h-4 w-4" />
            <div className="flex-1">Community Examples</div>
          </Button>
        </Link> */}
        {hasStore && (
          <Link to="/store">
            <Button
              className="gap-2"
              variant={location.pathname === "/store" ? "primary" : "secondary"}
              size="sm"
            >
              <IconComponent name="Store" className="h-4 w-4" />
              <div className="flex-1">Store</div>
            </Button>
          </Link>
        )}
      </div>
      <div className="header-end-division lg:w-[30%]">
        <div className="header-end-display">
          <a
            href="https://github.com/logspace-ai/langflow"
            target="_blank"
            rel="noreferrer"
            className="header-github-link gap-2"
          >
            <FaGithub className="h-5 w-5" />
            <div className="hidden lg:block">Star</div>
            <div className="header-github-display">{stars}</div>
          </a>
          <a
            href="https://twitter.com/logspace_ai"
            target="_blank"
            rel="noreferrer"
            className="text-muted-foreground"
          >
            <FaTwitter className="side-bar-button-size" />
          </a>
          <a
            href="https://discord.gg/EqksyE2EX9"
            target="_blank"
            rel="noreferrer"
            className="text-muted-foreground"
          >
            <FaDiscord className="side-bar-button-size" />
          </a>

          <Separator orientation="vertical" />
          <button
            className="extra-side-bar-save-disable"
            onClick={() => {
              setDark(!dark);
            }}
          >
            {dark ? (
              <IconComponent name="SunIcon" className="side-bar-button-size" />
            ) : (
              <IconComponent name="MoonIcon" className="side-bar-button-size" />
            )}
          </button>
          <AlertDropdown>
            <div className="extra-side-bar-save-disable relative">
              {notificationCenter && (
                <div className="header-notifications"></div>
              )}
              <IconComponent
                name="Bell"
                className="side-bar-button-size"
                aria-hidden="true"
              />
            </div>
          </AlertDropdown>
          {!autoLogin && (
            <button
              onClick={() => {
                navigate("/account/api-keys");
              }}
            >
              <IconComponent
                name="Key"
                className="side-bar-button-size text-muted-foreground hover:text-accent-foreground"
              />
            </button>
          )}
          {!autoLogin && (
            <>
              <Separator orientation="vertical" />
              <DropdownMenu>
                <DropdownMenuTrigger asChild>
                  <button
                    className={
                      "h-7 w-7 rounded-full focus-visible:outline-0 " +
                      (userData?.profile_image ?? gradients[gradientIndex])
                    }
                  />
                </DropdownMenuTrigger>
                <DropdownMenuContent>
                  <DropdownMenuLabel>My Account</DropdownMenuLabel>
                  <DropdownMenuSeparator />
                  {isAdmin && (
                    <DropdownMenuItem
                      className="cursor-pointer"
                      onClick={() => navigate("/admin")}
                    >
                      Admin Page
                    </DropdownMenuItem>
                  )}
                  <DropdownMenuItem
                    className="cursor-pointer"
                    onClick={() => navigate("/account/settings")}
                  >
                    Profile Settings
                  </DropdownMenuItem>
                  <DropdownMenuItem
                    className="cursor-pointer"
                    onClick={() => {
                      logout();
                      navigate("/login");
                    }}
                  >
                    Sign Out
                  </DropdownMenuItem>
                </DropdownMenuContent>
              </DropdownMenu>
            </>
          )}
        </div>
      </div>
    </div>
  );
}<|MERGE_RESOLUTION|>--- conflicted
+++ resolved
@@ -6,12 +6,9 @@
 import { alertContext } from "../../contexts/alertContext";
 import { AuthContext } from "../../contexts/authContext";
 import { darkContext } from "../../contexts/darkContext";
-<<<<<<< HEAD
 import { StoreContext } from "../../contexts/storeContext";
-import { TabsContext } from "../../contexts/tabsContext";
-=======
+
 import { FlowsContext } from "../../contexts/flowsContext";
->>>>>>> 34131000
 import { gradients } from "../../utils/styleUtils";
 import IconComponent from "../genericIconComponent";
 import { Button } from "../ui/button";

--- conflicted
+++ resolved
@@ -10,7 +10,6 @@
   onChange,
   disabled,
 }: InputListComponentType) {
-<<<<<<< HEAD
   const [inputList, setInputList] = useState(value ?? [""]);
   useEffect(() => {
     if (disabled) {
@@ -18,7 +17,7 @@
       onChange([""]);
     }
   }, [disabled, onChange]);
-  const { setDisableCP } = useContext(TabsContext);
+  const { setDisableCopyPaste } = useContext(TabsContext);
   return (
     <div
       className={
@@ -45,10 +44,10 @@
               onChange(inputList);
             }}
             onBlur={() => {
-              setDisableCP(false);
+              setDisableCopyPaste(false);
             }}
             onFocus={() => {
-              setDisableCP(true);
+              setDisableCopyPaste(true);
             }}
           />
           {idx === inputList.length - 1 ? (
@@ -82,77 +81,4 @@
       ))}
     </div>
   );
-=======
-	const [inputList, setInputList] = useState(value ?? [""]);
-	useEffect(() => {
-		if (disabled) {
-			setInputList([""]);
-			onChange([""]);
-		}
-	}, [disabled, onChange]);
-	const {setDisableCopyPaste} = useContext(TabsContext)
-	return (
-		<div
-			className={
-				(disabled ? "pointer-events-none cursor-not-allowed" : "") +
-				"flex flex-col gap-3"
-			}
-		>
-			{inputList.map((i, idx) => (
-				<div key={idx} className="w-full flex gap-3">
-					<input
-						type="text"
-						value={i}
-						className={
-							"block w-full form-input rounded-md border-gray-300 shadow-sm focus:border-indigo-500 focus:ring-indigo-500 sm:text-sm" +
-							(disabled ? " bg-gray-200" : "")
-						}
-						placeholder="Type a text"
-						onChange={(e) => {
-							setInputList((old) => {
-								let newInputList = _.cloneDeep(old);
-								newInputList[idx] = e.target.value;
-								return newInputList;
-							});
-							onChange(inputList);
-						}}
-						onBlur={() => {
-							setDisableCopyPaste(false)
-						}}
-						onFocus={() => {
-							setDisableCopyPaste(true)
-						}}
-					/>
-					{idx === inputList.length - 1 ? (
-						<button
-							onClick={() => {
-								setInputList((old) => {
-									let newInputList = _.cloneDeep(old);
-									newInputList.push("");
-									return newInputList;
-								});
-								onChange(inputList);
-							}}
-						>
-							<PlusIcon className="w-4 h-4 hover:text-blue-600" />
-						</button>
-					) : (
-						<button
-							onClick={() => {
-								setInputList((old) => {
-									let newInputList = _.cloneDeep(old);
-									newInputList.splice(idx, 1);
-									return newInputList;
-								});
-								onChange(inputList);
-							}}
-						>
-							<XMarkIcon className="w-4 h-4 hover:text-red-600" />
-						</button>
-					)}
-				</div>
-			))}
-		</div>
-	);
->>>>>>> d24404eb
 }
import { AxiosError } from "axios";
import _ from "lodash";
import {
  ReactNode,
  createContext,
  useContext,
  useEffect,
  useRef,
  useState,
} from "react";
import { Edge, Node, ReactFlowJsonObject, addEdge } from "reactflow";
import ShortUniqueId from "short-unique-id";
import { skipNodeUpdate } from "../constants/constants";
import {
  deleteFlowFromDatabase,
  downloadFlowsFromDatabase,
  readFlowsFromDatabase,
  saveFlowToDatabase,
  updateFlowInDatabase,
  uploadFlowsToDatabase,
} from "../controllers/API";
import { APIClassType, APITemplateType } from "../types/api";
import { tweakType } from "../types/components";
<<<<<<< HEAD
import {
  FlowType,
  NodeDataType,
  NodeType,
  sourceHandleType,
  targetHandleType,
} from "../types/flow";
import { TabsContextType, TabsState, errorsVarType } from "../types/tabs";
=======
import { FlowType, NodeDataType, NodeType } from "../types/flow";
import { TabsContextType, TabsState } from "../types/tabs";
>>>>>>> 02cc23d6
import {
  addVersionToDuplicates,
  checkOldEdgesHandles,
  scapeJSONParse,
  scapedJSONStringfy,
  updateEdgesHandleIds,
  updateIds,
  updateTemplate,
} from "../utils/reactflowUtils";
import { getRandomDescription, getRandomName } from "../utils/utils";
import { alertContext } from "./alertContext";
import { AuthContext } from "./authContext";
import { typesContext } from "./typesContext";

const uid = new ShortUniqueId({ length: 5 });

const TabsContextInitialValue: TabsContextType = {
  save: () => {},
  tabId: "",
  setTabId: (index: string) => {},
  flows: [],
  removeFlow: (id: string) => {},
  addFlow: async (flowData?: any) => "",
  updateFlow: (newFlow: FlowType) => {},
  incrementNodeId: () => uid(),
  downloadFlow: (flow: FlowType) => {},
  downloadFlows: () => {},
  uploadFlows: () => {},
  uploadFlow: () => {},
  isBuilt: false,
  setIsBuilt: (state: boolean) => {},
  hardReset: () => {},
  saveFlow: async (flow: FlowType) => {},
  lastCopiedSelection: null,
  setLastCopiedSelection: (selection: any) => {},
  tabsState: {},
  setTabsState: (state: TabsState) => {},
  getNodeId: (nodeType: string) => "",
  setTweak: (tweak: any) => {},
  getTweak: [],
  paste: (
    selection: { nodes: any; edges: any },
    position: { x: number; y: number; paneX?: number; paneY?: number }
  ) => {},
};

export const TabsContext = createContext<TabsContextType>(
  TabsContextInitialValue
);

export function TabsProvider({ children }: { children: ReactNode }) {
  const { setErrorData, setNoticeData, setSuccessData } =
    useContext(alertContext);
  const { getAuthentication } = useContext(AuthContext);

  const [tabId, setTabId] = useState("");

  const [flows, setFlows] = useState<Array<FlowType>>([]);
  const [id, setId] = useState(uid());
  const { templates, reactFlowInstance } = useContext(typesContext);
  const [lastCopiedSelection, setLastCopiedSelection] = useState<{
    nodes: any;
    edges: any;
  } | null>(null);
  const [tabsState, setTabsState] = useState<TabsState>({});
  const [getTweak, setTweak] = useState<tweakType>([]);

  const newNodeId = useRef(uid());
  function incrementNodeId() {
    newNodeId.current = uid();
    return newNodeId.current;
  }

  function save() {
    // added clone deep to avoid mutating the original object
    let Saveflows = _.cloneDeep(flows);
    if (Saveflows.length !== 0) {
      Saveflows.forEach((flow) => {
        if (flow.data && flow.data?.nodes)
          flow.data?.nodes.forEach((node) => {
            //looking for file fields to prevent saving the content and breaking the flow for exceeding the the data limite for local storage
            Object.keys(node.data.node.template).forEach((key) => {
              if (node.data.node.template[key].type === "file") {
                node.data.node.template[key].content = null;
                node.data.node.template[key].value = "";
              }
            });
          });
      });
      window.localStorage.setItem(
        "tabsData",
        JSON.stringify({ tabId, flows: Saveflows, id })
      );
    }
  }

  function refreshFlows() {
    getTabsDataFromDB().then((DbData) => {
      if (DbData && Object.keys(templates).length > 0) {
        try {
          processDBData(DbData);
          updateStateWithDbData(DbData);
        } catch (e) {}
      }
    });
  }

  useEffect(() => {
    // If the user is authenticated, fetch the types. This code is important to check if the user is auth because of the execution order of the useEffect hooks.
    if (getAuthentication() === true) {
      // get data from db
      //get tabs locally saved
      // let tabsData = getLocalStorageTabsData();
      refreshFlows();
    }
  }, [templates, getAuthentication()]);

  function getTabsDataFromDB() {
    //get tabs from db
    return readFlowsFromDatabase();
  }

  function processDBData(DbData: FlowType[]) {
    DbData.forEach((flow: FlowType) => {
      try {
        if (!flow.data) {
          return;
        }
        processFlowEdges(flow);
        processFlowNodes(flow);
      } catch (e) {}
    });
  }

  function processFlowEdges(flow: FlowType) {
    if (!flow.data || !flow.data.edges) return;
    if (checkOldEdgesHandles(flow.data.edges)) {
      console.log("old edges");
      const newEdges = updateEdgesHandleIds(flow.data);
      flow.data.edges = newEdges;
    }
    flow.data.edges.forEach((edge) => {
      edge.className = "";
      edge.style = { stroke: "#555" };
    });
  }

  function updateDisplay_name(node: NodeType, template: APIClassType) {
    node.data.node!.display_name = template["display_name"] || node.data.type;
  }

  function updateNodeDocumentation(node: NodeType, template: APIClassType) {
    node.data.node!.documentation = template["documentation"];
  }

  function processFlowNodes(flow: FlowType) {
    if (!flow.data || !flow.data.nodes) return;
    flow.data.nodes.forEach((node: NodeType) => {
      if (skipNodeUpdate.includes(node.data.type)) return;
      const template = templates[node.data.type];
      if (!template) {
        setErrorData({ title: `Unknown node type: ${node.data.type}` });
        return;
      }
      if (Object.keys(template["template"]).length > 0) {
        updateDisplay_name(node, template);
        updateNodeBaseClasses(node, template);
        updateNodeEdges(flow, node, template);
        updateNodeDescription(node, template);
        updateNodeTemplate(node, template);
        updateNodeDocumentation(node, template);
      }
    });
  }

  function updateNodeBaseClasses(node: NodeType, template: APIClassType) {
    node.data.node!.base_classes = template["base_classes"];
  }

  function updateNodeEdges(
    flow: FlowType,
    node: NodeType,
    template: APIClassType
  ) {
    flow.data!.edges.forEach((edge) => {
      if (edge.source === node.id) {
        let sourceHandleObject: sourceHandleType = scapeJSONParse(
          edge.sourceHandle!
        );
        sourceHandleObject.baseClasses = template["base_classes"];
        edge.sourceHandle = scapedJSONStringfy(sourceHandleObject);
      }
    });
  }

  function updateNodeDescription(node: NodeType, template: APIClassType) {
    node.data.node!.description = template["description"];
  }

  function updateNodeTemplate(node: NodeType, template: APIClassType) {
    node.data.node!.template = updateTemplate(
      template["template"] as unknown as APITemplateType,
      node.data.node!.template as APITemplateType
    );
  }

  function updateStateWithDbData(tabsData: FlowType[]) {
    setFlows(tabsData);
  }

  function hardReset() {
    newNodeId.current = uid();
    setTabId("");

    setFlows([]);
    setId(uid());
  }

  /**
   * Downloads the current flow as a JSON file
   */
  function downloadFlow(
    flow: FlowType,
    flowName: string,
    flowDescription?: string
  ) {
    // create a data URI with the current flow data
    const jsonString = `data:text/json;chatset=utf-8,${encodeURIComponent(
      JSON.stringify({ ...flow, name: flowName, description: flowDescription })
    )}`;

    // create a link element and set its properties
    const link = document.createElement("a");
    link.href = jsonString;
    link.download = `${
      flowName && flowName != ""
        ? flowName
        : flows.find((f) => f.id === tabId)!.name
    }.json`;

    // simulate a click on the link element to trigger the download
    link.click();
    setNoticeData({
      title: "Warning: Critical data, JSON file may include API keys.",
    });
  }

  function downloadFlows() {
    downloadFlowsFromDatabase().then((flows) => {
      const jsonString = `data:text/json;chatset=utf-8,${encodeURIComponent(
        JSON.stringify(flows)
      )}`;

      // create a link element and set its properties
      const link = document.createElement("a");
      link.href = jsonString;
      link.download = `flows.json`;

      // simulate a click on the link element to trigger the download
      link.click();
    });
  }

  function getNodeId(nodeType: string) {
    return nodeType + "-" + incrementNodeId();
  }

  /**
   * Creates a file input and listens to a change event to upload a JSON flow file.
   * If the file type is application/json, the file is read and parsed into a JSON object.
   * The resulting JSON object is passed to the addFlow function.
   */
  function uploadFlow(newProject?: boolean, file?: File) {
    if (file) {
      file.text().then((text) => {
        // parse the text into a JSON object
        let flow: FlowType = JSON.parse(text);

        addFlow(flow, newProject);
      });
    } else {
      // create a file input
      const input = document.createElement("input");
      input.type = "file";
      input.accept = ".json";
      // add a change event listener to the file input
      input.onchange = (e: Event) => {
        // check if the file type is application/json
        if (
          (e.target as HTMLInputElement).files![0].type === "application/json"
        ) {
          // get the file from the file input
          const currentfile = (e.target as HTMLInputElement).files![0];
          // read the file as text
          currentfile.text().then((text) => {
            // parse the text into a JSON object
            let flow: FlowType = JSON.parse(text);

            addFlow(flow, newProject);
          });
        }
      };
      // trigger the file input click event to open the file dialog
      input.click();
    }
  }

  function uploadFlows() {
    // create a file input
    const input = document.createElement("input");
    input.type = "file";
    // add a change event listener to the file input
    input.onchange = (event: Event) => {
      // check if the file type is application/json
      if (
        (event.target as HTMLInputElement).files![0].type === "application/json"
      ) {
        // get the file from the file input
        const file = (event.target as HTMLInputElement).files![0];
        // read the file as text
        const formData = new FormData();
        formData.append("file", file);
        uploadFlowsToDatabase(formData).then(() => {
          refreshFlows();
        });
      }
    };
    // trigger the file input click event to open the file dialog
    input.click();
  }
  /**
   * Removes a flow from an array of flows based on its id.
   * Updates the state of flows and tabIndex using setFlows and setTabIndex hooks.
   * @param {string} id - The id of the flow to remove.
   */
  function removeFlow(id: string) {
    const index = flows.findIndex((flow) => flow.id === id);
    if (index >= 0) {
      deleteFlowFromDatabase(id).then(() => {
        setFlows(flows.filter((flow) => flow.id !== id));
      });
    }
  }
  /**
   * Add a new flow to the list of flows.
   * @param flow Optional flow to add.
   */

  function paste(
    selectionInstance: { nodes: Node[]; edges: Edge[] },
    position: { x: number; y: number; paneX?: number; paneY?: number }
  ) {
    let minimumX = Infinity;
    let minimumY = Infinity;
    let idsMap = {};
    let nodes: Node<NodeDataType>[] = reactFlowInstance!.getNodes();
    let edges = reactFlowInstance!.getEdges();
    selectionInstance.nodes.forEach((node: Node) => {
      if (node.position.y < minimumY) {
        minimumY = node.position.y;
      }
      if (node.position.x < minimumX) {
        minimumX = node.position.x;
      }
    });

    const insidePosition = position.paneX
      ? { x: position.paneX + position.x, y: position.paneY! + position.y }
      : reactFlowInstance!.project({ x: position.x, y: position.y });

    selectionInstance.nodes.forEach((node: NodeType) => {
      // Generate a unique node ID
      let newId = getNodeId(node.data.type);
      idsMap[node.id] = newId;

      // Create a new node object
      const newNode: NodeType = {
        id: newId,
        type: "genericNode",
        position: {
          x: insidePosition.x + node.position!.x - minimumX,
          y: insidePosition.y + node.position!.y - minimumY,
        },
        data: {
          ..._.cloneDeep(node.data),
          id: newId,
        },
      };

      // Add the new node to the list of nodes in state
      nodes = nodes
        .map((node) => ({ ...node, selected: false }))
        .concat({ ...newNode, selected: false });
    });
    reactFlowInstance!.setNodes(nodes);

    selectionInstance.edges.forEach((edge: Edge) => {
      let source = idsMap[edge.source];
      let target = idsMap[edge.target];
      const sourceHandleObject: sourceHandleType = scapeJSONParse(
        edge.sourceHandle!
      );
      let sourceHandle = scapedJSONStringfy({
        ...sourceHandleObject,
        id: edge.source,
      });
      const targetHandleObject: targetHandleType = scapeJSONParse(
        edge.targetHandle!
      );
      let targetHandle = scapedJSONStringfy({
        ...targetHandleObject,
        id: edge.target,
      });
      let id =
        "reactflow__edge-" +
        source +
        sourceHandle +
        "-" +
        target +
        targetHandle;
      edges = addEdge(
        {
          source,
          target,
          sourceHandle,
          targetHandle,
          id,
          style: { stroke: "#555" },
          className:
            targetHandleObject.type === "Text"
              ? "stroke-gray-800 "
              : "stroke-gray-900 ",
          animated: targetHandleObject.type === "Text",
          selected: false,
        },
        edges.map((edge) => ({ ...edge, selected: false }))
      );
    });
    reactFlowInstance!.setEdges(edges);
  }

  const addFlow = async (
    flow?: FlowType,
    newProject?: Boolean
  ): Promise<String | undefined> => {
    if (newProject) {
      let flowData = extractDataFromFlow(flow!);
      if (flowData.description == "") {
        flowData.description = getRandomDescription();
      }

      // Create a new flow with a default name if no flow is provided.
      const newFlow = createNewFlow(flowData, flow!);
      processFlowEdges(newFlow);
      processFlowNodes(newFlow);

      const flowName = addVersionToDuplicates(newFlow, flows);

      newFlow.name = flowName;

      try {
        const { id } = await saveFlowToDatabase(newFlow);
        // Change the id to the new id.
        newFlow.id = id;

        // Add the new flow to the list of flows.
        addFlowToLocalState(newFlow);

        // Return the id
        return id;
      } catch (error) {
        // Handle the error if needed
        throw error; // Re-throw the error so the caller can handle it if needed
      }
    } else {
      paste(
        { nodes: flow!.data!.nodes, edges: flow!.data!.edges },
        { x: 10, y: 10 }
      );
    }
  };

  const extractDataFromFlow = (flow: FlowType) => {
    let data = flow?.data ? flow.data : null;
    const description = flow?.description ? flow.description : "";
    if (data) {
      processFlowEdges(flow);
      processFlowNodes(flow);
      updateEdges(data.edges);
      updateNodes(data.nodes, data.edges);
      updateIds(data, getNodeId); // Assuming updateIds is defined elsewhere
    }

    return { data, description };
  };

  const updateEdges = (edges: Edge[]) => {
    edges.forEach((edge) => {
      const targetHandleObject: targetHandleType = scapeJSONParse(
        edge.targetHandle!
      );
      edge.className =
        (targetHandleObject.type === "Text"
          ? "stroke-gray-800 "
          : "stroke-gray-900 ") + " stroke-connection";
      edge.animated = targetHandleObject.type === "Text";
    });
  };

  const updateNodes = (nodes: Node[], edges: Edge[]) => {
    nodes.forEach((node) => {
      if (skipNodeUpdate.includes(node.data.type)) return;
      const template = templates[node.data.type];
      if (!template) {
        setErrorData({ title: `Unknown node type: ${node.data.type}` });
        return;
      }
      if (Object.keys(template["template"]).length > 0) {
        node.data.node.base_classes = template["base_classes"];
        edges.forEach((edge) => {
          let sourceHandleObject: sourceHandleType = scapeJSONParse(
            edge.sourceHandle!
          );
          if (edge.source === node.id) {
            let newSourceHandle = sourceHandleObject;
            newSourceHandle.baseClasses.concat(template["base_classes"]);
            edge.sourceHandle = scapedJSONStringfy(newSourceHandle);
          }
        });
        node.data.node.description = template["description"];
        node.data.node.template = updateTemplate(
          template["template"] as unknown as APITemplateType,
          node.data.node.template as APITemplateType
        );
      }
    });
  };

  const createNewFlow = (
    flowData: { data: ReactFlowJsonObject | null; description: string },
    flow: FlowType
  ) => ({
    description: flowData.description,
    name: flow?.name ?? getRandomName(),
    data: flowData.data,
    id: "",
  });

  const addFlowToLocalState = (newFlow: FlowType) => {
    setFlows((prevState) => {
      return [...prevState, newFlow];
    });
  };

  /**
   * Updates an existing flow with new data
   * @param newFlow - The new flow object containing the updated data
   */
  function updateFlow(newFlow: FlowType) {
    setFlows((prevState) => {
      const newFlows = [...prevState];
      const index = newFlows.findIndex((flow) => flow.id === newFlow.id);
      if (index !== -1) {
        newFlows[index].description = newFlow.description ?? "";
        newFlows[index].data = newFlow.data;
        newFlows[index].name = newFlow.name;
      }
      return newFlows;
    });
  }

  async function saveFlow(newFlow: FlowType) {
    try {
      // updates flow in db
      const updatedFlow = await updateFlowInDatabase(newFlow);
      if (updatedFlow) {
        // updates flow in state
        setSuccessData({ title: "Changes saved successfully" });
        setFlows((prevState) => {
          const newFlows = [...prevState];
          const index = newFlows.findIndex((flow) => flow.id === newFlow.id);
          if (index !== -1) {
            newFlows[index].description = newFlow.description ?? "";
            newFlows[index].data = newFlow.data;
            newFlows[index].name = newFlow.name;
          }
          return newFlows;
        });
        //update tabs state
        setTabsState((prev) => {
          return {
            ...prev,
            [tabId]: {
              ...prev[tabId],
              isPending: false,
            },
          };
        });
      }
    } catch (err) {
      setErrorData({
        title: "Error while saving changes",
        list: [(err as AxiosError).message],
      });
    }
  }

  const [isBuilt, setIsBuilt] = useState(false);

  return (
    <TabsContext.Provider
      value={{
        saveFlow,
        isBuilt,
        setIsBuilt,
        lastCopiedSelection,
        setLastCopiedSelection,
        hardReset,
        tabId,
        setTabId,
        flows,
        save,
        incrementNodeId,
        removeFlow,
        addFlow,
        updateFlow,
        downloadFlow,
        downloadFlows,
        uploadFlows,
        uploadFlow,
        getNodeId,
        tabsState,
        setTabsState,
        paste,
        getTweak,
        setTweak,
      }}
    >
      {children}
    </TabsContext.Provider>
  );
}<|MERGE_RESOLUTION|>--- conflicted
+++ resolved
@@ -21,7 +21,6 @@
 } from "../controllers/API";
 import { APIClassType, APITemplateType } from "../types/api";
 import { tweakType } from "../types/components";
-<<<<<<< HEAD
 import {
   FlowType,
   NodeDataType,
@@ -29,11 +28,7 @@
   sourceHandleType,
   targetHandleType,
 } from "../types/flow";
-import { TabsContextType, TabsState, errorsVarType } from "../types/tabs";
-=======
-import { FlowType, NodeDataType, NodeType } from "../types/flow";
 import { TabsContextType, TabsState } from "../types/tabs";
->>>>>>> 02cc23d6
 import {
   addVersionToDuplicates,
   checkOldEdgesHandles,

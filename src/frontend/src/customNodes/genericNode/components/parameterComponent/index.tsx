--- conflicted
+++ resolved
@@ -41,13 +41,9 @@
 import useHandleOnNewValue from "../../../hooks/use-handle-new-value";
 import useHandleNodeClass from "../../../hooks/use-handle-node-class";
 import useHandleRefreshButtonPress from "../../../hooks/use-handle-refresh-buttons";
-<<<<<<< HEAD
 import HandleTooltips from "../HandleTooltipComponent";
 import OutputComponent from "../OutputComponent";
-=======
-import TooltipRenderComponent from "../tooltipRenderComponent";
 import { TEXT_FIELD_TYPES } from "./constants";
->>>>>>> 0b584fe7
 
 export default function ParameterComponent({
   left,
@@ -84,13 +80,8 @@
     handleUpdateValues,
     debouncedHandleUpdateValues,
     setNode,
-<<<<<<< HEAD
     isLoading,
-    setIsLoading,
-=======
-    renderTooltips,
     setIsLoading
->>>>>>> 0b584fe7
   );
 
   const { handleNodeClass: handleNodeClassHook } = useHandleNodeClass(
@@ -98,11 +89,7 @@
     name,
     takeSnapshot,
     setNode,
-    updateNodeInternals,
-<<<<<<< HEAD
-=======
-    renderTooltips
->>>>>>> 0b584fe7
+    updateNodeInternals
   );
 
   const { handleRefreshButtonPress: handleRefreshButtonPressHook } =
@@ -118,18 +105,7 @@
     handleRefreshButtonPressHook(name, data);
   };
 
-<<<<<<< HEAD
   useFetchDataOnMount(data, name, handleUpdateValues, setNode, setIsLoading);
-=======
-  useFetchDataOnMount(
-    data,
-    name,
-    handleUpdateValues,
-    setNode,
-    renderTooltips,
-    setIsLoading
-  );
->>>>>>> 0b584fe7
 
   const handleOnNewValue = async (
     newValue: string | string[] | boolean | Object[],
@@ -222,7 +198,7 @@
               }}
               onClick={() => {
                 setFilterEdge(
-                  groupByFamily(myData, tooltipTitle!, left, nodes!),
+                  groupByFamily(myData, tooltipTitle!, left, nodes!)
                 );
               }}
             ></Handle>
@@ -312,7 +288,7 @@
                   style={{ borderColor: color ?? nodeColors.unknown }}
                   onClick={() => {
                     setFilterEdge(
-                      groupByFamily(myData, tooltipTitle!, left, nodes!),
+                      groupByFamily(myData, tooltipTitle!, left, nodes!)
                     );
                   }}
                 />

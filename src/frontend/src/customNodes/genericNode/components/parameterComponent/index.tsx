import { cloneDeep } from "lodash";
import { ReactNode, useEffect, useRef, useState } from "react";
import { Handle, Position, useUpdateNodeInternals } from "reactflow";
import CodeAreaComponent from "../../../../components/codeAreaComponent";
import DictComponent from "../../../../components/dictComponent";
import Dropdown from "../../../../components/dropdownComponent";
import FloatComponent from "../../../../components/floatComponent";
import ForwardedIconComponent, {
  default as IconComponent,
} from "../../../../components/genericIconComponent";
import InputFileComponent from "../../../../components/inputFileComponent";
import InputGlobalComponent from "../../../../components/inputGlobalComponent";
import InputListComponent from "../../../../components/inputListComponent";
import IntComponent from "../../../../components/intComponent";
import KeypairListComponent from "../../../../components/keypairListComponent";
import PromptAreaComponent from "../../../../components/promptComponent";
import ShadTooltip from "../../../../components/shadTooltipComponent";
import TextAreaComponent from "../../../../components/textAreaComponent";
import ToggleShadComponent from "../../../../components/toggleShadComponent";
import { Button } from "../../../../components/ui/button";
import {
  DropdownMenu,
  DropdownMenuContent,
  DropdownMenuItem,
  DropdownMenuTrigger,
} from "../../../../components/ui/dropdown-menu";
import { RefreshButton } from "../../../../components/ui/refreshButton";
import {
  LANGFLOW_SUPPORTED_TYPES,
  TOOLTIP_EMPTY,
} from "../../../../constants/constants";
import { Case } from "../../../../shared/components/caseComponent";
import useAlertStore from "../../../../stores/alertStore";
import useFlowStore from "../../../../stores/flowStore";
import useFlowsManagerStore from "../../../../stores/flowsManagerStore";
import { useTypesStore } from "../../../../stores/typesStore";
import { APIClassType } from "../../../../types/api";
import { ParameterComponentType } from "../../../../types/components";
import {
  debouncedHandleUpdateValues,
  handleUpdateValues,
} from "../../../../utils/parameterUtils";
import {
  convertObjToArray,
  convertValuesToNumbers,
  hasDuplicateKeys,
  isValidConnection,
  scapedJSONStringfy,
} from "../../../../utils/reactflowUtils";
import { nodeColors } from "../../../../utils/styleUtils";
import { classNames, cn, groupByFamily } from "../../../../utils/utils";
import useFetchDataOnMount from "../../../hooks/use-fetch-data-on-mount";
import useHandleOnNewValue from "../../../hooks/use-handle-new-value";
import useHandleNodeClass from "../../../hooks/use-handle-node-class";
import useHandleRefreshButtonPress from "../../../hooks/use-handle-refresh-buttons";
import TooltipRenderComponent from "../tooltipRenderComponent";
<<<<<<< HEAD
import { TEXT_FIELD_TYPES } from "./constants";
=======
import HandleTooltips from "../HandleTooltipComponent";
import OutputComponent from "../OutputComponent";
>>>>>>> 02a1624b

export default function ParameterComponent({
  left,
  id,
  data,
  tooltipTitle,
  title,
  color,
  type,
  name = "",
  required = false,
  optionalHandle = null,
  info = "",
  proxy,
  showNode,
  index,
}: ParameterComponentType): JSX.Element {
  const infoHtml = useRef<HTMLDivElement & ReactNode>(null);
  const nodes = useFlowStore((state) => state.nodes);
  const edges = useFlowStore((state) => state.edges);
  const setNode = useFlowStore((state) => state.setNode);
  const myData = useTypesStore((state) => state.data);
  const takeSnapshot = useFlowsManagerStore((state) => state.takeSnapshot);
  const [isLoading, setIsLoading] = useState(false);
  const updateNodeInternals = useUpdateNodeInternals();
  const [errorDuplicateKey, setErrorDuplicateKey] = useState(false);
  const setFilterEdge = useFlowStore((state) => state.setFilterEdge);

  const { handleOnNewValue: handleOnNewValueHook } = useHandleOnNewValue(
    data,
    name,
    takeSnapshot,
    handleUpdateValues,
    debouncedHandleUpdateValues,
    setNode,
<<<<<<< HEAD
    renderTooltips,
    setIsLoading
=======
    isLoading,
    setIsLoading,
>>>>>>> 02a1624b
  );

  const { handleNodeClass: handleNodeClassHook } = useHandleNodeClass(
    data,
    name,
    takeSnapshot,
    setNode,
    updateNodeInternals,
<<<<<<< HEAD
    renderTooltips
=======
>>>>>>> 02a1624b
  );

  const { handleRefreshButtonPress: handleRefreshButtonPressHook } =
    useHandleRefreshButtonPress(setIsLoading, setNode);

  let disabled =
    edges.some(
      (edge) =>
        edge.targetHandle === scapedJSONStringfy(proxy ? { ...id, proxy } : id)
    ) ?? false;

  const handleRefreshButtonPress = async (name, data) => {
    handleRefreshButtonPressHook(name, data);
  };

<<<<<<< HEAD
  useFetchDataOnMount(
    data,
    name,
    handleUpdateValues,
    setNode,
    renderTooltips,
    setIsLoading
  );
=======
  useFetchDataOnMount(data, name, handleUpdateValues, setNode, setIsLoading);
>>>>>>> 02a1624b

  const handleOnNewValue = async (
    newValue: string | string[] | boolean | Object[],
    skipSnapshot: boolean | undefined = false
  ): Promise<void> => {
    handleOnNewValueHook(newValue, skipSnapshot);
  };

  const handleNodeClass = (newNodeClass: APIClassType, code?: string): void => {
    handleNodeClassHook(newNodeClass, code);
  };

  useEffect(() => {
    // @ts-ignore
    infoHtml.current = (
      <div className="h-full w-full break-words">
        {info.split("\n").map((line, index) => (
          <p key={index} className="block">
            {line}
          </p>
        ))}
      </div>
    );
  }, [info]);

  function renderTitle() {
    return !left ? (
      <OutputComponent
        idx={index}
        types={type?.split("|") ?? []}
        selected={title}
        nodeId={data.id}
        frozen={data.node?.frozen}
      />
    ) : (
      <span>{title}</span>
    );
  }

  // If optionalHandle is an empty list, then it is not an optional handle
  if (optionalHandle && optionalHandle.length === 0) {
    optionalHandle = null;
  }

  return !showNode ? (
    left && LANGFLOW_SUPPORTED_TYPES.has(type ?? "") && !optionalHandle ? (
      <></>
    ) : (
      <Button className="h-7 truncate bg-muted p-0 text-sm font-normal text-black hover:bg-muted">
        <div className="flex">
          <ShadTooltip
            styleClasses={"tooltip-fixed-width custom-scroll nowheel"}
            delayDuration={1000}
            content={
              <HandleTooltips
                left={left}
                nodes={nodes}
                tooltipTitle={tooltipTitle!}
              />
            }
            side={left ? "left" : "right"}
          >
            <Handle
              data-test-id={`handle-${title.toLowerCase()}-${
                left ? "target" : "source"
              }`}
              type={left ? "target" : "source"}
              position={left ? Position.Left : Position.Right}
              key={
                proxy
                  ? scapedJSONStringfy({ ...id, proxy })
                  : scapedJSONStringfy(id)
              }
              id={
                proxy
                  ? scapedJSONStringfy({ ...id, proxy })
                  : scapedJSONStringfy(id)
              }
              isValidConnection={(connection) =>
                isValidConnection(connection, nodes, edges)
              }
              className={classNames(
                left ? "my-12 -ml-0.5 " : " my-12 -mr-0.5 ",
                "h-3 w-3 rounded-full border-2 bg-background",
                !showNode ? "mt-0" : ""
              )}
              style={{
                borderColor: color ?? nodeColors.unknown,
              }}
              onClick={() => {
                setFilterEdge(
                  groupByFamily(myData, tooltipTitle!, left, nodes!),
                );
              }}
            ></Handle>
          </ShadTooltip>
        </div>
      </Button>
    )
  ) : (
    <div
      className={
        "relative mt-1 flex w-full flex-wrap items-center justify-between bg-muted px-5 py-2" +
        ((name === "code" && type === "code") ||
        (name.includes("code") && proxy)
          ? " hidden "
          : "")
      }
    >
      <>
        <div
          className={
            "flex w-full items-center truncate text-sm" +
            (left ? "" : " justify-end")
          }
        >
          <Case condition={!left && data.node?.frozen}>
            <div className="pr-1">
              <IconComponent className="h-5 w-5 text-ice" name={"Snowflake"} />
            </div>
          </Case>

          {proxy ? (
            <ShadTooltip content={<span>{proxy.id}</span>}>
              {renderTitle()}
            </ShadTooltip>
          ) : (
            renderTitle()
          )}
          <span className={(required ? "ml-2 " : "") + "text-status-red"}>
            {required ? "*" : ""}
          </span>
          <div className="">
            {info !== "" && (
              <ShadTooltip content={infoHtml.current}>
                {/* put div to avoid bug that does not display tooltip */}
                <div>
                  <IconComponent
                    name="Info"
                    className="relative bottom-px ml-1.5 h-3 w-4"
                  />
                </div>
              </ShadTooltip>
            )}
          </div>
        </div>
        {left && LANGFLOW_SUPPORTED_TYPES.has(type ?? "") && !optionalHandle ? (
          <></>
        ) : (
          <Button className="h-7 truncate bg-muted p-0 text-sm font-normal text-black hover:bg-muted">
            <div className="flex">
              <ShadTooltip
                styleClasses={"tooltip-fixed-width custom-scroll nowheel"}
                delayDuration={1000}
                content={
                  <HandleTooltips
                    left={left}
                    nodes={nodes}
                    tooltipTitle={tooltipTitle!}
                  />
                }
                side={left ? "left" : "right"}
              >
                <Handle
                  data-test-id={`handle-${title.toLowerCase()}-${
                    left ? "left" : "right"
                  }`}
                  type={left ? "target" : "source"}
                  position={left ? Position.Left : Position.Right}
                  key={scapedJSONStringfy(proxy ? { ...id, proxy } : id)}
                  id={scapedJSONStringfy(proxy ? { ...id, proxy } : id)}
                  isValidConnection={(connection) =>
                    isValidConnection(connection, nodes, edges)
                  }
                  className={classNames(
                    left ? "-ml-0.5" : "-mr-0.5",
                    "h-3 w-3 rounded-full border-2 bg-background"
                  )}
                  style={{ borderColor: color ?? nodeColors.unknown }}
                  onClick={() => {
                    setFilterEdge(
                      groupByFamily(myData, tooltipTitle!, left, nodes!),
                    );
                  }}
                />
              </ShadTooltip>
            </div>
          </Button>
        )}

        <Case
          condition={
            left === true &&
            TEXT_FIELD_TYPES.includes(type ?? "") &&
            !data.node?.template[name]?.options
          }
        >
          <div className="w-full">
            <Case condition={data.node?.template[name]?.list}>
              <div
                className={
                  // Commenting this out until we have a better
                  // way to display
                  // (data.node?.template[name]?.refresh ? "w-5/6 " : "") +
                  "flex-grow"
                }
              >
                <InputListComponent
                  componentName={name}
                  disabled={disabled}
                  value={
                    !data.node!.template[name]?.value ||
                    data.node!.template[name]?.value === ""
                      ? [""]
                      : data.node!.template[name]?.value
                  }
                  onChange={handleOnNewValue}
                />
              </div>
            </Case>
            <Case condition={data.node?.template[name]?.multiline}>
              <div className="mt-2 flex w-full flex-col ">
                <div className="flex-grow">
                  <TextAreaComponent
                    disabled={disabled}
                    value={data.node!.template[name]?.value ?? ""}
                    onChange={handleOnNewValue}
                    id={"textarea-" + data.node!.template[name]?.name}
                    data-testid={"textarea-" + data.node!.template[name]?.name}
                  />
                </div>
                {data.node?.template[name]?.refresh_button && (
                  <div className="flex-grow">
                    <RefreshButton
                      isLoading={isLoading}
                      disabled={disabled}
                      name={name}
                      data={data}
                      button_text={
                        data.node?.template[name].refresh_button_text
                      }
                      className="extra-side-bar-buttons mt-1"
                      handleUpdateValues={handleRefreshButtonPress}
                      id={"refresh-button-" + name}
                    />
                  </div>
                )}
              </div>
            </Case>
            <Case
              condition={
                !data.node?.template[name]?.multiline &&
                !data.node?.template[name]?.list
              }
            >
              <div className="mt-2 flex w-full items-center">
                <div
                  className={
                    "flex-grow " +
                    (data.node?.template[name]?.refresh_button ? "w-5/6" : "")
                  }
                >
                  <InputGlobalComponent
                    disabled={disabled}
                    onChange={handleOnNewValue}
                    setDb={(value) => {
                      setNode(data.id, (oldNode) => {
                        let newNode = cloneDeep(oldNode);
                        newNode.data = {
                          ...newNode.data,
                        };
                        newNode.data.node.template[name].load_from_db = value;
                        return newNode;
                      });
                    }}
                    name={name}
                    data={data}
                  />
                </div>
                {data.node?.template[name]?.refresh_button && (
                  <div className="w-1/6">
                    <RefreshButton
                      isLoading={isLoading}
                      disabled={disabled}
                      name={name}
                      data={data}
                      button_text={
                        data.node?.template[name].refresh_button_text
                      }
                      className="extra-side-bar-buttons ml-2 mt-1"
                      handleUpdateValues={handleRefreshButtonPress}
                      id={"refresh-button-" + name}
                    />
                  </div>
                )}
              </div>
            </Case>
          </div>
        </Case>

        <Case condition={left === true && type === "bool"}>
          <div className="mt-2 w-full">
            <ToggleShadComponent
              id={"toggle-" + name}
              disabled={disabled}
              enabled={data.node?.template[name]?.value ?? false}
              setEnabled={handleOnNewValue}
              size="large"
              editNode={false}
            />
          </div>
        </Case>

        <Case condition={left === true && type === "float"}>
          <div className="mt-2 w-full">
            <FloatComponent
              disabled={disabled}
              value={data.node?.template[name]?.value ?? ""}
              rangeSpec={data.node?.template[name]?.rangeSpec}
              onChange={handleOnNewValue}
            />
          </div>
        </Case>

        <Case
          condition={
            left === true &&
            type === "str" &&
            (data.node?.template[name]?.options ||
              data.node?.template[name]?.real_time_refresh)
          }
        >
          <div className="mt-2 flex w-full items-center">
            <div className="w-5/6 flex-grow">
              <Dropdown
                disabled={disabled}
                isLoading={isLoading}
                options={data.node!.template[name]?.options}
                onSelect={handleOnNewValue}
                value={data.node!.template[name]?.value}
                id={"dropdown-" + name}
              />
            </div>
            {data.node?.template[name]?.refresh_button && (
              <div className="w-1/6">
                <RefreshButton
                  isLoading={isLoading}
                  disabled={disabled}
                  name={name}
                  data={data}
                  button_text={data.node?.template[name]?.refresh_button_text}
                  className="extra-side-bar-buttons ml-2 mt-1"
                  handleUpdateValues={handleRefreshButtonPress}
                  id={"refresh-button-" + name}
                />
              </div>
            )}
          </div>
        </Case>

        <Case condition={left === true && type === "code"}>
          <div className="mt-2 w-full">
            <CodeAreaComponent
              readonly={
                data.node?.flow && data.node.template[name]?.dynamic
                  ? true
                  : false
              }
              dynamic={data.node?.template[name]?.dynamic ?? false}
              setNodeClass={handleNodeClass}
              nodeClass={data.node}
              disabled={disabled}
              value={data.node?.template[name]?.value ?? ""}
              onChange={handleOnNewValue}
              id={"code-input-" + name}
            />
          </div>
        </Case>

        <Case condition={left === true && type === "file"}>
          <div className="mt-2 w-full">
            <InputFileComponent
              disabled={disabled}
              value={data.node?.template[name]?.value ?? ""}
              onChange={handleOnNewValue}
              fileTypes={data.node?.template[name]?.fileTypes}
              onFileChange={(filePath: string) => {
                data.node!.template[name].file_path = filePath;
              }}
            ></InputFileComponent>
          </div>
        </Case>

        <Case condition={left === true && type === "int"}>
          <div className="mt-2 w-full">
            <IntComponent
              rangeSpec={data.node?.template[name]?.rangeSpec}
              disabled={disabled}
              value={data.node?.template[name]?.value ?? ""}
              onChange={handleOnNewValue}
              id={"int-input-" + name}
            />
          </div>
        </Case>

        <Case condition={left === true && type === "prompt"}>
          <div className="mt-2 w-full">
            <PromptAreaComponent
              readonly={data.node?.flow ? true : false}
              field_name={name}
              setNodeClass={handleNodeClass}
              nodeClass={data.node}
              disabled={disabled}
              value={data.node?.template[name]?.value ?? ""}
              onChange={handleOnNewValue}
              id={"prompt-input-" + name}
              data-testid={"prompt-input-" + name}
            />
          </div>
        </Case>

        <Case condition={left === true && type === "NestedDict"}>
          <div className="mt-2 w-full">
            <DictComponent
              disabled={disabled}
              editNode={false}
              value={
                !data.node!.template[name]?.value ||
                data.node!.template[name]?.value?.toString() === "{}"
                  ? {}
                  : data.node!.template[name]?.value
              }
              onChange={handleOnNewValue}
              id="div-dict-input"
            />
          </div>
        </Case>

        <Case condition={left === true && type === "dict"}>
          <div className="mt-2 w-full">
            <KeypairListComponent
              disabled={disabled}
              editNode={false}
              value={
                data.node!.template[name]?.value?.length === 0 ||
                !data.node!.template[name]?.value
                  ? [{ "": "" }]
                  : convertObjToArray(data.node!.template[name]?.value, type!)
              }
              duplicateKey={errorDuplicateKey}
              onChange={(newValue) => {
                const valueToNumbers = convertValuesToNumbers(newValue);
                setErrorDuplicateKey(hasDuplicateKeys(valueToNumbers));
                // if data.node?.template[name]?.list is true, then the value is an array of objects
                // else we need to get the first object of the array

                if (data.node?.template[name]?.list) {
                  handleOnNewValue(valueToNumbers);
                } else handleOnNewValue(valueToNumbers[0]);
              }}
              isList={data.node?.template[name]?.list ?? false}
            />
          </div>
        </Case>
      </>
    </div>
  );
}<|MERGE_RESOLUTION|>--- conflicted
+++ resolved
@@ -5,9 +5,7 @@
 import DictComponent from "../../../../components/dictComponent";
 import Dropdown from "../../../../components/dropdownComponent";
 import FloatComponent from "../../../../components/floatComponent";
-import ForwardedIconComponent, {
-  default as IconComponent,
-} from "../../../../components/genericIconComponent";
+import { default as IconComponent } from "../../../../components/genericIconComponent";
 import InputFileComponent from "../../../../components/inputFileComponent";
 import InputGlobalComponent from "../../../../components/inputGlobalComponent";
 import InputListComponent from "../../../../components/inputListComponent";
@@ -18,19 +16,9 @@
 import TextAreaComponent from "../../../../components/textAreaComponent";
 import ToggleShadComponent from "../../../../components/toggleShadComponent";
 import { Button } from "../../../../components/ui/button";
-import {
-  DropdownMenu,
-  DropdownMenuContent,
-  DropdownMenuItem,
-  DropdownMenuTrigger,
-} from "../../../../components/ui/dropdown-menu";
 import { RefreshButton } from "../../../../components/ui/refreshButton";
-import {
-  LANGFLOW_SUPPORTED_TYPES,
-  TOOLTIP_EMPTY,
-} from "../../../../constants/constants";
+import { LANGFLOW_SUPPORTED_TYPES } from "../../../../constants/constants";
 import { Case } from "../../../../shared/components/caseComponent";
-import useAlertStore from "../../../../stores/alertStore";
 import useFlowStore from "../../../../stores/flowStore";
 import useFlowsManagerStore from "../../../../stores/flowsManagerStore";
 import { useTypesStore } from "../../../../stores/typesStore";
@@ -48,18 +36,14 @@
   scapedJSONStringfy,
 } from "../../../../utils/reactflowUtils";
 import { nodeColors } from "../../../../utils/styleUtils";
-import { classNames, cn, groupByFamily } from "../../../../utils/utils";
+import { classNames, groupByFamily } from "../../../../utils/utils";
 import useFetchDataOnMount from "../../../hooks/use-fetch-data-on-mount";
 import useHandleOnNewValue from "../../../hooks/use-handle-new-value";
 import useHandleNodeClass from "../../../hooks/use-handle-node-class";
 import useHandleRefreshButtonPress from "../../../hooks/use-handle-refresh-buttons";
-import TooltipRenderComponent from "../tooltipRenderComponent";
-<<<<<<< HEAD
-import { TEXT_FIELD_TYPES } from "./constants";
-=======
 import HandleTooltips from "../HandleTooltipComponent";
 import OutputComponent from "../OutputComponent";
->>>>>>> 02a1624b
+import { TEXT_FIELD_TYPES } from "./constants";
 
 export default function ParameterComponent({
   left,
@@ -95,13 +79,8 @@
     handleUpdateValues,
     debouncedHandleUpdateValues,
     setNode,
-<<<<<<< HEAD
-    renderTooltips,
+    isLoading,
     setIsLoading
-=======
-    isLoading,
-    setIsLoading,
->>>>>>> 02a1624b
   );
 
   const { handleNodeClass: handleNodeClassHook } = useHandleNodeClass(
@@ -109,11 +88,7 @@
     name,
     takeSnapshot,
     setNode,
-    updateNodeInternals,
-<<<<<<< HEAD
-    renderTooltips
-=======
->>>>>>> 02a1624b
+    updateNodeInternals
   );
 
   const { handleRefreshButtonPress: handleRefreshButtonPressHook } =
@@ -129,18 +104,7 @@
     handleRefreshButtonPressHook(name, data);
   };
 
-<<<<<<< HEAD
-  useFetchDataOnMount(
-    data,
-    name,
-    handleUpdateValues,
-    setNode,
-    renderTooltips,
-    setIsLoading
-  );
-=======
   useFetchDataOnMount(data, name, handleUpdateValues, setNode, setIsLoading);
->>>>>>> 02a1624b
 
   const handleOnNewValue = async (
     newValue: string | string[] | boolean | Object[],
@@ -232,7 +196,7 @@
               }}
               onClick={() => {
                 setFilterEdge(
-                  groupByFamily(myData, tooltipTitle!, left, nodes!),
+                  groupByFamily(myData, tooltipTitle!, left, nodes!)
                 );
               }}
             ></Handle>
@@ -322,7 +286,7 @@
                   style={{ borderColor: color ?? nodeColors.unknown }}
                   onClick={() => {
                     setFilterEdge(
-                      groupByFamily(myData, tooltipTitle!, left, nodes!),
+                      groupByFamily(myData, tooltipTitle!, left, nodes!)
                     );
                   }}
                 />

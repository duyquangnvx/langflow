import { ReactNode, forwardRef, useContext, useEffect, useState } from "react";
import EditFlowSettings from "../../components/EditFlowSettingsComponent";
import IconComponent from "../../components/genericIconComponent";
import { Button } from "../../components/ui/button";
import { Checkbox } from "../../components/ui/checkbox";
import { EXPORT_DIALOG_SUBTITLE } from "../../constants/constants";
import { TabsContext } from "../../contexts/tabsContext";
import { removeApiKeys } from "../../utils/reactflowUtils";
import BaseModal from "../baseModal";

<<<<<<< HEAD
const ExportModal = forwardRef((props: { children: ReactNode }, ref) => {
  const { flows, tabId, updateFlow, downloadFlow } = useContext(TabsContext);
  const [checked, setChecked] = useState(false);
  const flow = flows.find((f) => f.id === tabId);
  useEffect(() => {
    setName(flow.name);
    setDescription(flow.description);
  }, [flow.name, flow.description]);
  const [name, setName] = useState(flow.name);
  const [description, setDescription] = useState(flow.description);
  const [open, setOpen] = useState(false);
  const [invalidName, setInvalidName] = useState(false);

  return (
    <BaseModal size="smaller" open={open} setOpen={setOpen}>
      <BaseModal.Trigger>{props.children}</BaseModal.Trigger>
      <BaseModal.Header description={EXPORT_DIALOG_SUBTITLE}>
        <span className="pr-2">Export</span>
        <IconComponent
          name="Download"
          className="h-6 w-6 pl-1 text-foreground"
          aria-hidden="true"
        />
      </BaseModal.Header>
      <BaseModal.Content>
        <EditFlowSettings
          invalidName={invalidName}
          setInvalidName={setInvalidName}
          name={name}
          description={description}
          flows={flows}
          tabId={tabId}
          setName={setName}
          setDescription={setDescription}
          updateFlow={updateFlow}
        />
        <div className="mt-3 flex items-center space-x-2">
          <Checkbox
            id="terms"
            onCheckedChange={(event: boolean) => {
              setChecked(event);
            }}
=======
const ExportModal = forwardRef(
  (props: { children: ReactNode }, ref): JSX.Element => {
    const { flows, tabId, updateFlow, downloadFlow, saveFlow } =
      useContext(TabsContext);
    const [checked, setChecked] = useState(false);
    const [name, setName] = useState(
      flows.find((flow) => flow.id === tabId)?.name
    );
    const [invalidName, setInvalidName] = useState(false);
    const [description, setDescription] = useState(
      flows.find((flow) => flow.id === tabId)?.description
    );
    const [open, setOpen] = useState(false);
    return (
      <BaseModal size="smaller" open={open} setOpen={setOpen}>
        <BaseModal.Trigger>{props.children}</BaseModal.Trigger>
        <BaseModal.Header description={EXPORT_DIALOG_SUBTITLE}>
          <span className="pr-2">Export</span>
          <IconComponent
            name="Download"
            className="h-6 w-6 pl-1 text-foreground"
            aria-hidden="true"
          />
        </BaseModal.Header>
        <BaseModal.Content>
          <EditFlowSettings
            invalidName={invalidName}
            setInvalidName={setInvalidName}
            name={name!}
            description={description!}
            flows={flows}
            tabId={tabId}
            setName={setName}
            setDescription={setDescription}
>>>>>>> 2a4668d9
          />
          <div className="mt-3 flex items-center space-x-2">
            <Checkbox
              id="terms"
              onCheckedChange={(event: boolean): void => {
                setChecked(event);
              }}
            />
            <label htmlFor="terms" className="export-modal-save-api text-sm ">
              Save with my API keys
            </label>
          </div>
        </BaseModal.Content>

        <BaseModal.Footer>
          <Button
            onClick={() => {
              if (checked)
                downloadFlow(
                  flows.find((flow) => flow.id === tabId)!,
                  name!,
                  description
                );
              else
                downloadFlow(
                  removeApiKeys(flows.find((flow) => flow.id === tabId)!),
                  name!,
                  description
                );
              setOpen(false);
            }}
            type="submit"
          >
            Download Flow
          </Button>
        </BaseModal.Footer>
      </BaseModal>
    );
  }
);
export default ExportModal;<|MERGE_RESOLUTION|>--- conflicted
+++ resolved
@@ -1,4 +1,4 @@
-import { ReactNode, forwardRef, useContext, useEffect, useState } from "react";
+import { ReactNode, forwardRef, useContext, useState } from "react";
 import EditFlowSettings from "../../components/EditFlowSettingsComponent";
 import IconComponent from "../../components/genericIconComponent";
 import { Button } from "../../components/ui/button";
@@ -8,50 +8,6 @@
 import { removeApiKeys } from "../../utils/reactflowUtils";
 import BaseModal from "../baseModal";
 
-<<<<<<< HEAD
-const ExportModal = forwardRef((props: { children: ReactNode }, ref) => {
-  const { flows, tabId, updateFlow, downloadFlow } = useContext(TabsContext);
-  const [checked, setChecked] = useState(false);
-  const flow = flows.find((f) => f.id === tabId);
-  useEffect(() => {
-    setName(flow.name);
-    setDescription(flow.description);
-  }, [flow.name, flow.description]);
-  const [name, setName] = useState(flow.name);
-  const [description, setDescription] = useState(flow.description);
-  const [open, setOpen] = useState(false);
-  const [invalidName, setInvalidName] = useState(false);
-
-  return (
-    <BaseModal size="smaller" open={open} setOpen={setOpen}>
-      <BaseModal.Trigger>{props.children}</BaseModal.Trigger>
-      <BaseModal.Header description={EXPORT_DIALOG_SUBTITLE}>
-        <span className="pr-2">Export</span>
-        <IconComponent
-          name="Download"
-          className="h-6 w-6 pl-1 text-foreground"
-          aria-hidden="true"
-        />
-      </BaseModal.Header>
-      <BaseModal.Content>
-        <EditFlowSettings
-          invalidName={invalidName}
-          setInvalidName={setInvalidName}
-          name={name}
-          description={description}
-          flows={flows}
-          tabId={tabId}
-          setName={setName}
-          setDescription={setDescription}
-          updateFlow={updateFlow}
-        />
-        <div className="mt-3 flex items-center space-x-2">
-          <Checkbox
-            id="terms"
-            onCheckedChange={(event: boolean) => {
-              setChecked(event);
-            }}
-=======
 const ExportModal = forwardRef(
   (props: { children: ReactNode }, ref): JSX.Element => {
     const { flows, tabId, updateFlow, downloadFlow, saveFlow } =
@@ -86,7 +42,6 @@
             tabId={tabId}
             setName={setName}
             setDescription={setDescription}
->>>>>>> 2a4668d9
           />
           <div className="mt-3 flex items-center space-x-2">
             <Checkbox

--- conflicted
+++ resolved
@@ -251,7 +251,6 @@
                         side="right"
                         key={index}
                       >
-<<<<<<< HEAD
                         <SidebarDraggableComponent
                           apiClass={dataFilter[SBSectionName][SBItemName]}
                           key={SBItemName}
@@ -276,52 +275,6 @@
                               : true
                           }
                         />
-=======
-                        <div key={index} data-tooltip-id={SBItemName}>
-                          <div
-                            draggable={!data[SBSectionName][SBItemName].error}
-                            className={
-                              "side-bar-components-border bg-background" +
-                              (data[SBSectionName][SBItemName].error
-                                ? " cursor-not-allowed select-none"
-                                : "")
-                            }
-                            style={{
-                              borderLeftColor:
-                                nodeColors[SBSectionName] ?? nodeColors.unknown,
-                            }}
-                            onDragStart={(event) =>
-                              onDragStart(event, {
-                                type: SBItemName,
-                                node: data[SBSectionName][SBItemName],
-                              })
-                            }
-                            onDragEnd={() => {
-                              document.body.removeChild(
-                                document.getElementsByClassName(
-                                  "cursor-grabbing"
-                                )[0]
-                              );
-                            }}
-                          >
-                            <div
-                              className="side-bar-components-div-form"
-                              id={
-                                "side" +
-                                data[SBSectionName][SBItemName].display_name
-                              }
-                            >
-                              <span className="side-bar-components-text">
-                                {data[SBSectionName][SBItemName].display_name}
-                              </span>
-                              <IconComponent
-                                name="Menu"
-                                className="side-bar-components-icon "
-                              />
-                            </div>
-                          </div>
-                        </div>
->>>>>>> 4e4fae32
                       </ShadTooltip>
                     ))}
                 </div>

import _, { cloneDeep } from "lodash";
import { useEffect, useState } from "react";
import { useUpdateNodeInternals } from "reactflow";
import ShadTooltip from "../../../../components/ShadTooltipComponent";
import CodeAreaComponent from "../../../../components/codeAreaComponent";
import IconComponent from "../../../../components/genericIconComponent";
import {
  Select,
  SelectContent,
  SelectItem,
  SelectTrigger,
} from "../../../../components/ui/select-custom";
import ConfirmationModal from "../../../../modals/ConfirmationModal";
import EditNodeModal from "../../../../modals/EditNodeModal";
import ShareModal from "../../../../modals/shareModal";
import { useDarkStore } from "../../../../stores/darkStore";
import useFlowStore from "../../../../stores/flowStore";
import useFlowsManagerStore from "../../../../stores/flowsManagerStore";
import { useStoreStore } from "../../../../stores/storeStore";
import { APIClassType } from "../../../../types/api";
import { nodeToolbarPropsType } from "../../../../types/components";
import { FlowType } from "../../../../types/flow";
import {
  createFlowComponent,
  downloadNode,
  expandGroupNode,
  updateFlowPosition,
} from "../../../../utils/reactflowUtils";
import { classNames, cn } from "../../../../utils/utils";

export default function NodeToolbarComponent({
  data,
  deleteNode,
  position,
  setShowNode,
  numberOfHandles,
  showNode,
  name = "code",
  onCloseAdvancedModal,
}: nodeToolbarPropsType): JSX.Element {
  const nodeLength = Object.keys(data.node!.template).filter(
    (templateField) =>
      templateField.charAt(0) !== "_" &&
      data.node?.template[templateField].show &&
      (data.node.template[templateField].type === "str" ||
        data.node.template[templateField].type === "bool" ||
        data.node.template[templateField].type === "float" ||
        data.node.template[templateField].type === "code" ||
        data.node.template[templateField].type === "prompt" ||
        data.node.template[templateField].type === "file" ||
        data.node.template[templateField].type === "Any" ||
        data.node.template[templateField].type === "int" ||
        data.node.template[templateField].type === "dict" ||
        data.node.template[templateField].type === "NestedDict")
  ).length;

  const hasStore = useStoreStore((state) => state.hasStore);
  const hasApiKey = useStoreStore((state) => state.hasApiKey);
  const validApiKey = useStoreStore((state) => state.validApiKey);

  const isMinimal = numberOfHandles <= 1;
  const isGroup = data.node?.flow ? true : false;

  const pinned = data.node?.pinned ?? false;
  const paste = useFlowStore((state) => state.paste);
  const nodes = useFlowStore((state) => state.nodes);
  const edges = useFlowStore((state) => state.edges);
  const setNodes = useFlowStore((state) => state.setNodes);
  const setEdges = useFlowStore((state) => state.setEdges);

  const saveComponent = useFlowsManagerStore((state) => state.saveComponent);
  const flows = useFlowsManagerStore((state) => state.flows);
  const version = useDarkStore((state) => state.version);
  const takeSnapshot = useFlowsManagerStore((state) => state.takeSnapshot);
  const [showModalAdvanced, setShowModalAdvanced] = useState(false);
  const [showconfirmShare, setShowconfirmShare] = useState(false);
  const [showOverrideModal, setShowOverrideModal] = useState(false);

  const [flowComponent, setFlowComponent] = useState<FlowType>();

  const openInNewTab = (url) => {
    window.open(url, "_blank", "noreferrer");
  };

  useEffect(() => {
    if (!showModalAdvanced) {
      onCloseAdvancedModal!(false);
    }
  }, [showModalAdvanced]);
  const updateNodeInternals = useUpdateNodeInternals();

<<<<<<< HEAD
=======
  const setLastCopiedSelection = useFlowStore(
    (state) => state.setLastCopiedSelection
  );
>>>>>>> c348b420
  useEffect(() => {
    setFlowComponent(createFlowComponent(cloneDeep(data), version));
  }, [
    data,
    data.node,
    data.node?.display_name,
    data.node?.description,
    data.node?.template,
    showModalAdvanced,
    showconfirmShare,
  ]);

  const handleSelectChange = (event) => {
    switch (event) {
      case "advanced":
        setShowModalAdvanced(true);
        break;
      case "show":
        takeSnapshot();
        setShowNode(data.showNode ?? true ? false : true);
        break;
      case "Share":
        if (hasApiKey || hasStore) setShowconfirmShare(true);
        break;
      case "Download":
        downloadNode(flowComponent!);
        break;
      case "SaveAll":
        saveComponent(cloneDeep(data), false);
        break;
      case "documentation":
        if (data.node?.documentation) openInNewTab(data.node?.documentation);
        break;
      case "disabled":
        break;
      case "ungroup":
        takeSnapshot();
        expandGroupNode(
          data.id,
          updateFlowPosition(position, data.node?.flow!),
          data.node!.template,
          nodes,
          edges,
          setNodes,
          setEdges
        );
        break;
      case "override":
        setShowOverrideModal(true);
        break;
      case "delete":
        deleteNode(data.id);
        break;
      case "copy":
        const node = nodes.filter((node) => node.id === data.id);
        setLastCopiedSelection({ nodes: _.cloneDeep(node), edges: [] });
    }
  };

  const isSaved = flows.some((flow) =>
    Object.values(flow).includes(data.node?.display_name!)
  );

  const setNode = useFlowStore((state) => state.setNode);

  const handleOnNewValue = (
    newValue: string | string[] | boolean | Object[]
  ): void => {
    if (data.node!.template[name].value !== newValue) {
      takeSnapshot();
    }

    data.node!.template[name].value = newValue; // necessary to enable ctrl+z inside the input

    setNode(data.id, (oldNode) => {
      let newNode = cloneDeep(oldNode);

      newNode.data = {
        ...newNode.data,
      };

      newNode.data.node.template[name].value = newValue;

      return newNode;
    });
  };

  const handleNodeClass = (newNodeClass: APIClassType, code?: string): void => {
    if (!data.node) return;
    if (data.node!.template[name].value !== code) {
      takeSnapshot();
    }

    setNode(data.id, (oldNode) => {
      let newNode = cloneDeep(oldNode);

      newNode.data = {
        ...newNode.data,
        node: newNodeClass,
        description: newNodeClass.description ?? data.node!.description,
        display_name: newNodeClass.display_name ?? data.node!.display_name,
      };

      newNode.data.node.template[name].value = code;

      return newNode;
    });
    updateNodeInternals(data.id);
  };

  const [openModal, setOpenModal] = useState(false);
  const hasCode = Object.keys(data.node!.template).includes("code");

  return (
    <>
      <div className="w-26 h-10">
        <span className="isolate inline-flex rounded-md shadow-sm">
          {hasCode ? (
            <ShadTooltip content="Code" side="top">
              <button
                className="relative inline-flex items-center rounded-l-md  bg-background px-2 py-2 text-foreground shadow-md ring-1 ring-inset ring-ring transition-all duration-500 ease-in-out hover:bg-muted focus:z-10"
                onClick={() => {
                  setOpenModal(!openModal);
                }}
                data-testid="code-button-modal"
              >
                <div className="hidden">
                  <CodeAreaComponent
                    openModal={openModal}
                    readonly={
                      data.node?.flow && data.node.template[name].dynamic
                        ? true
                        : false
                    }
                    dynamic={data.node?.template[name].dynamic ?? false}
                    setNodeClass={handleNodeClass}
                    nodeClass={data.node}
                    disabled={false}
                    value={data.node?.template[name].value ?? ""}
                    onChange={handleOnNewValue}
                    id={"code-input-node-toolbar-" + name}
                  />
                </div>
                <IconComponent name="TerminalSquare" className="h-4 w-4" />
              </button>
            </ShadTooltip>
          ) : (
            <ShadTooltip content="Save" side="top">
              <button
                className={classNames(
                  "relative -ml-px inline-flex items-center bg-background px-2 py-2 text-foreground shadow-md ring-1 ring-inset ring-ring  transition-all duration-500 ease-in-out hover:bg-muted focus:z-10",
                  hasCode ? "" : "rounded-l-md"
                )}
                onClick={() => {
                  isSaved
                    ? setShowOverrideModal(true)
                    : saveComponent(cloneDeep(data), false);
                }}
              >
                <IconComponent name="SaveAll" className=" h-4 w-4" />
              </button>
            </ShadTooltip>
          )}

          <ShadTooltip content="Duplicate" side="top">
            <button
              className={classNames(
                "relative -ml-px inline-flex items-center bg-background px-2 py-2 text-foreground shadow-md ring-1 ring-inset ring-ring  transition-all duration-500 ease-in-out hover:bg-muted focus:z-10"
              )}
              onClick={(event) => {
                event.preventDefault();
                paste(
                  {
                    nodes: [nodes.find((node) => node.id === data.id)!],
                    edges: [],
                  },
                  {
                    x: 50,
                    y: 10,
                    paneX: nodes.find((node) => node.id === data.id)?.position
                      .x,
                    paneY: nodes.find((node) => node.id === data.id)?.position
                      .y,
                  }
                );
              }}
            >
              <IconComponent name="Copy" className="h-4 w-4" />
            </button>
          </ShadTooltip>

          <ShadTooltip content="Pin" side="top">
            <button
              className={classNames(
                "relative -ml-px inline-flex items-center bg-background px-2 py-2 text-foreground shadow-md ring-1 ring-inset ring-ring  transition-all duration-500 ease-in-out hover:bg-muted focus:z-10"
              )}
              onClick={(event) => {
                event.preventDefault();
                setNode(data.id, (old) => ({
                  ...old,
                  data: {
                    ...old.data,
                    node: {
                      ...old.data.node,
                      pinned: old.data?.node?.pinned ? false : true,
                    },
                  },
                }));
              }}
            >
              <IconComponent
                name="Pin"
                className={cn(
                  "h-4 w-4 transition-all",
                  pinned ? "animate-wiggle fill-current" : ""
                )}
              />
            </button>
          </ShadTooltip>

          <Select onValueChange={handleSelectChange} value="">
            <ShadTooltip content="More" side="top">
              <SelectTrigger>
                <div>
                  <div
                    data-testid="more-options-modal"
                    className={classNames(
                      "relative -ml-px inline-flex h-8 w-[31px] items-center rounded-r-md bg-background text-foreground  shadow-md ring-1 ring-inset  ring-ring transition-all duration-500 ease-in-out hover:bg-muted focus:z-10"
                    )}
                  >
                    <IconComponent
                      name="MoreHorizontal"
                      className="relative left-2 h-4 w-4"
                    />
                  </div>
                </div>
              </SelectTrigger>
            </ShadTooltip>
            <SelectContent>
              {nodeLength > 0 && (
                <SelectItem value={nodeLength === 0 ? "disabled" : "advanced"}>
                  <div className="flex" data-testid="edit-button-modal">
                    <IconComponent
                      name="Settings2"
                      className="relative top-0.5 mr-2 h-4 w-4"
                    />{" "}
                    Edit{" "}
                  </div>{" "}
                </SelectItem>
              )}

              {isSaved ? (
                <SelectItem value={"override"}>
                  <div className="flex" data-testid="save-button-modal">
                    <IconComponent
                      name="SaveAll"
                      className="relative top-0.5 mr-2 h-4 w-4"
                    />{" "}
                    Save{" "}
                  </div>{" "}
                </SelectItem>
              ) : (
                hasCode && (
                  <SelectItem value={"SaveAll"}>
                    <div className="flex" data-testid="save-button-modal">
                      <IconComponent
                        name="SaveAll"
                        className="relative top-0.5 mr-2 h-4 w-4"
                      />{" "}
                      Save{" "}
                    </div>{" "}
                  </SelectItem>
                )
              )}
              <SelectItem value={"copy"}>
                <div className="flex">
                  <IconComponent
                    name="Copy"
                    className="relative top-0.5 mr-2 h-4 w-4 "
                  />{" "}
                  <span className="">Copy</span>{" "}
                  <IconComponent
                    name="Command"
                    className="absolute right-[1.15rem] top-[0.65em] h-3.5 w-3.5 stroke-2"
                  ></IconComponent>
                  <span className="absolute right-2 top-[0.5em]">C</span>
                </div>
              </SelectItem>
              {hasStore && (
                <SelectItem
                  value={"Share"}
                  disabled={!hasApiKey || !validApiKey}
                >
                  <div className="flex" data-testid="share-button-modal">
                    <IconComponent
                      name="Share3"
                      className="relative top-0.5 -m-1 mr-1 h-6 w-6"
                    />{" "}
                    Share{" "}
                  </div>{" "}
                </SelectItem>
              )}
              {!hasStore && (
                <SelectItem value={"Download"}>
                  <div className="flex">
                    <IconComponent
                      name="Download"
                      className="relative top-0.5 mr-2 h-4 w-4"
                    />{" "}
                    Download{" "}
                  </div>{" "}
                </SelectItem>
              )}
              <SelectItem
                value={"documentation"}
                disabled={data.node?.documentation === ""}
              >
                <div className="flex">
                  <IconComponent
                    name="FileText"
                    className="relative top-0.5 mr-2 h-4 w-4"
                  />{" "}
                  Docs
                </div>{" "}
              </SelectItem>
              {isMinimal && (
                <SelectItem value={"show"}>
                  <div className="flex">
                    <IconComponent
                      name={showNode ? "Minimize2" : "Maximize2"}
                      className="relative top-0.5 mr-2 h-4 w-4"
                    />
                    {showNode ? "Minimize" : "Expand"}
                  </div>
                </SelectItem>
              )}
              {isGroup && (
                <SelectItem value="ungroup">
                  <div className="flex">
                    <IconComponent
                      name="Combine"
                      className="relative top-0.5 mr-2 h-4 w-4"
                    />{" "}
                    Ungroup{" "}
                  </div>
                </SelectItem>
              )}

              <SelectItem value={"delete"} className="focus:bg-red-400/[.20]">
                <div className="font-red flex text-status-red">
                  <IconComponent
                    name="Trash2"
                    className="relative top-0.5 mr-2 h-4 w-4 "
                  />{" "}
                  <span className="">Delete</span>{" "}
                  <span>
                    <IconComponent
                      name="Delete"
                      className="absolute right-2 top-2 h-4 w-4 stroke-2 text-red-400"
                    ></IconComponent>
                  </span>
                </div>
              </SelectItem>
            </SelectContent>
          </Select>

          <ConfirmationModal
            open={showOverrideModal}
            title={`Replace`}
            cancelText="Create New"
            confirmationText="Replace"
            size={"x-small"}
            icon={"SaveAll"}
            index={6}
            onConfirm={(index, user) => {
              saveComponent(cloneDeep(data), true);
            }}
            onClose={setShowOverrideModal}
            onCancel={() => saveComponent(cloneDeep(data), false)}
          >
            <ConfirmationModal.Content>
              <span>
                It seems {data.node?.display_name} already exists. Do you want
                to replace it with the current or create a new one?
              </span>
            </ConfirmationModal.Content>
          </ConfirmationModal>
          <EditNodeModal
            data={data}
            nodeLength={nodeLength}
            open={showModalAdvanced}
            setOpen={setShowModalAdvanced}
          />
          <ShareModal
            open={showconfirmShare}
            setOpen={setShowconfirmShare}
            is_component={true}
            component={flowComponent!}
          />
        </span>
      </div>
    </>
  );
}<|MERGE_RESOLUTION|>--- conflicted
+++ resolved
@@ -89,12 +89,9 @@
   }, [showModalAdvanced]);
   const updateNodeInternals = useUpdateNodeInternals();
 
-<<<<<<< HEAD
-=======
   const setLastCopiedSelection = useFlowStore(
     (state) => state.setLastCopiedSelection
   );
->>>>>>> c348b420
   useEffect(() => {
     setFlowComponent(createFlowComponent(cloneDeep(data), version));
   }, [

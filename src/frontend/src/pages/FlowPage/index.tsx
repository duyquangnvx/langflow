--- conflicted
+++ resolved
@@ -30,63 +30,59 @@
 import ConnectionLineComponent from "./components/ConnectionLineComponent";
 import { FlowType, NodeType } from "../../types/flow";
 import { APIClassType } from "../../types/api";
-import {
-  isValidConnection,
-} from "../../utils";
+import { isValidConnection } from "../../utils";
 import useUndoRedo from "./hooks/useUndoRedo";
 
 const nodeTypes = {
   genericNode: GenericNode,
 };
 
-<<<<<<< HEAD
 export default function FlowPage({ flow }: { flow: FlowType }) {
   let { updateFlow, disableCopyPaste, addFlow, getNodeId, paste } =
     useContext(TabsContext);
   const { types, reactFlowInstance, setReactFlowInstance, templates } =
-  useContext(typesContext);
+    useContext(typesContext);
   const reactFlowWrapper = useRef(null);
-  
+
   const { undo, redo, canUndo, canRedo, takeSnapshot } = useUndoRedo();
-  
-  
+
   const [position, setPosition] = useState({ x: 0, y: 0 });
   const [lastSelection, setLastSelection] =
-  useState<OnSelectionChangeParams>(null);
-  
+    useState<OnSelectionChangeParams>(null);
+
   const [lastCopiedSelection, setLastCopiedSelection] = useState(null);
-  
+
   useEffect(() => {
     // this effect is used to attach the global event handlers
-    
+
     const onKeyDown = (event: KeyboardEvent) => {
-      console.log("keydownou", lastCopiedSelection, position)
+      console.log("keydownou", lastCopiedSelection, position);
       if (
         (event.ctrlKey || event.metaKey) &&
         event.key === "c" &&
         lastSelection &&
         !disableCopyPaste
-        ) {
-          event.preventDefault();
-          setLastCopiedSelection(_.cloneDeep(lastSelection));
-        }
-        if (
-          (event.ctrlKey || event.metaKey) &&
-          event.key === "v" &&
-          lastCopiedSelection &&
-          !disableCopyPaste
-          ) {
-            event.preventDefault();
-            let bounds = reactFlowWrapper.current.getBoundingClientRect();
-            paste(lastCopiedSelection, {
-              x: position.x - bounds.left,
-              y: position.y - bounds.top,
-            });
-          }
-          if (
-            (event.ctrlKey || event.metaKey) &&
-            event.key === "g" &&
-            lastSelection
+      ) {
+        event.preventDefault();
+        setLastCopiedSelection(_.cloneDeep(lastSelection));
+      }
+      if (
+        (event.ctrlKey || event.metaKey) &&
+        event.key === "v" &&
+        lastCopiedSelection &&
+        !disableCopyPaste
+      ) {
+        event.preventDefault();
+        let bounds = reactFlowWrapper.current.getBoundingClientRect();
+        paste(lastCopiedSelection, {
+          x: position.x - bounds.left,
+          y: position.y - bounds.top,
+        });
+      }
+      if (
+        (event.ctrlKey || event.metaKey) &&
+        event.key === "g" &&
+        lastSelection
       ) {
         event.preventDefault();
         // addFlow(newFlow, false);
@@ -95,20 +91,17 @@
     const handleMouseMove = (event) => {
       setPosition({ x: event.clientX, y: event.clientY });
     };
-    
-    document.addEventListener('keydown', onKeyDown);
-    document.addEventListener('mousemove', handleMouseMove);
-    
+
+    document.addEventListener("keydown", onKeyDown);
+    document.addEventListener("mousemove", handleMouseMove);
+
     return () => {
-      document.removeEventListener('keydown', onKeyDown);
-      document.removeEventListener('mousemove', handleMouseMove);
+      document.removeEventListener("keydown", onKeyDown);
+      document.removeEventListener("mousemove", handleMouseMove);
     };
   }, [position, lastCopiedSelection, lastSelection]);
 
-
   const [selectionMenuVisible, setSelectionMenuVisible] = useState(false);
-
-  
 
   const { setExtraComponent, setExtraNavigation } = useContext(locationContext);
   const { setErrorData } = useContext(alertContext);
@@ -315,10 +308,7 @@
   }, []);
 
   return (
-    <div
-      className="w-full h-full"
-      ref={reactFlowWrapper}
-    >
+    <div className="w-full h-full" ref={reactFlowWrapper}>
       {Object.keys(templates).length > 0 && Object.keys(types).length > 0 ? (
         <>
           <ReactFlow
@@ -358,307 +348,4 @@
       )}
     </div>
   );
-=======
-
-export default function FlowPage({ flow }: { flow: FlowType }) {
-	let { updateFlow, incrementNodeId, disableCP} =
-		useContext(TabsContext);
-	const { types, reactFlowInstance, setReactFlowInstance, templates } =
-		useContext(typesContext);
-	const reactFlowWrapper = useRef(null);
-
-	const { undo, redo, canUndo, canRedo, takeSnapshot } = useUndoRedo();
-
-	const onKeyDown = (event: React.KeyboardEvent<HTMLDivElement>) => {
-		if ((event.ctrlKey || event.metaKey) && (event.key === 'c') && lastSelection && !disableCP) {
-			event.preventDefault();
-			setLastCopiedSelection(lastSelection);
-		}
-		if ((event.ctrlKey || event.metaKey) && (event.key === 'v') && lastCopiedSelection && !disableCP) {
-			event.preventDefault();
-			paste();
-		}
-	}
-
-	const [lastSelection, setLastSelection] = useState(null);
-	const [lastCopiedSelection, setLastCopiedSelection] = useState(null);
-
-	const [position, setPosition] = useState({ x: 0, y: 0 });
-
-	const handleMouseMove = (event) => {
-		setPosition({ x: event.clientX, y: event.clientY });
-	};
-
-	useOnSelectionChange({
-		onChange: (flow) => { setLastSelection(flow); },
-	})
-
-	let paste = () => {
-		let minimumX = Infinity;
-		let minimumY = Infinity;
-		let idsMap = {};
-		lastCopiedSelection.nodes.forEach((n) => {
-			if (n.position.y < minimumY) {
-				minimumY = n.position.y
-			}
-			if (n.position.x < minimumX) {
-				minimumX = n.position.x;
-			}
-		});
-
-		const bounds = reactFlowWrapper.current.getBoundingClientRect();
-		const insidePosition = reactFlowInstance.project({
-			x: position.x - bounds.left,
-			y: position.y - bounds.top
-		});
-
-		lastCopiedSelection.nodes.forEach((n) => {
-
-			// Generate a unique node ID
-			let newId = getId();
-			idsMap[n.id] = newId;
-
-			// Create a new node object
-			const newNode: NodeType = {
-				id: newId,
-				type: "genericNode",
-				position: {
-					x: insidePosition.x + n.position.x - minimumX,
-					y: insidePosition.y + n.position.y - minimumY,
-				},
-				data: {
-					...n.data,
-					id: newId,
-				},
-			};
-
-			// Add the new node to the list of nodes in state
-			setNodes((nds) => nds.map((e) => ({ ...e, selected: false })).concat({ ...newNode, selected: false }));
-		})
-
-		lastCopiedSelection.edges.forEach((e) => {
-			let source = idsMap[e.source];
-			let target = idsMap[e.target];
-			let sourceHandleSplitted = e.sourceHandle.split('|');
-			let sourceHandle = sourceHandleSplitted[0] + '|' + source + '|' + sourceHandleSplitted.slice(2).join('|');
-			let targetHandleSplitted = e.targetHandle.split('|');
-			let targetHandle = targetHandleSplitted.slice(0, -1).join('|') + '|' + target;
-			let id = "reactflow__edge-" + source + sourceHandle + "-" + target + targetHandle;
-			setEdges((eds) =>
-				addEdge({ source, target, sourceHandle, targetHandle, id, className: "animate-pulse", selected: false }, eds.map((e) => ({ ...e, selected: false })))
-			);
-		})
-	}
-
-
-	const { setExtraComponent, setExtraNavigation } = useContext(locationContext);
-	const { setErrorData } = useContext(alertContext);
-	const [nodes, setNodes, onNodesChange] = useNodesState(
-		flow.data?.nodes ?? []
-	);
-	const [edges, setEdges, onEdgesChange] = useEdgesState(
-		flow.data?.edges ?? []
-	);
-	const { setViewport } = useReactFlow();
-	const edgeUpdateSuccessful = useRef(true);
-
-	function getId() {
-		return `dndnode_` + incrementNodeId();
-	}
-
-	useEffect(() => {
-		if (reactFlowInstance && flow) {
-			flow.data = reactFlowInstance.toObject();
-			updateFlow(flow);
-		}
-		// eslint-disable-next-line react-hooks/exhaustive-deps
-	}, [nodes, edges]);
-	//update flow when tabs change
-	useEffect(() => {
-		setNodes(flow?.data?.nodes ?? []);
-		setEdges(flow?.data?.edges ?? []);
-		if (reactFlowInstance) {
-			setViewport(flow?.data?.viewport ?? { x: 1, y: 0, zoom: 0.5 });
-		}
-	}, [flow, reactFlowInstance, setEdges, setNodes, setViewport]);
-	//set extra sidebar
-	useEffect(() => {
-		setExtraComponent(<ExtraSidebar />);
-		setExtraNavigation({ title: "Components" });
-	}, [setExtraComponent, setExtraNavigation]);
-
-	const onEdgesChangeMod = useCallback(
-		(s: EdgeChange[]) => {
-			onEdgesChange(s);
-			setNodes((x) => {
-				let newX = _.cloneDeep(x);
-				return newX;
-			});
-		},
-		[onEdgesChange, setNodes]
-	);
-
-	const onConnect = useCallback(
-		(params: Connection) => {
-			takeSnapshot();
-			setEdges((eds) =>
-				addEdge({ ...params, className: "animate-pulse" }, eds)
-			);
-			setNodes((x) => {
-				let newX = _.cloneDeep(x);
-				return newX;
-			});
-		},
-		[setEdges, setNodes, takeSnapshot]
-	);
-
-	const onNodeDragStart: NodeDragHandler = useCallback(() => {
-		// 👇 make dragging a node undoable
-		takeSnapshot();
-		// 👉 you can place your event handlers here
-	}, [takeSnapshot]);
-
-	const onSelectionDragStart: SelectionDragHandler = useCallback(() => {
-		// 👇 make dragging a selection undoable
-		takeSnapshot();
-	}, [takeSnapshot]);
-
-
-	const onEdgesDelete: OnEdgesDelete = useCallback(() => {
-		// 👇 make deleting edges undoable
-		takeSnapshot();
-	}, [takeSnapshot]);
-
-	const onDragOver = useCallback((event: React.DragEvent) => {
-		event.preventDefault();
-		event.dataTransfer.dropEffect = "move";
-	}, []);
-
-	const onDrop = useCallback(
-		(event: React.DragEvent) => {
-			event.preventDefault();
-			takeSnapshot();
-
-			// Get the current bounds of the ReactFlow wrapper element
-			const reactflowBounds = reactFlowWrapper.current.getBoundingClientRect();
-
-			// Extract the data from the drag event and parse it as a JSON object
-			let data: { type: string; node?: APIClassType } = JSON.parse(
-				event.dataTransfer.getData("json")
-			);
-
-			// If data type is not "chatInput" or if there are no "chatInputNode" nodes present in the ReactFlow instance, create a new node
-			if (
-				data.type !== "chatInput" ||
-				(data.type === "chatInput" &&
-					!reactFlowInstance.getNodes().some((n) => n.type === "chatInputNode"))
-			) {
-				// Calculate the position where the node should be created
-				const position = reactFlowInstance.project({
-					x: event.clientX - reactflowBounds.left,
-					y: event.clientY - reactflowBounds.top,
-				});
-
-				// Generate a unique node ID
-				let newId = getId();
-
-				// Create a new node object
-				const newNode: NodeType = {
-					id: newId,
-					type: "genericNode",
-					position,
-					data: {
-						...data,
-						id: newId,
-						value: null,
-					},
-				};
-
-				// Add the new node to the list of nodes in state
-				setNodes((nds) => nds.concat(newNode));
-			} else {
-				// If a chat input node already exists, set an error message
-				setErrorData({
-					title: "Error creating node",
-					list: ["There can't be more than one chat input."],
-				});
-			}
-		},
-		// Specify dependencies for useCallback
-		[incrementNodeId, reactFlowInstance, setErrorData, setNodes, takeSnapshot]
-	);
-
-	const onDelete = useCallback((mynodes) => {
-		takeSnapshot();
-		setEdges(
-			edges.filter(
-				(ns) => !mynodes.some((n) => ns.source === n.id || ns.target === n.id)
-			)
-		);
-	}, [takeSnapshot, edges, setEdges]);
-
-	const onEdgeUpdateStart = useCallback(() => {
-		edgeUpdateSuccessful.current = false;
-	}, []);
-
-	const onEdgeUpdate = useCallback(
-		(oldEdge: Edge, newConnection: Connection) => {
-			if (isValidConnection(newConnection, reactFlowInstance)) {
-				edgeUpdateSuccessful.current = true;
-				setEdges((els) => updateEdge(oldEdge, newConnection, els));
-			}
-		},
-		[]
-	);
-
-	const onEdgeUpdateEnd = useCallback((_, edge) => {
-		if (!edgeUpdateSuccessful.current) {
-			setEdges((eds) => eds.filter((e) => e.id !== edge.id));
-		}
-
-		edgeUpdateSuccessful.current = true;
-	}, []);
-
-	return (
-		<div className="w-full h-full" onMouseMove={handleMouseMove} ref={reactFlowWrapper}>
-			{Object.keys(templates).length > 0 && Object.keys(types).length > 0 ? (
-				<>
-					<ReactFlow
-						nodes={nodes}
-						onMove={() =>
-							updateFlow({ ...flow, data: reactFlowInstance.toObject() })
-						}
-						edges={edges}
-						onNodesChange={onNodesChange}
-						onEdgesChange={onEdgesChangeMod}
-						onKeyDown={(e) => onKeyDown(e)}
-						onConnect={onConnect}
-						onLoad={setReactFlowInstance}
-						onInit={setReactFlowInstance}
-						nodeTypes={nodeTypes}
-						onEdgeUpdate={onEdgeUpdate}
-						onEdgeUpdateStart={onEdgeUpdateStart}
-						onEdgeUpdateEnd={onEdgeUpdateEnd}
-						onNodeDragStart={onNodeDragStart}
-						onSelectionDragStart={onSelectionDragStart}
-						onEdgesDelete={onEdgesDelete}
-						connectionLineComponent={ConnectionLineComponent}
-						onDragOver={onDragOver}
-						onDrop={onDrop}
-						onNodesDelete={onDelete}
-						selectNodesOnDrag={false}
-						className="theme-attribution"
-					>
-						<Background className="dark:bg-gray-900" />
-						<Controls className="[&>button]:text-black  [&>button]:dark:bg-gray-800 hover:[&>button]:dark:bg-gray-700 [&>button]:dark:text-gray-400 [&>button]:dark:fill-gray-400 [&>button]:dark:border-gray-600">
-						</Controls>
-					</ReactFlow>
-					<Chat flow={flow} reactFlowInstance={reactFlowInstance} />
-				</>
-			) : (
-				<></>
-			)}
-		</div>
-	);
->>>>>>> 830a2e31
 }
--- conflicted
+++ resolved
@@ -121,7 +121,6 @@
             ))}
           </div>
           {/* Search and filters */}
-<<<<<<< HEAD
           {flowType !== "mcp" && (
             <div className="flex justify-between">
               <div className="flex w-full xl:w-5/12">
@@ -150,7 +149,7 @@
                       key={viewType}
                       unstyled
                       size="icon"
-                      className={`group relative z-10 mx-[2px] my-[2px] flex-1 rounded-lg p-2 ${
+                      className={`group relative z-10 mx-[2px] my-[3px] flex-1 rounded-lg p-2 ${
                         view === viewType
                           ? "text-foreground"
                           : "text-muted-foreground hover:bg-muted"
@@ -160,54 +159,11 @@
                       <ForwardedIconComponent
                         name={viewType === "list" ? "Menu" : "LayoutGrid"}
                         aria-hidden="true"
-                        className="relative bottom-[1px] h-4 w-4 group-hover:text-foreground"
+                        className="h-4 w-4 group-hover:text-foreground"
                       />
                     </Button>
                   ))}
                 </div>
-=======
-          <div className="flex justify-between">
-            <div className="flex w-full xl:w-5/12">
-              <Input
-                icon="Search"
-                data-testid="search-store-input"
-                type="text"
-                placeholder={`Search ${flowType}...`}
-                className="mr-2"
-                value={debouncedSearch}
-                onChange={handleSearch}
-              />
-              <div className="relative top-[3px] mr-2 flex h-fit rounded-lg border border-muted bg-muted">
-                {/* Sliding Indicator */}
-                <div
-                  className={`absolute top-[3px] h-[33px] w-8 transform rounded-lg bg-background shadow-md transition-transform duration-300 ${
-                    view === "list"
-                      ? "left-[2px] translate-x-0"
-                      : "left-[6px] translate-x-full"
-                  }`}
-                ></div>
-
-                {/* Buttons */}
-                {["list", "grid"].map((viewType) => (
-                  <Button
-                    key={viewType}
-                    unstyled
-                    size="icon"
-                    className={`group relative z-10 mx-[2px] my-[3px] flex-1 rounded-lg p-2 ${
-                      view === viewType
-                        ? "text-foreground"
-                        : "text-muted-foreground hover:bg-muted"
-                    }`}
-                    onClick={() => setView(viewType as "list" | "grid")}
-                  >
-                    <ForwardedIconComponent
-                      name={viewType === "list" ? "Menu" : "LayoutGrid"}
-                      aria-hidden="true"
-                      className="h-4 w-4 group-hover:text-foreground"
-                    />
-                  </Button>
-                ))}
->>>>>>> c2fdc823
               </div>
               <ShadTooltip content="New Flow" side="bottom">
                 <Button

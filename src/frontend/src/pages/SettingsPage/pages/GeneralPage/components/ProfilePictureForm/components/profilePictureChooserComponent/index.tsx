import { useEffect, useRef } from "react";
<<<<<<< HEAD
=======
import { Button } from "../../../../../../../../components/ui/button";
import Loading from "../../../../../../../../components/ui/loading";
>>>>>>> e6fefa68
import {
  BACKEND_URL,
  BASE_URL_API,
} from "../../../../../../../../constants/constants";
<<<<<<< HEAD
import Loading from "../../../../../../../../components/ui/loading";
import { cn } from "../../../../../../../../utils/utils";
import { Button } from "../../../../../../../../components/ui/button";
=======
>>>>>>> e6fefa68
import { useDarkStore } from "../../../../../../../../stores/darkStore";
import { cn } from "../../../../../../../../utils/utils";

type ProfilePictureChooserComponentProps = {
  profilePictures: { [key: string]: string[] };
  loading: boolean;
  value: string;
  onChange: (value: string) => void;
};

export default function ProfilePictureChooserComponent({
  profilePictures,
  loading,
  value,
  onChange,
}: ProfilePictureChooserComponentProps) {
  const ref = useRef<HTMLButtonElement>(null);
  const dark = useDarkStore((state) => state.dark);

  useEffect(() => {
    if (value && ref) {
      ref.current?.scrollIntoView({ behavior: "smooth", block: "center" });
    }
  }, [ref, value]);

  return (
    <div className="flex flex-col justify-center gap-2">
      {loading ? (
        <Loading />
      ) : (
        Object.keys(profilePictures).map((folder, idx) => (
          <div className="flex flex-col gap-2">
            <div className="edit-flow-arrangement">
              <span className="font-normal">{folder}</span>
            </div>
            <div className="block overflow-hidden">
              <div className="flex items-center gap-1 overflow-x-auto rounded-lg bg-background px-1 custom-scroll">
                {profilePictures[folder].map((path, idx) => (
                  <Button
                    ref={value === folder + "/" + path ? ref : undefined}
                    size="none"
                    variant="none"
                    onClick={() => onChange(folder + "/" + path)}
                    className="shrink-0 px-0.5 py-2"
                  >
                    <img
                      key={idx}
                      src={`${BACKEND_URL.slice(
                        0,
                        BACKEND_URL.length - 1
                      )}${BASE_URL_API}files/profile_pictures/${
                        folder + "/" + path
                      }`}
                      style={{
                        filter:
                          value === folder + "/" + path
                            ? dark
                              ? "drop-shadow(0 0 0.3rem rgb(255, 255, 255))"
                              : "drop-shadow(0 0 0.3rem rgb(0, 0, 0))"
                            : "",
                      }}
                      className={cn("h-12 w-12")}
                    />
                  </Button>
                ))}
              </div>
            </div>
          </div>
        ))
      )}
    </div>
  );
}<|MERGE_RESOLUTION|>--- conflicted
+++ resolved
@@ -1,21 +1,12 @@
 import { useEffect, useRef } from "react";
-<<<<<<< HEAD
-=======
-import { Button } from "../../../../../../../../components/ui/button";
-import Loading from "../../../../../../../../components/ui/loading";
->>>>>>> e6fefa68
 import {
   BACKEND_URL,
   BASE_URL_API,
 } from "../../../../../../../../constants/constants";
-<<<<<<< HEAD
 import Loading from "../../../../../../../../components/ui/loading";
 import { cn } from "../../../../../../../../utils/utils";
 import { Button } from "../../../../../../../../components/ui/button";
-=======
->>>>>>> e6fefa68
 import { useDarkStore } from "../../../../../../../../stores/darkStore";
-import { cn } from "../../../../../../../../utils/utils";
 
 type ProfilePictureChooserComponentProps = {
   profilePictures: { [key: string]: string[] };
@@ -63,7 +54,7 @@
                       key={idx}
                       src={`${BACKEND_URL.slice(
                         0,
-                        BACKEND_URL.length - 1
+                        BACKEND_URL.length - 1,
                       )}${BASE_URL_API}files/profile_pictures/${
                         folder + "/" + path
                       }`}

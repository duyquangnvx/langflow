import { Node, Edge, Viewport } from "reactflow";
import { FlowType } from "../flow";
//kind and class are just representative names to represent the actual structure of the object received by the API

export type APIObjectType = { kind: APIKindType; [key: string]: APIKindType };
export type APIKindType = { class: APIClassType; [key: string]: APIClassType };
export type APITemplateType = {
<<<<<<< HEAD
  variable: TemplateVariableType;
  [key: string]: TemplateVariableType;
};
export type APIClassType = {
  base_classes: Array<string>;
  description: string;
  template: APITemplateType;
  [key: string]: Array<string> | string | APITemplateType;
=======
	[key: string]: TemplateVariableType;
};
export type APIClassType = {
	base_classes: Array<string>;
	description: string;
	template: APITemplateType;
	flow?: FlowType;
	[key: string]: Array<string> | string | APITemplateType | FlowType;
>>>>>>> a3e92342
};
export type TemplateVariableType = {
  type: string;
  required: boolean;
  placeholder?: string;
  list: boolean;
  show: boolean;
  multiline?: boolean;
  value?: any;
  [key: string]: any;
};
export type sendAllProps = {
  nodes: Node[];
  edges: Edge[];
  name: string;
  description: string;
  viewport: Viewport;
  message: string;

  chatHistory: { message: string; isSend: boolean }[];
};
export type errorsTypeAPI = {
  function: { errors: Array<string> };
  imports: { errors: Array<string> };
};
export type PromptTypeAPI = { input_variables: Array<string> };<|MERGE_RESOLUTION|>--- conflicted
+++ resolved
@@ -5,16 +5,6 @@
 export type APIObjectType = { kind: APIKindType; [key: string]: APIKindType };
 export type APIKindType = { class: APIClassType; [key: string]: APIClassType };
 export type APITemplateType = {
-<<<<<<< HEAD
-  variable: TemplateVariableType;
-  [key: string]: TemplateVariableType;
-};
-export type APIClassType = {
-  base_classes: Array<string>;
-  description: string;
-  template: APITemplateType;
-  [key: string]: Array<string> | string | APITemplateType;
-=======
 	[key: string]: TemplateVariableType;
 };
 export type APIClassType = {
@@ -23,7 +13,6 @@
 	template: APITemplateType;
 	flow?: FlowType;
 	[key: string]: Array<string> | string | APITemplateType | FlowType;
->>>>>>> a3e92342
 };
 export type TemplateVariableType = {
   type: string;
